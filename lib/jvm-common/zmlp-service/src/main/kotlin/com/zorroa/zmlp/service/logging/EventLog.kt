package com.zorroa.zmlp.service.logging

import com.zorroa.zmlp.service.security.getZmlpActorOrNull
import io.micrometer.core.instrument.Counter
import io.micrometer.core.instrument.MeterRegistry
import io.micrometer.core.instrument.Tag
import org.slf4j.Logger
import org.springframework.beans.factory.annotation.Autowired
import org.springframework.context.annotation.Configuration

/**
 * All the different actions we can take against any data within the Archivist.
 */
enum class LogAction {
    CREATE,
    REPLACE,
    UPDATE,
    DELETE,
    WRITE,
    GET,
    INDEX,
    EXECUTE,
    AUTHENTICATE,
    AUTHORIZE,
    SECURE,
    BATCH_CREATE,
    BATCH_UPDATE,
    BATCH_DELETE,
    BATCH_INDEX,
    ERROR,
    WARN,
    STATE_CHANGE,
    UPLOAD,
    KILL,
    STREAM,
    EXPAND,
    SCAN,
    DECRYPT
}

/**
 * All the different classes we're creating event logs for.
 */
enum class LogObject {
    ASSET,
    INDEX_ROUTE,
    INDEX_CLUSTER,
    JOB,
    PIPELINE,
    TASK,
    ANALYST,
    TASK_ERROR,
    PROJECT,
    DATASOURCE,
    PROJECT_STORAGE,
    SYSTEM_STORAGE,
    PIPELINE_STORAGE,
    PIPELINE_MODULE,
<<<<<<< HEAD
    API_KEY
=======
    CREDENTIALS
>>>>>>> 40d96f92
}

/**
 * EventLogConfiguration is a Configuration class which is just a method
 * of populating a MeterRegistryHolder with a MeterRegistry instance at startup.
 */
@Configuration
class EventLogConfiguration @Autowired constructor(meterRegistrty: MeterRegistry) {
    init {
        MeterRegistryHolder.meterRegistry = meterRegistrty
    }
}

/**
 * A singleton for storing a MeterRegistry which is accessible from static functions.
 */
object MeterRegistryHolder {

    lateinit var meterRegistry: MeterRegistry

    fun getTags(vararg tags: Tag): MutableList<Tag> {
        val result = mutableListOf<Tag>()

        tags?.let {
            result.addAll(it)
        }
        return result
    }

    /**
     * Increment a counter for the action.
     */
    fun increment(name: String, vararg tags: Tag) {
        meterRegistry.counter(name.toLowerCase(), getTags(*tags)).increment()
    }

    /**
     * Get a counter for the metric, the counter will be created if it doesn't already exist.
     *
     * @param name: Name of the counter
     * @return A counter counter that can be incremented
     */
    fun counter(name: String): Counter = meterRegistry.counter(name)
}

/**
 * Format a log message with key value pairs
 *
 * @param obj: The object in question
 * @param action: The object we've took or are about to take
 * @param kvp: A variable arg list of maps which contain additional key/value pairs to log.
 * @return A formatted log string
 */
fun formatLogMessage(obj: LogObject, action: LogAction, vararg kvp: Map<String, Any?>?): String {
    val user = getZmlpActorOrNull()
    val sb = StringBuilder(256)

    sb.append("ZMLPEVENT zmlp.object='${obj.toString().toLowerCase()}' zmlp.action='${action.toString().toLowerCase()}'")
    if (user != null) {
        sb.append(" zmlp.authedProjectId='${user.projectId}' zmlp.actor='${user.name}'")
    }
    kvp?.forEach { e ->
        e?.forEach {
            if (it.value != null) {
                if (it.value is Number || it.value is Boolean) {
                    sb.append(" zmlp.${it.key}=${it.value}")
                } else {
                    sb.append(" zmlp.${it.key}='${it.value}'")
                }
            }
        }
    }
    return sb.toString()
}

/**
 * Extends the SLF4J Logger class with an event method.
 *
 * @param obj: The object in question
 * @param action: The object we've took or are about to take
 * @param kvp: A map of key value pairs we want to associate with the line.
 */
fun Logger.event(obj: LogObject, action: LogAction, vararg kvp: Map<String, Any?>?) {
    // Don't ever pass kvp into MeterRegistryHolder for tags
    MeterRegistryHolder.increment("zmlp.event.$obj.$action", Tag.of("state", "success"))
    if (this.isInfoEnabled) {
        this.info(formatLogMessage(obj, action, *kvp))
    }
}

/**
 * Extends the SLF4J Logger class with an warnEvent method.
 *
 * @param obj: The object in question
 * @param action: The object we've took or are about to take
 * @param message: The message or exception
 * @param kvp: A map of key value pairs we want to associate with the line.
 */
fun Logger.warnEvent(obj: LogObject, action: LogAction, message: String, kvp: Map<String, Any?>? = null, ex: Exception? = null) {
    // Don't ever pass kvp into MeterRegistryHolder for tags
    MeterRegistryHolder.increment("zmlp.event.$obj.$action", Tag.of("state", "warn"))
    if (this.isWarnEnabled) {
        this.warn(formatLogMessage(obj, action, kvp, kotlin.collections.mapOf("message" to message)), ex)
    }
}<|MERGE_RESOLUTION|>--- conflicted
+++ resolved
@@ -56,11 +56,8 @@
     SYSTEM_STORAGE,
     PIPELINE_STORAGE,
     PIPELINE_MODULE,
-<<<<<<< HEAD
-    API_KEY
-=======
+    API_KEY,
     CREDENTIALS
->>>>>>> 40d96f92
 }
 
 /**
