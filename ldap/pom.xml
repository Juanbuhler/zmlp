<?xml version="1.0" encoding="UTF-8"?>
<project xmlns="http://maven.apache.org/POM/4.0.0" xmlns:xsi="http://www.w3.org/2001/XMLSchema-instance"
         xsi:schemaLocation="http://maven.apache.org/POM/4.0.0 http://maven.apache.org/maven-v4_0_0.xsd">

    <parent>
        <relativePath>../pom.xml</relativePath>
        <groupId>com.zorroa</groupId>
        <artifactId>zorroa-server</artifactId>
<<<<<<< HEAD
        <version>0.40.2</version>
=======
        <version>0.40.3-SNAPSHOT</version>
>>>>>>> 8bd806c3
    </parent>

    <modelVersion>4.0.0</modelVersion>
    <artifactId>ldap</artifactId>
    <packaging>jar</packaging>
<<<<<<< HEAD
    <version>0.40.2</version>
=======
    <version>0.40.3-SNAPSHOT</version>
>>>>>>> 8bd806c3

    <properties>
        <project.build.sourceEncoding>UTF-8</project.build.sourceEncoding>
        <junit.version>4.12</junit.version>
        <maven.compiler.target>1.8</maven.compiler.target>
        <maven.compiler.source>1.8</maven.compiler.source>
    </properties>

    <dependencies>
        <dependency>
            <groupId>com.zorroa</groupId>
            <artifactId>lib-security</artifactId>
            <scope>provided</scope>
        </dependency>

        <dependency>
            <groupId>org.springframework.security</groupId>
            <artifactId>spring-security-core</artifactId>
        </dependency>

        <dependency>
            <groupId>org.springframework.security</groupId>
            <artifactId>spring-security-config</artifactId>
        </dependency>

        <dependency>
            <groupId>org.springframework.boot</groupId>
            <artifactId>spring-boot-starter-web</artifactId>
            <scope>provided</scope>
        </dependency>

        <dependency>
            <groupId>org.springframework.security</groupId>
            <artifactId>spring-security-ldap</artifactId>
        </dependency>

        <dependency>
            <groupId>org.jetbrains.kotlin</groupId>
            <artifactId>kotlin-stdlib</artifactId>
            <version>${kotlin.version}</version>
            <scope>provided</scope>
        </dependency>
        <dependency>
            <groupId>org.jetbrains.kotlin</groupId>
            <artifactId>kotlin-test-junit</artifactId>
            <version>${kotlin.version}</version>
            <scope>test</scope>
        </dependency>
        <dependency>
            <groupId>junit</groupId>
            <artifactId>junit</artifactId>
            <version>${junit.version}</version>
            <scope>test</scope>
        </dependency>
    </dependencies>

    <build>
        <sourceDirectory>src/main/kotlin</sourceDirectory>
        <testSourceDirectory>src/test/kotlin</testSourceDirectory>

        <plugins>
            <plugin>
                <groupId>org.jetbrains.kotlin</groupId>
                <artifactId>kotlin-maven-plugin</artifactId>
                <version>${kotlin.version}</version>
                <executions>
                    <execution>
                        <id>compile</id>
                        <phase>compile</phase>
                        <goals>
                            <goal>compile</goal>
                        </goals>
                    </execution>
                    <execution>
                        <id>test-compile</id>
                        <phase>test-compile</phase>
                        <goals>
                            <goal>test-compile</goal>
                        </goals>
                    </execution>
                </executions>
            </plugin>
            <plugin>
                <groupId>org.apache.maven.plugins</groupId>
                <artifactId>maven-shade-plugin</artifactId>

                <configuration>
                    <artifactSet>
                        <excludes>
                            <exclude>classworlds:classworlds</exclude>
                            <exclude>junit:junit</exclude>
                            <exclude>jmock:*</exclude>
                            <exclude>org.apache.maven:lib:tests</exclude>
                            <exclude>log4j:log4j:jar:</exclude>
                            <exclude>org.slf4j:*</exclude>
                            <exclude>commons-logging:*</exclude>
                            <exclude>ch.qos.logback:*</exclude>
                        </excludes>
                    </artifactSet>
                </configuration>
                <executions>
                    <execution>
                        <phase>package</phase>
                        <goals>
                            <goal>shade</goal>
                        </goals>
                    </execution>
                </executions>
            </plugin>
        </plugins>
    </build>

</project><|MERGE_RESOLUTION|>--- conflicted
+++ resolved
@@ -6,21 +6,13 @@
         <relativePath>../pom.xml</relativePath>
         <groupId>com.zorroa</groupId>
         <artifactId>zorroa-server</artifactId>
-<<<<<<< HEAD
-        <version>0.40.2</version>
-=======
         <version>0.40.3-SNAPSHOT</version>
->>>>>>> 8bd806c3
     </parent>
 
     <modelVersion>4.0.0</modelVersion>
     <artifactId>ldap</artifactId>
     <packaging>jar</packaging>
-<<<<<<< HEAD
-    <version>0.40.2</version>
-=======
     <version>0.40.3-SNAPSHOT</version>
->>>>>>> 8bd806c3
 
     <properties>
         <project.build.sourceEncoding>UTF-8</project.build.sourceEncoding>
