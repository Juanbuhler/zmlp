--- conflicted
+++ resolved
@@ -5,10 +5,7 @@
   - oraclejdk8
 
 install:
-<<<<<<< HEAD
-=======
   - ./travis/travis-opencv-install.sh 
->>>>>>> 285c1292
   - ./travis/travis-ingestor-files.sh
   - ./travis/travis-install-archivist-sdk.sh
   - ./travis/travis-install-archivist.sh
