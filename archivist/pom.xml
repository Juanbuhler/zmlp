<?xml version="1.0" encoding="UTF-8"?>
<project xmlns="http://maven.apache.org/POM/4.0.0" xmlns:xsi="http://www.w3.org/2001/XMLSchema-instance"
         xsi:schemaLocation="http://maven.apache.org/POM/4.0.0 http://maven.apache.org/xsd/maven-4.0.0.xsd">
    <modelVersion>4.0.0</modelVersion>

    <groupId>com.zorroa</groupId>
    <artifactId>archivist</artifactId>
<<<<<<< HEAD
    <version>0.21.0</version>
=======
    <version>0.30.0</version>
>>>>>>> e21c128c
    <packaging>jar</packaging>

    <name>archivist</name>
    <description>Zorroa Platform Application Server</description>

    <parent>
        <relativePath>../pom.xml</relativePath>
        <groupId>com.zorroa</groupId>
        <artifactId>zorroa-server</artifactId>
<<<<<<< HEAD
        <version>0.21.0</version>
=======
        <version>0.30.0</version>
>>>>>>> e21c128c
    </parent>

    <properties>
        <project.build.sourceEncoding>UTF-8</project.build.sourceEncoding>
        <start-class>com.zorroa.archivist.Application</start-class>
        <java.version>1.8</java.version>
    </properties>

    <dependencies>
        <dependency>
            <groupId>com.zorroa</groupId>
            <artifactId>sdk</artifactId>
        </dependency>

        <dependency>
            <groupId>com.zorroa</groupId>
            <artifactId>common</artifactId>
        </dependency>

        <dependency>
            <groupId>org.springframework.boot</groupId>
            <artifactId>spring-boot-starter-test</artifactId>
            <scope>test</scope>
        </dependency>

        <dependency>
            <groupId>org.springframework.boot</groupId>
            <artifactId>spring-boot-starter-aop</artifactId>
        </dependency>

        <dependency>
            <groupId>org.springframework.boot</groupId>
            <artifactId>spring-boot-starter-security</artifactId>
        </dependency>

        <dependency>
            <groupId>org.springframework.boot</groupId>
            <artifactId>spring-boot-starter-web</artifactId>
            <exclusions>
                <exclusion>
                    <groupId>org.springframework.boot</groupId>
                    <artifactId>spring-boot-starter-tomcat</artifactId>
                </exclusion>
            </exclusions>
        </dependency>

        <dependency>
            <groupId>org.springframework.boot</groupId>
            <artifactId>spring-boot-starter-undertow</artifactId>
        </dependency>

        <dependency>
            <groupId>org.springframework.boot</groupId>
            <artifactId>spring-boot-starter-jdbc</artifactId>
        </dependency>

        <dependency>
            <groupId>org.springframework.boot</groupId>
            <artifactId>spring-boot-starter-actuator</artifactId>
        </dependency>

        <dependency>
            <groupId>org.springframework.boot</groupId>
            <artifactId>spring-boot-starter-thymeleaf</artifactId>
        </dependency>

        <dependency>
            <groupId>org.springframework.boot</groupId>
            <artifactId>spring-boot-devtools</artifactId>
            <optional>true</optional>
        </dependency>

        <dependency>
            <groupId>com.h2database</groupId>
            <artifactId>h2</artifactId>
        </dependency>

        <dependency>
            <groupId>org.flywaydb</groupId>
            <artifactId>flyway-core</artifactId>
        </dependency>

        <dependency>
            <groupId>org.springframework</groupId>
            <artifactId>spring-tx</artifactId>
        </dependency>

        <dependency>
            <groupId>joda-time</groupId>
            <artifactId>joda-time</artifactId>
            <version>2.9.2</version>
        </dependency>

        <dependency>
            <groupId>com.google.guava</groupId>
            <artifactId>guava</artifactId>
        </dependency>

        <dependency>
            <groupId>org.apache.commons</groupId>
            <artifactId>commons-lang3</artifactId>
            <version>3.4</version>
        </dependency>

        <dependency>
            <groupId>commons-io</groupId>
            <artifactId>commons-io</artifactId>
            <version>2.5</version>
        </dependency>

        <dependency>
            <groupId>org.elasticsearch</groupId>
            <artifactId>elasticsearch</artifactId>
        </dependency>

        <!-- Elastic is faster with this library -->
        <dependency>
            <groupId>net.java.dev.jna</groupId>
            <artifactId>jna</artifactId>
        </dependency>

        <!-- Necessary for Elastic geometric types -->
        <dependency>
            <groupId>com.vividsolutions</groupId>
            <artifactId>jts</artifactId>
        </dependency>

        <dependency>
            <groupId>org.codehaus.groovy</groupId>
            <artifactId>groovy-all</artifactId>
            <version>2.4.6</version>
        </dependency>

        <dependency>
            <groupId>org.apache.lucene</groupId>
            <artifactId>lucene-expressions</artifactId>
            <version>5.3.1</version>
            <scope>compile</scope>
        </dependency>

        <dependency>
            <groupId>com.fasterxml.uuid</groupId>
            <artifactId>java-uuid-generator</artifactId>
            <version>3.1.4</version>
        </dependency>

        <dependency>
            <groupId>io.netty</groupId>
            <artifactId>netty-all</artifactId>
            <version>4.0.34.Final</version>
        </dependency>

        <dependency>
            <groupId>javax.validation</groupId>
            <artifactId>validation-api</artifactId>
            <version>1.1.0.Final</version>
        </dependency>

        <dependency>
            <groupId>org.hibernate</groupId>
            <artifactId>hibernate-validator</artifactId>
        </dependency>

        <dependency>
            <groupId>net.redhogs.cronparser</groupId>
            <artifactId>cron-parser-core</artifactId>
            <version>2.9</version>
        </dependency>

        <!-- web interface depends -->
        <dependency>
            <groupId>org.webjars</groupId>
            <artifactId>font-awesome</artifactId>
            <version>4.6.3</version>
        </dependency>
        <dependency>
            <groupId>org.webjars</groupId>
            <artifactId>d3js</artifactId>
            <version>3.5.17</version>
        </dependency>
<<<<<<< HEAD

        <!-- charts -->
=======
        <dependency>
            <groupId>org.webjars</groupId>
            <artifactId>bootstrap</artifactId>
            <version>3.3.6</version>
        </dependency>
>>>>>>> e21c128c
        <dependency>
            <groupId>org.webjars</groupId>
            <artifactId>jquery</artifactId>
            <version>1.11.3</version>
        </dependency>
        <dependency>
            <groupId>org.webjars</groupId>
            <artifactId>dropzone</artifactId>
            <version>4.3.0-2</version>
        </dependency>
        <dependency>
            <groupId>org.webjars</groupId>
            <artifactId>Bootstrap-3-Typeahead</artifactId>
            <version>3.1.1</version>
        </dependency>
    </dependencies>

    <build>
        <plugins>
            <plugin>
                <groupId>org.springframework.boot</groupId>
                <artifactId>spring-boot-maven-plugin</artifactId>
                <version>${spring-boot.version}</version>
                <configuration>
                    <mainClass>${start-class}</mainClass>
                    <finalName>archivist</finalName>
                </configuration>
                <executions>
                    <execution>
                        <goals>
                            <goal>repackage</goal>
                        </goals>
                    </execution>
                </executions>
            </plugin>

            <plugin>
                <groupId>org.codehaus.mojo</groupId>
                <artifactId>exec-maven-plugin</artifactId>
                <version>1.4.0</version>
                <executions>
                    <execution>
                        <id>Remove Local Database</id>
                        <phase>clean</phase>
                        <goals>
                            <goal>exec</goal>
                        </goals>
                        <configuration>
                            <executable>/bin/rm</executable>
                            <commandlineArgs>-rf db unittest</commandlineArgs>
                        </configuration>
                    </execution>
                    <execution>
                        <id>Install Archivist</id>
                        <phase>install</phase>
                        <goals>
                            <goal>exec</goal>
                        </goals>
                        <configuration>
                            <executable>${project.parent.basedir}/install-jar.sh</executable>
                            <commandlineArgs>
                                ${project.artifactId}.jar "${project.build.directory}" "${user.home}/Library/Application Support/Zorroa/${project.artifactId}/lib"
                            </commandlineArgs>
                        </configuration>
                    </execution>
                    <execution>
                        <id>Install Archivist</id>
                        <phase>install</phase>
                        <goals>
                            <goal>exec</goal>
                        </goals>
                        <configuration>
                            <executable>${project.parent.basedir}/install-jar.sh</executable>
                            <commandlineArgs>
                                ${project.artifactId}.jar "${project.build.directory}" "${user.home}/Library/Application Support/Zorroa/${project.artifactId}/lib"
                            </commandlineArgs>
                        </configuration>
                    </execution>
                </executions>
            </plugin>

        </plugins>
    </build>
</project><|MERGE_RESOLUTION|>--- conflicted
+++ resolved
@@ -5,11 +5,7 @@
 
     <groupId>com.zorroa</groupId>
     <artifactId>archivist</artifactId>
-<<<<<<< HEAD
-    <version>0.21.0</version>
-=======
     <version>0.30.0</version>
->>>>>>> e21c128c
     <packaging>jar</packaging>
 
     <name>archivist</name>
@@ -19,11 +15,7 @@
         <relativePath>../pom.xml</relativePath>
         <groupId>com.zorroa</groupId>
         <artifactId>zorroa-server</artifactId>
-<<<<<<< HEAD
-        <version>0.21.0</version>
-=======
         <version>0.30.0</version>
->>>>>>> e21c128c
     </parent>
 
     <properties>
@@ -201,23 +193,13 @@
         </dependency>
         <dependency>
             <groupId>org.webjars</groupId>
-            <artifactId>d3js</artifactId>
-            <version>3.5.17</version>
-        </dependency>
-<<<<<<< HEAD
-
-        <!-- charts -->
-=======
-        <dependency>
-            <groupId>org.webjars</groupId>
             <artifactId>bootstrap</artifactId>
-            <version>3.3.6</version>
-        </dependency>
->>>>>>> e21c128c
+            <version>3.3.7</version>
+        </dependency>
         <dependency>
             <groupId>org.webjars</groupId>
             <artifactId>jquery</artifactId>
-            <version>1.11.3</version>
+            <version>2.2.4</version>
         </dependency>
         <dependency>
             <groupId>org.webjars</groupId>
@@ -279,19 +261,6 @@
                             </commandlineArgs>
                         </configuration>
                     </execution>
-                    <execution>
-                        <id>Install Archivist</id>
-                        <phase>install</phase>
-                        <goals>
-                            <goal>exec</goal>
-                        </goals>
-                        <configuration>
-                            <executable>${project.parent.basedir}/install-jar.sh</executable>
-                            <commandlineArgs>
-                                ${project.artifactId}.jar "${project.build.directory}" "${user.home}/Library/Application Support/Zorroa/${project.artifactId}/lib"
-                            </commandlineArgs>
-                        </configuration>
-                    </execution>
                 </executions>
             </plugin>
 
