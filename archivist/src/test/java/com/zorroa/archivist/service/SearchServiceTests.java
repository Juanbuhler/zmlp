package com.zorroa.archivist.service;

import com.google.common.collect.ImmutableList;
import com.google.common.collect.ImmutableMap;
import com.google.common.collect.Lists;
import com.google.common.io.Files;
import com.zorroa.archivist.AbstractTest;
import com.zorroa.archivist.domain.Folder;
import com.zorroa.archivist.domain.FolderSpec;
import com.zorroa.archivist.domain.Permission;
import com.zorroa.archivist.domain.PermissionSpec;
import com.zorroa.archivist.security.SecurityUtils;
import com.zorroa.sdk.domain.Asset;
import com.zorroa.sdk.domain.Color;
import com.zorroa.sdk.domain.PagedList;
import com.zorroa.sdk.domain.Pager;
import com.zorroa.sdk.processor.Source;
import com.zorroa.sdk.schema.LinkSchema;
import com.zorroa.sdk.schema.LocationSchema;
import com.zorroa.sdk.schema.SourceSchema;
import com.zorroa.sdk.search.*;
import org.elasticsearch.action.search.SearchResponse;
import org.elasticsearch.search.SearchHit;
import org.junit.Test;

import java.io.File;
import java.io.IOException;
import java.util.ArrayList;
import java.util.Map;
import java.util.Set;

import static org.junit.Assert.*;

/**
 * Created by chambers on 10/30/15.
 */
public class SearchServiceTests extends AbstractTest {


    @Test
    public void testSearchPermissionsMiss() throws IOException {

        Permission perm = userService.createPermission(new PermissionSpec("group", "test"));
        Source source = new Source(getTestImagePath().resolve("beer_kettle_01.jpg"));

        SecurityUtils.setReadPermissions(source, Lists.newArrayList(perm));
        Asset asset1 = assetService.index(source);
        refreshIndex(100);

        AssetSearch search = new AssetSearch().setQuery("beer");
        assertEquals(0, searchService.search(search).getHits().getTotalHits());
    }

    @Test
    public void testSearchPermissionsHit() throws IOException {
        authenticate("admin");

        Permission perm = userService.createPermission(new PermissionSpec("group", "test"));
        Source source = new Source(getTestImagePath().resolve("beer_kettle_01.jpg"));
        source.addKeywords("source", "captain");
        /*
         * Add a permission from the current user to the asset.
         */
        SecurityUtils.setReadPermissions(source, Lists.newArrayList(userService.getPermissions(SecurityUtils.getUser()).get(0)));
        assetService.index(source);
        refreshIndex(100);

        AssetSearch search = new AssetSearch().setQuery("captain");
        assertEquals(1, searchService.search(search).getHits().getTotalHits());
    }

    @Test
    public void testFolderSearch() throws IOException {

        FolderSpec builder = new FolderSpec("Avengers");
        Folder folder1 = folderService.create(builder);

        Source source = new Source(getTestImagePath().resolve("beer_kettle_01.jpg"));
        source.addKeywords("source", source.getAttr("source.filename", String.class));
        Asset asset1 = assetService.index(source);
        refreshIndex(100);

        folderService.addAssets(folder1, Lists.newArrayList(asset1.getId()));
        refreshIndex(100);

        AssetFilter filter = new AssetFilter().addToLinks("folder", folder1.getId());
        AssetSearch search = new AssetSearch().setFilter(filter);
        assertEquals(1, searchService.search(search).getHits().getTotalHits());
    }

    @Test
    public void testFolderCount() throws IOException {

        FolderSpec builder = new FolderSpec("Beer");
        Folder folder1 = folderService.create(builder);

        Source source = new Source(getTestImagePath().resolve("beer_kettle_01.jpg"));
        source.addKeywords("source", source.getAttr("source.filename", String.class));
        Asset asset1 = assetService.index(source);
        refreshIndex(100);

        folderService.addAssets(folder1, Lists.newArrayList(asset1.getId()));
        refreshIndex(100);

        assertEquals(1, searchService.count(folder1));
    }


    @Test
    public void testRecursiveFolderSearch() throws IOException {

        FolderSpec builder = new FolderSpec("Avengers");
        Folder folder1 = folderService.create(builder);

        builder = new FolderSpec("Age Of Ultron", folder1);
        Folder folder2 = folderService.create(builder);

        builder = new FolderSpec("Characters", folder2);
        Folder folder3 = folderService.create(builder);

        Source source = new Source(getTestImagePath().resolve("beer_kettle_01.jpg"));
        Asset asset1 = assetService.index(source);
        refreshIndex(100);

        folderService.addAssets(folder3, Lists.newArrayList(asset1.getId()));
        refreshIndex(100);

        AssetFilter filter = new AssetFilter().addToLinks("folder", folder1.getId());
        AssetSearch search = new AssetSearch().setFilter(filter);
        assertEquals(1, searchService.search(search).getHits().getTotalHits());
    }

    @Test
    public void testNonRecursiveFolderSearch() throws IOException {

        FolderSpec builder = new FolderSpec("Avengers");
        Folder folder1 = folderService.create(builder);

        builder = new FolderSpec("Age Of Ultron", folder1).setRecursive(false);
        Folder folder2 = folderService.create(builder);

        builder = new FolderSpec("Characters", folder2);
        Folder folder3 = folderService.create(builder);

        Source source1 = new Source(getTestImagePath().resolve("beer_kettle_01.jpg"));
        source1.addKeywords("source", source1.getAttr("source", SourceSchema.class).getFilename());

        Source source2 = new Source(getTestImagePath().resolve("new_zealand_wellington_harbour.jpg"));
        source2.addKeywords("source", source2.getAttr("source", SourceSchema.class).getFilename());

        Asset asset1 = assetService.index(source1);
        Asset asset2 = assetService.index(source2);
        refreshIndex();

        folderService.addAssets(folder2, Lists.newArrayList(asset2.getId()));
        folderService.addAssets(folder3, Lists.newArrayList(asset1.getId()));
        refreshIndex(100);

        AssetFilter filter = new AssetFilter().addToLinks("folder", folder1.getId());
        AssetSearch search = new AssetSearch().setFilter(filter);

        assertEquals(1, searchService.search(search).getHits().getTotalHits());
    }

    @Test
    public void testSmartFolderSearch() throws IOException {

        FolderSpec builder = new FolderSpec("Avengers");
        Folder folder1 = folderService.create(builder);

        builder = new FolderSpec("Age Of Ultron", folder1);
        Folder folder2 = folderService.create(builder);

        builder = new FolderSpec("Characters", folder2);
        builder.setSearch(new AssetSearch("captain america"));
        Folder folder3 = folderService.create(builder);

        String filename = "captain_america.jpg";
        String filepath = "/tmp/" + filename;
        Files.touch(new File(filepath));

        Source source = new Source(getTestImagePath().resolve("beer_kettle_01.jpg"));
        source.addKeywords("source", "captain");

        Asset a = assetService.index(source);
        refreshIndex();

        AssetFilter filter = new AssetFilter().addToLinks("folder", folder1.getId());
        AssetSearch search = new AssetSearch().setFilter(filter);
        assertEquals(1, searchService.search(search).getHits().getTotalHits());
    }

    @Test
    public void testTermSearch() throws IOException {

        Source source = new Source(getTestImagePath().resolve("beer_kettle_01.jpg"));
        source.addKeywords("source", "captain", "america");

        assetService.index(source);
        refreshIndex();

        int count = 0;
        for (Asset a: searchService.search(Pager.first(), new AssetSearch().setFilter(
                new AssetFilter().addToTerms("keywords.source", "captain")))) {
            assertTrue(a.getScore() > 0);
            count++;
        }
        assertTrue(count > 0);
    }

    @Test
    public void testSmartFolderAndStaticFolderMixture() throws IOException {

        FolderSpec builder = new FolderSpec("Avengers");
        Folder folder1 = folderService.create(builder);

        builder = new FolderSpec("Age Of Ultron", folder1);
        Folder folder2 = folderService.create(builder);

        builder = new FolderSpec("Characters", folder2);
        builder.setSearch(new AssetSearch("captain america"));
        Folder folder3 = folderService.create(builder);

        Source source1 = new Source(getTestImagePath().resolve("beer_kettle_01.jpg"));
        source1.addKeywords("source", "captain");

        Source source2 = new Source(getTestImagePath().resolve("new_zealand_wellington_harbour.jpg"));
        source2.addKeywords("source", source2.getAttr("source", SourceSchema.class).getFilename());

        assetService.index(source1);
        assetService.index(source2);
        refreshIndex();

        assetService.appendLink("folder", String.valueOf(folder2.getId()), ImmutableList.of(source2.getId()));

        AssetFilter filter = new AssetFilter().addToLinks("folder", folder1.getId());
        AssetSearch search = new AssetSearch().setFilter(filter);
        assertEquals(2, searchService.search(search).getHits().getTotalHits());
    }

    @Test
    public void testLotsOfSmartFolders() throws IOException {

        FolderSpec builder = new FolderSpec("people");
        Folder folder1 = folderService.create(builder);

        for (int i=0; i<100; i++) {
            builder = new FolderSpec("person" + i, folder1);
            builder.setSearch(new AssetSearch("beer"));
            folderService.create(builder);
        }

        refreshIndex();

        Source source = new Source(getTestImagePath().resolve("beer_kettle_01.jpg"));
        source.addKeywords("source", source.getAttr("source", SourceSchema.class).getFilename());

        assetService.index(source);
        refreshIndex();

        AssetFilter filter = new AssetFilter().addToLinks("folder", folder1.getId());
        AssetSearch search = new AssetSearch().setFilter(filter);
        assertEquals(1, searchService.search(search).getHits().getTotalHits());
    }

    @Test
    public void testQueryWithCustomFields() throws IOException {

        Source source = new Source(getTestImagePath().resolve("beer_kettle_01.jpg"));
        source.setAttr("foo.bar1", "captain kirk");
        source.setAttr("foo.bar2", "bilbo baggins");
        source.setAttr("foo.bar3", "pirate pete");

        assetService.index(source);
        refreshIndex();

        assertEquals(1, searchService.search(
                new AssetSearch("captain").setQueryFields(ImmutableMap.of("foo.bar1", 1.0f))).getHits().getTotalHits());
        assertEquals(0, searchService.search(
                new AssetSearch("captain").setQueryFields(ImmutableMap.of("foo.bar2", 1.0f))).getHits().getTotalHits());

        assertEquals(1, searchService.search(
                new AssetSearch("captain baggins").setQueryFields(
                        ImmutableMap.of("foo.bar1", 1.0f, "foo.bar2", 2.0f))).getHits().getTotalHits());


    }

    @Test
    public void testHighConfidenceSearch() throws IOException {

        Source Source = new Source(getTestImagePath().resolve("beer_kettle_01.jpg"));
        Source.addKeywords("source", "zipzoom");
        assetService.index(Source);
        refreshIndex();

        /*
         * High confidence words are found at every level.
         */
        assertEquals(1, searchService.search(
                new AssetSearch("zipzoom")).getHits().getTotalHits());
        assertEquals(1, searchService.search(
                new AssetSearch("zipzoom")).getHits().getTotalHits());
        assertEquals(1, searchService.search(
                new AssetSearch("zipzoom")).getHits().getTotalHits());
    }

    @Test
    public void testNoConfidenceSearch() throws IOException {

        Source Source = new Source(getTestImagePath().resolve("beer_kettle_01.jpg"));
        Source.addKeywords("source","zipzoom");
        assetService.index(Source);
        refreshIndex();

        assertEquals(1, searchService.search(
                new AssetSearch("zipzoom")).getHits().getTotalHits());
    }

    @Test
    public void testSearchResponseFields() throws IOException {

        Source Source = new Source(getTestImagePath().resolve("beer_kettle_01.jpg"));
        Source.addKeywords("source", "zoolander");
        LinkSchema links = Source.getAttr("links");
        links.addLink("folder", 123);
        links.addLink("folder", 456);
        Source.setAttr("links", links);
        assetService.index(Source);
        refreshIndex();

<<<<<<< HEAD
        SearchResponse response = searchService.search(new AssetSearch("zoolander"));
=======
        SearchResponse response = searchService.search(new AssetSearch("zoolandar").setFuzzy(true));
>>>>>>> 0c12ddf8
        assertEquals(1, response.getHits().getTotalHits());
        Map<String, Object> doc = response.getHits().getAt(0).getSource();
        ArrayList<Integer> folders = (ArrayList<Integer>)((Map<String, Object>)doc.get("links")).get("folder");
        assertEquals(2, folders.size());

<<<<<<< HEAD
        response = searchService.search(new AssetSearch("zoolander").setFields(new String[]{"keywords*"}));
=======
        response = searchService.search(new AssetSearch("zoolandar").setFuzzy(true).setFields(new String[]{"keywords*"}));
>>>>>>> 0c12ddf8
        assertEquals(1, response.getHits().getTotalHits());
        doc = response.getHits().getAt(0).getSource();
        assertNull(doc.get("links"));

<<<<<<< HEAD
        response = searchService.search(new AssetSearch("zoolander").setFields(new String[]{"links.folder"}));
=======
        response = searchService.search(new AssetSearch("zoolandar").setFuzzy(true).setFields(new String[]{"links.folder"}));
>>>>>>> 0c12ddf8
        assertEquals(1, response.getHits().getTotalHits());
        doc = response.getHits().getAt(0).getSource();
        folders = (ArrayList<Integer>)((Map<String, Object>)doc.get("links")).get("folder");
        assertEquals(2, folders.size());

<<<<<<< HEAD
        response = searchService.search(new AssetSearch("zoolander").setFields(new String[]{"links*"}));
=======
        response = searchService.search(new AssetSearch("zoolandar").setFuzzy(true).setFields(new String[]{"links*"}));
>>>>>>> 0c12ddf8
        assertEquals(1, response.getHits().getTotalHits());
        doc = response.getHits().getAt(0).getSource();
        folders = (ArrayList<Integer>)((Map<String, Object>)doc.get("links")).get("folder");
        assertEquals(2, folders.size());
    }

    @Test
    public void testSimpleQuery() throws IOException {

        Source Source = new Source(getTestImagePath().resolve("beer_kettle_01.jpg"));
        Source.addKeywords("source", "zoolander");
        assetService.index(Source);
        refreshIndex();

        assertEquals(1, searchService.search(
                new AssetSearch("zoo*").setFuzzy(false)).getHits().getTotalHits());
    }

    @Test
    public void testMinusQuery() throws IOException {

        Source Source = new Source(getTestImagePath().resolve("beer_kettle_01.jpg"));
        Source.addKeywords("source", "zoolander", "beer");
        assetService.index(Source);
        refreshIndex();

        assertEquals(0, searchService.search(
                new AssetSearch("zoo* -beer").setFuzzy(true)).getHits().getTotalHits());
    }

    @Test
    public void testOrQuery() throws IOException {

        Source Source = new Source(getTestImagePath().resolve("beer_kettle_01.jpg"));
        Source.addKeywords("source", "zoolander", "beer");
        assetService.index(Source);
        refreshIndex();

        assertEquals(1, searchService.search(
                new AssetSearch("zoolander OR cat").setFuzzy(false)).getHits().getTotalHits());
    }

    @Test
    public void testFuzzySearch() throws IOException {

        Source Source = new Source(getTestImagePath().resolve("beer_kettle_01.jpg"));
        Source.addKeywords("source", "zoolander");
        assetService.index(Source);
        refreshIndex();

        assertEquals(1, searchService.search(
                new AssetSearch("zoolandar").setFuzzy(true)).getHits().getTotalHits());
    }

    @Test
    public void testExactSearch() throws IOException {

        Source Source = new Source(getTestImagePath().resolve("beer_kettle_01.jpg"));
        Source.addKeywords("source", "zoolander");
        assetService.index(Source);
        refreshIndex();

        assertEquals(0, searchService.search(
                new AssetSearch("zoolandar").setFuzzy(false)).getHits().getTotalHits());
        assertEquals(1, searchService.search(
                new AssetSearch("zoolander").setFuzzy(false)).getHits().getTotalHits());
    }

    @Test
    public void testDoubleFuzzySearch() throws IOException {
        /**
         * Handles the case where the client specified ~
         */
        Source Source = new Source(getTestImagePath().resolve("beer_kettle_01.jpg"));
        Source.addKeywords("source", "zoolander");
        assetService.index(Source);
        refreshIndex();

        assertEquals(1, searchService.search(
                new AssetSearch("zoolandar~").setFuzzy(true)).getHits().getTotalHits());
    }

    @Test
    public void getFields() {

        Source Source = new Source(getTestImagePath().resolve("beer_kettle_01.jpg"));
        Source.setAttr("location", new LocationSchema(new double[] {1.0, 2.0}).setCountry("USA"));
        assetService.index(Source);
        refreshIndex();

        Map<String, Set<String>> fields = searchService.getFields();
        assertTrue(fields.get("date").size() > 0);
        assertTrue(fields.get("string").size() > 0);
        assertTrue(fields.get("integer").size() > 0);
        assertTrue(fields.get("point").size() > 0);
    }


    @Test
    public void testColorSearch() {
        Color color = new Color(255, 10, 10).setRatio(50f);

        Source Source = new Source(getTestImagePath().resolve("beer_kettle_01.jpg"));
        Source.setAttr("colors", ImmutableList.of(color));
        assetService.index(Source);
        refreshIndex();

        assertEquals(1, searchService.search(
                new AssetSearch().setFilter(new AssetFilter().putToColors("colors",
                        new ColorFilter()
                        .setMinRatio(45)
                        .setMaxRatio(55)
                        .setHueAndRange(0, 5)
                        .setSaturationAndRange(100, 5)
                        .setBrightnessAndRange(50, 5)))).getHits().getTotalHits());
    }

    @Test
    public void testScrollSearch() throws IOException {
        assetService.index(new Source(getTestImagePath().resolve("beer_kettle_01.jpg")));
        assetService.index(new Source(getTestImagePath().resolve("new_zealand_wellington_harbour.jpg")));
        refreshIndex();

        PagedList<Asset> result1 =
                searchService.search(Pager.first(1),
                        new AssetSearch().setScroll(new Scroll().setTimeout("1m")));
        assertNotNull(result1.getScroll());
        assertEquals(1, result1.size());

        PagedList<Asset> result2 =
                searchService.search(Pager.first(1), new AssetSearch().setScroll(result1.getScroll()
                        .setTimeout("1m")));
        assertNotNull(result2.getScroll());
        assertEquals(1, result2.size());
    }

    @Test
    public void testAggregationSearch() throws IOException {
        assetService.index(new Source(getTestImagePath().resolve("beer_kettle_01.jpg")));
        assetService.index(new Source(getTestImagePath().resolve("new_zealand_wellington_harbour.jpg")));
        refreshIndex();

        PagedList<Asset> page = searchService.search(Pager.first(1),
                new AssetSearch().addToAggs("date",
                        ImmutableMap.of("max",
                                ImmutableMap.of("field", "source.fileSize"))));
        assertEquals(1, page.getAggregations().size());
    }

    @Test
    public void testMustSearch() throws IOException {
        Source source1 = new Source(getTestImagePath().resolve("beer_kettle_01.jpg"));
        source1.setAttr("superhero", "captain");

        Source source2 = new Source(getTestImagePath().resolve("new_zealand_wellington_harbour.jpg"));
        source2.setAttr("superhero", "loki");

        assetService.index(source1);
        assetService.index(source2);
        refreshIndex();

        AssetFilter filter = new AssetFilter().setMust(ImmutableList.of(new AssetFilter().addToTerms("superhero", "captain")));
        AssetSearch search = new AssetSearch().setFilter(filter);
        assertEquals(1, searchService.search(search).getHits().getTotalHits());
    }

    @Test
    public void testMustNotSearch() throws IOException {
        Source source1 = new Source(getTestImagePath().resolve("beer_kettle_01.jpg"));
        source1.setAttr("superhero", "captain");

        Source source2 = new Source(getTestImagePath().resolve("new_zealand_wellington_harbour.jpg"));
        source2.setAttr("superhero", "loki");

        assetService.index(source1);
        assetService.index(source2);
        refreshIndex();

        AssetFilter filter = new AssetFilter().setMustNot(ImmutableList.of(new AssetFilter().addToTerms("superhero", "captain")));
        AssetSearch search = new AssetSearch().setFilter(filter);
        assertEquals(1, searchService.search(search).getHits().getTotalHits());
    }

    @Test
    public void testShouldSearch() throws IOException {
        Source source1 = new Source(getTestImagePath().resolve("beer_kettle_01.jpg"));
        source1.setAttr("superhero", "captain");

        Source source2 = new Source(getTestImagePath().resolve("new_zealand_wellington_harbour.jpg"));
        source2.setAttr("superhero", "loki");

        assetService.index(source1);
        assetService.index(source2);
        refreshIndex();

        AssetFilter filter = new AssetFilter().setShould(ImmutableList.of(new AssetFilter().addToTerms("superhero", "captain")));
        AssetSearch search = new AssetSearch().setFilter(filter);
        assertEquals(1, searchService.search(search).getHits().getTotalHits());
    }

    @Test
    public void testHammingDistanceFilter() throws IOException {
        Source source1 = new Source(getTestImagePath().resolve("beer_kettle_01.jpg"));
        source1.setAttr("superhero", "captain");
        source1.setAttr("test.hash1.byte", "afafafaf");

        Source source2 = new Source(getTestImagePath().resolve("new_zealand_wellington_harbour.jpg"));
        source2.setAttr("superhero", "loki");
        source2.setAttr("test.hash1.byte", "adadadad");

        assetService.index(ImmutableList.of(source2, source1));
        refreshIndex();

        AssetSearch search = new AssetSearch(
                new AssetFilter().setHamming(
                        new HammingDistanceFilter("afafafaf", "test.hash1.byte.raw", 94)));

        assertEquals(1, searchService.search(search).getHits().getTotalHits());

        search = new AssetSearch(
                new AssetFilter().setHamming(
                        new HammingDistanceFilter("afafafaf", "test.hash1.byte.raw", 4)));
        assertEquals(2, searchService.search(search).getHits().getTotalHits());

        search = new AssetSearch(
                new AssetFilter().setHamming(
                        new HammingDistanceFilter("ccccccaf", "test.hash1.byte.raw", 88)));
        assertEquals(1, searchService.search(search).getHits().getTotalHits());

        search = new AssetSearch(
                new AssetFilter().setHamming(
                        new HammingDistanceFilter(Lists.newArrayList("afafafaf","adadadad"),
                                "test.hash1.byte.raw", 12)));
        assertEquals(2, searchService.search(search).getHits().getTotalHits());

        // no .raw
        search = new AssetSearch(
                new AssetFilter().setHamming(
                        new HammingDistanceFilter(Lists.newArrayList("afafafaf","adadadad"),
                                "test.hash1.byte", 12)));
        assertEquals(2, searchService.search(search).getHits().getTotalHits());
    }

    @Test
    public void testBitwiseHammingDistanceFilter() throws IOException {
        Source source1 = new Source(getTestImagePath().resolve("beer_kettle_01.jpg"));
        source1.setAttr("superhero", "captain");
        source1.setAttr("test.hash1.bit", "55");

        Source source2 = new Source(getTestImagePath().resolve("new_zealand_wellington_harbour.jpg"));
        source2.setAttr("superhero", "loki");
        source2.setAttr("test.hash1.bit", "00");

        assetService.index(ImmutableList.of(source1, source2));
        refreshIndex();

        AssetSearch search = new AssetSearch(
                new AssetFilter().setHamming(
                        new HammingDistanceFilter("FF", "test.hash1.bit.raw", 1)));

        for (SearchHit hit: searchService.search(search).getHits()) {
            assertEquals(50, hit.getScore(), 0);
        }
    }

    @Test
    public void testHammingDistanceFilterWithQuery() throws IOException {
        Source source1 = new Source(getTestImagePath().resolve("beer_kettle_01.jpg"));
        source1.setAttr("superhero", "captain");
        source1.setAttr("test.hash1.byte", "afafafaf");
        source1.addKeywords("foo", "bar");

        Source source2 = new Source(getTestImagePath().resolve("new_zealand_wellington_harbour.jpg"));
        source2.setAttr("superhero", "loki");
        source2.setAttr("test.hash1.byte", "adadadad");
        source1.addKeywords("foo", "bing");

        assetService.index(ImmutableList.of(source1, source2));
        refreshIndex();

        AssetSearch search = new AssetSearch("bar");
        search.setFilter(new AssetFilter().setHamming(
                new HammingDistanceFilter("afafafaf", "test.hash1.byte.raw", 8)));

        /**
         * The score from the hamming distance is combined with the query
         * score, to result in a score higher than the hamming score.
         */
        float score = searchService.search(search).getHits().hits()[0].getScore();
        assertTrue(score >= 100);
    }

    @Test
    public void testBitwiseHammingDistanceInvalidData() throws IOException {
        Source source1 = new Source(getTestImagePath().resolve("beer_kettle_01.jpg"));
        source1.setAttr("superhero", "captain");
        source1.setAttr("test.hash1.bit", "0fafafaz");

        Source source2 = new Source(getTestImagePath().resolve("new_zealand_wellington_harbour.jpg"));
        source2.setAttr("superhero", "loki");
        source2.setAttr("test.hash1.bit", "0dadada");

        assetService.index(ImmutableList.of(source1, source2));
        refreshIndex();

        AssetSearch search = new AssetSearch();
        search.setFilter(new AssetFilter().setHamming(
                new HammingDistanceFilter("0fafafaf", "test.hash1.bit", 8)));

        long hits = searchService.search(search).getHits().totalHits();
        assertEquals(0, hits);

    }
}<|MERGE_RESOLUTION|>--- conflicted
+++ resolved
@@ -329,40 +329,24 @@
         assetService.index(Source);
         refreshIndex();
 
-<<<<<<< HEAD
-        SearchResponse response = searchService.search(new AssetSearch("zoolander"));
-=======
         SearchResponse response = searchService.search(new AssetSearch("zoolandar").setFuzzy(true));
->>>>>>> 0c12ddf8
         assertEquals(1, response.getHits().getTotalHits());
         Map<String, Object> doc = response.getHits().getAt(0).getSource();
         ArrayList<Integer> folders = (ArrayList<Integer>)((Map<String, Object>)doc.get("links")).get("folder");
         assertEquals(2, folders.size());
 
-<<<<<<< HEAD
-        response = searchService.search(new AssetSearch("zoolander").setFields(new String[]{"keywords*"}));
-=======
         response = searchService.search(new AssetSearch("zoolandar").setFuzzy(true).setFields(new String[]{"keywords*"}));
->>>>>>> 0c12ddf8
         assertEquals(1, response.getHits().getTotalHits());
         doc = response.getHits().getAt(0).getSource();
         assertNull(doc.get("links"));
 
-<<<<<<< HEAD
-        response = searchService.search(new AssetSearch("zoolander").setFields(new String[]{"links.folder"}));
-=======
         response = searchService.search(new AssetSearch("zoolandar").setFuzzy(true).setFields(new String[]{"links.folder"}));
->>>>>>> 0c12ddf8
         assertEquals(1, response.getHits().getTotalHits());
         doc = response.getHits().getAt(0).getSource();
         folders = (ArrayList<Integer>)((Map<String, Object>)doc.get("links")).get("folder");
         assertEquals(2, folders.size());
 
-<<<<<<< HEAD
-        response = searchService.search(new AssetSearch("zoolander").setFields(new String[]{"links*"}));
-=======
         response = searchService.search(new AssetSearch("zoolandar").setFuzzy(true).setFields(new String[]{"links*"}));
->>>>>>> 0c12ddf8
         assertEquals(1, response.getHits().getTotalHits());
         doc = response.getHits().getAt(0).getSource();
         folders = (ArrayList<Integer>)((Map<String, Object>)doc.get("links")).get("folder");
