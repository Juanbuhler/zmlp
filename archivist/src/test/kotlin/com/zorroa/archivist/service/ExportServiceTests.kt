package com.zorroa.archivist.service

import com.google.cloud.storage.HttpMethod
import com.zorroa.archivist.AbstractTest
import com.zorroa.archivist.domain.*
import com.zorroa.archivist.repository.TaskDao
import com.zorroa.archivist.search.AssetSearch
import com.zorroa.common.domain.Job
import com.zorroa.common.domain.TaskState
import org.junit.Before
import org.junit.Test
import org.springframework.beans.factory.annotation.Autowired
import java.nio.file.Files
import kotlin.test.assertEquals


class ExportServiceTests : AbstractTest() {

    @Autowired
    lateinit var exportService : ExportService

    @Autowired
    lateinit var taskDao : TaskDao

    @Autowired
    lateinit var fileStorageService: FileStorageService

    lateinit var job: Job

    @Before
    fun init() {
        addTestAssets("set04/standard")
        refreshIndex()

        val spec = ExportSpec("foo",
                AssetSearch(),
                mutableListOf(),
                mutableMapOf("foo" to "bar"),
                mutableMapOf("foo" to "bar"))
        job = exportService.create(spec)
    }

    @Test
    fun testGetAll(){
        val ex1 = exportService.getAll(Pager.first())
        assertEquals(1, ex1.size())
    }

    @Test
    fun testCreatExportFile() {
        assertEquals(0, exportService.getAllExportFiles(job).size)
        val storage = fileStorageService.get(FileStorageSpec("job",
                job.id, "exported/foo.txt"))
        fileStorageService.getSignedUrl(storage.id, HttpMethod.PUT)

        Files.write(storage.getServableFile().getLocalFile(), "a-team".toByteArray())
        val ex1 = exportService.createExportFile(job, ExportFileSpec(storage.id, "bing.txt"))
        assertEquals(1, exportService.getAllExportFiles(job).size)
    }

    @Test
    fun testResolvePipeline() {
        val spec = ExportSpec("foo",
                AssetSearch(),
                mutableListOf(ProcessorRef("pipeline:standard-export")),
                mutableMapOf("foo" to "bar"),
                mutableMapOf("foo" to "bar"))
        job = exportService.create(spec)
        val task = taskDao.getAll(job.id, TaskState.Waiting)[0]
<<<<<<< HEAD
        val script = taskDao.getScript(task.taskId)
        assertEquals("zplugins.export.processors.ImageExporter", script.execute!![0].className)
=======
        val script = taskDao.getScript(task.id)
        assertEquals("zplugins.image.exporters.ImageExporter", script.execute!![0].className)
>>>>>>> 11a94784


    }
}<|MERGE_RESOLUTION|>--- conflicted
+++ resolved
@@ -67,14 +67,7 @@
                 mutableMapOf("foo" to "bar"))
         job = exportService.create(spec)
         val task = taskDao.getAll(job.id, TaskState.Waiting)[0]
-<<<<<<< HEAD
         val script = taskDao.getScript(task.taskId)
-        assertEquals("zplugins.export.processors.ImageExporter", script.execute!![0].className)
-=======
-        val script = taskDao.getScript(task.id)
         assertEquals("zplugins.image.exporters.ImageExporter", script.execute!![0].className)
->>>>>>> 11a94784
-
-
     }
 }