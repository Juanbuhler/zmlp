--- conflicted
+++ resolved
@@ -319,16 +319,11 @@
 
 
         assetService.createOrReplaceAssets(BatchCreateAssetsRequest(listOf(source1, source2)))
-<<<<<<< HEAD
-        assetService.batchUpdateLinks(LinkType.Folder, listOf(folder2.id), BatchUpdateAssetLinks(
-            ImmutableList.of(source2.id)))
-=======
         assetService.batchUpdateLinks(
             LinkType.Folder, listOf(folder2.id), BatchUpdateAssetLinks(
                 ImmutableList.of(source2.id)
             )
         )
->>>>>>> d6c20511
 
         val filter = AssetFilter().addToLinks("folder", folder1.id)
         val search = AssetSearch().setFilter(filter)
