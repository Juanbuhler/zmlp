package com.zorroa.archivist.service

import com.zorroa.archivist.AbstractTest
import com.zorroa.archivist.domain.Document
import com.zorroa.archivist.domain.Pager
import com.zorroa.archivist.repository.IndexDao
import com.zorroa.archivist.repository.IndexRouteDao
import com.zorroa.archivist.security.getOrgId
import com.zorroa.common.domain.JobFilter
import com.zorroa.common.domain.JobState
import org.junit.Test
import org.springframework.beans.factory.annotation.Autowired
import org.springframework.dao.EmptyResultDataAccessException
import kotlin.test.assertEquals
import kotlin.test.assertTrue

class IndexRoutingServiceTests : AbstractTest() {

    @Autowired
    lateinit var jobService : JobService

    @Autowired
    lateinit var indexRouteDao: IndexRouteDao

    @Autowired
    lateinit var indexDao: IndexDao

    override fun requiresElasticSearch(): Boolean {
        return true
    }

    @Test
    fun setupDefaultIndexRoute() {
        indexRoutingService.setupDefaultIndexRoute()
        assertEquals(1, jdbc.update("UPDATE index_route SET str_url='http://foo'"))
        indexRoutingService.setupDefaultIndexRoute()
        assertEquals("http://localhost:9200", jdbc.queryForObject(
                "SELECT str_url FROM index_route", String::class.java))
    }

    @Test
    fun syncAllIndexRoutes() {
        jdbc.update("UPDATE index_route SET str_mapping_type='test', int_mapping_major_ver=1, " +
                "int_mapping_minor_ver=0, str_index='test123'")

        indexRoutingService.syncAllIndexRoutes()

        val route = indexRouteDao.getRandomDefaultRoute()
        assertEquals(route.mappingMinorVer, 20001231)

        assertTrue(indexRoutingService.getOrgRestClient().indexExists())
    }

    @Test
    fun syncIndexRouteVersion() {
        jdbc.update("UPDATE index_route SET str_mapping_type='test', int_mapping_major_ver=1, " +
                "int_mapping_minor_ver=0, str_index='test123'")

        var route = indexRouteDao.getRandomDefaultRoute()
        indexRoutingService.syncIndexRouteVersion(route)

        route = indexRouteDao.getRandomDefaultRoute()
        assertEquals(route.mappingMinorVer, 20001231)

        assertTrue(indexRoutingService.getOrgRestClient().indexExists())
    }

    @Test
    fun getMajorVersionMappingFile() {
        val mappingFile = indexRoutingService.getMajorVersionMappingFile("test", 1)
        assertEquals(1, mappingFile.majorVersion)
        assertEquals(0, mappingFile.minorVersion)
        assertEquals("test", mappingFile.name)
    }

    @Test
    fun getMinorVersionMappingFiles() {
        val files = indexRoutingService.getMinorVersionMappingFiles("test", 1)
        assertEquals(2, files.size)
        assertEquals(19991231, files[0].minorVersion)
        assertEquals(20001231, files[1].minorVersion)
    }

    @Test
    fun getOrgRestClient() {
        val client = indexRoutingService.getOrgRestClient()
        assertTrue(client.indexExists())
        assertTrue(client.isAvailable())
        assertEquals(getOrgId().toString(), client.route.routingKey)
    }

    @Test
    fun getClusterRestClient() {
        var route = indexRouteDao.getRandomDefaultRoute()
        val client = indexRoutingService.getClusterRestClient(route)
        assertTrue(client.indexExists())
        assertTrue(client.isAvailable())
        assertEquals(null, client.route.routingKey)
    }

    @Test
    fun performHealthCheck() {
        val good = indexRoutingService.performHealthCheck()
        assertEquals("UP", good.status.code)

        jdbc.update("UPDATE index_route SET str_url='http://foo'")

        val bad = indexRoutingService.performHealthCheck()
        assertEquals("DOWN", bad.status.code)
    }

    @Test
    fun refreshAll() {
        /**
         * Create a document with refresh=false, then try to search for it.
         * It should not be found. Refresh the index and the doc should appear.
         */
        val doc = Document()
        doc.setAttr("source.path", "/cat/dog.jpg")
<<<<<<< HEAD
        indexDao.index(listOf(doc), false)
=======
        var passed = false
        try {
            indexDao.index(doc, false)
        } catch (e: EmptyResultDataAccessException) {
            passed = true
        }
        assertTrue(passed)
>>>>>>> f112cb8b
        assertEquals(0, indexDao.getAll(Pager.first()).size())
        indexRoutingService.refreshAll()
        Thread.sleep(250)
        assertEquals(1, indexDao.getAll(Pager.first()).size())

    }

    @Test
    fun testLaunchReindexJob() {
        var job = indexRoutingService.launchReindexJob()
        var jobCount = jobService.getAll(JobFilter(names=listOf(job.name))).size()
        assertEquals(1, jobCount)

        job = indexRoutingService.launchReindexJob()
        jobCount = jobService.getAll(JobFilter(names=listOf(job.name))).size()
        assertEquals(2, jobCount)

        jobCount = jobService.getAll(JobFilter(
                states=listOf(JobState.Active),
                names=listOf(job.name))).size()
        assertEquals(1, jobCount)
    }
}
<|MERGE_RESOLUTION|>--- conflicted
+++ resolved
@@ -117,17 +117,15 @@
          */
         val doc = Document()
         doc.setAttr("source.path", "/cat/dog.jpg")
-<<<<<<< HEAD
+
         indexDao.index(listOf(doc), false)
-=======
         var passed = false
         try {
-            indexDao.index(doc, false)
+            indexDao.get(doc.id)
         } catch (e: EmptyResultDataAccessException) {
             passed = true
         }
         assertTrue(passed)
->>>>>>> f112cb8b
         assertEquals(0, indexDao.getAll(Pager.first()).size())
         indexRoutingService.refreshAll()
         Thread.sleep(250)
