--- conflicted
+++ resolved
@@ -74,15 +74,9 @@
 
         val res = indexService.batchDelete(assets.map { it.id })
         assertEquals(1, res.totalRequested)
-<<<<<<< HEAD
-        assertEquals(1, res.onHold)
-        assertEquals(1, res.totalDeleted)
-        assertTrue(res.failures.isEmpty())
-=======
         assertEquals(1, res.deletedAssetIds.size)
         assertEquals(1, res.onHoldAssetIds.size)
         assertTrue(res.errors.isEmpty())
->>>>>>> c2cec6e8
     }
 
     @Test
