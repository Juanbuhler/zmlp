package com.zorroa.archivist.service

import com.zorroa.archivist.AbstractTest
import com.zorroa.archivist.domain.BatchCreateAssetsRequest
import com.zorroa.archivist.domain.Document
import com.zorroa.archivist.domain.Pager
import com.zorroa.archivist.domain.Source
import com.zorroa.archivist.repository.AssetDao
import com.zorroa.archivist.repository.IndexDao
import org.junit.Assert.assertEquals
import org.junit.Assert.assertNotEquals
import org.junit.Assert.assertNotNull
import org.junit.Assert.assertTrue
import org.junit.Before
import org.junit.Test
import org.springframework.beans.factory.annotation.Autowired
import java.nio.file.Paths

/**
 * Created by chambers on 9/1/16.
 */
class IndexServiceTests : AbstractTest() {

    @Autowired
    lateinit var indexDao: IndexDao

    @Autowired
    lateinit var assetDao: AssetDao

<<<<<<< HEAD

=======
>>>>>>> d6c20511
    override fun requiresElasticSearch(): Boolean {
        return true
    }

    @Before
    fun init() {
        addTestAssets("set04/standard")
    }

    @Test
    fun testIndexWithBackup() {
        val doc = Document()
        doc.setAttr("foo", "bar")
        indexService.index(doc)

        val asset = assetDao.get(doc.id)
        assertEquals("bar", asset.getAttr("foo"))
    }

    @Test
    fun testGetAsset() {
        val assets = indexService.getAll(Pager.first())
        for (a in assets) {
            assertEquals(
                a.id,
                indexService.get(Paths.get(a.getAttr("source.path", String::class.java))).id
            )
        }
    }

    @Test
    fun testGetAll() {
        val assets = indexService.getAll(Pager.first())
        assertEquals(2, assets.size())
    }

    @Test
    fun testDelete() {
        val assets = indexService.getAll(Pager.first())
        for (a in assets) {
            assertTrue(indexService.delete(a.id))
        }
    }

    @Test
    fun testBatchDelete() {
        val assets = indexService.getAll(Pager.first())
        val res = indexService.batchDelete(assets.map { it.id })
        assertEquals(2, res.totalRequested)
        assertEquals(2, res.deletedAssetIds.size)
        assertTrue(res.errors.isEmpty())
        Thread.sleep(2000)
    }

    @Test
    fun testBatchDeleteEmptyList() {
        val res = indexService.batchDelete(listOf())
        assertEquals(0, res.totalRequested)
        assertEquals(0, res.deletedAssetIds.size)
        assertTrue(res.errors.isEmpty())
    }

    @Test
    fun testBatchDeleteWithChildren() {
        val assets = indexService.getAll(Pager.first())
        val child = assets[1]
        child.setAttr("media.clip.parent", assets[0].id)
        indexService.index(child)

        Thread.sleep(1000)

        val res = indexService.batchDelete(listOf(assets[0].id))
        assertEquals(2, res.totalRequested)
        assertEquals(2, res.deletedAssetIds.size)
        assertTrue(res.errors.isEmpty())
    }

    @Test
    fun testBatchDeleteWithOnHold() {
        val assets = indexService.getAll(Pager.first())
        assets[0].setAttr("system.hold", true)
        indexDao.update(assets[0])

        val res = indexService.batchDelete(assets.map { it.id })
        assertEquals(1, res.totalRequested)
        assertEquals(1, res.deletedAssetIds.size)
        assertEquals(1, res.onHoldAssetIds.size)
        assertTrue(res.errors.isEmpty())
    }

    @Test
    fun testBatchDeleteSkipChildren() {
        val assets = indexService.getAll(Pager.first())
        val child = assets[1]
        child.setAttr("media.clip.parent", assets[0].id)
        indexService.index(child)
        refreshIndex()
        Thread.sleep(1000)

        val res = indexService.batchDelete(listOf(child.id))
        assertEquals(0, res.totalRequested)
        assertEquals(0, res.deletedAssetIds.size)
        assertTrue(res.errors.isEmpty())
    }

    @Test
    @Throws(InterruptedException::class)
    fun testIndexCheckOrigin() {
        val source = Source(getTestImagePath("set01/toucan.jpg"))
        assetService.createOrReplaceAssets(BatchCreateAssetsRequest(source))
        val asset1 = assetService.get(source.id)

        assertNotNull(asset1.getAttr("system.timeCreated"))
        assertNotNull(asset1.getAttr("system.timeModified"))
        assertEquals(
            asset1.getAttr("system.timeCreated", String::class.java),
            asset1.getAttr("system.timeModified", String::class.java)
        )

        refreshIndex()
        Thread.sleep(1000)
        val source2 = Source(getTestImagePath("set01/toucan.jpg"))
        assetService.createOrReplaceAssets(BatchCreateAssetsRequest(source2))
        val asset2 = assetService.get(source2.id)

        refreshIndex()
        assertNotEquals(
            asset2.getAttr("system.timeCreated", String::class.java),
            asset2.getAttr("system.timeModified", String::class.java)
        )
    }
}<|MERGE_RESOLUTION|>--- conflicted
+++ resolved
@@ -27,10 +27,6 @@
     @Autowired
     lateinit var assetDao: AssetDao
 
-<<<<<<< HEAD
-
-=======
->>>>>>> d6c20511
     override fun requiresElasticSearch(): Boolean {
         return true
     }
