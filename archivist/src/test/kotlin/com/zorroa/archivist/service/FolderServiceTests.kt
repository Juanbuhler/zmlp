package com.zorroa.archivist.service

import com.google.common.collect.ImmutableList
import com.google.common.collect.ImmutableSet
import com.google.common.collect.Lists
import com.zorroa.archivist.AbstractTest
import com.zorroa.archivist.domain.*
import com.zorroa.archivist.repository.FolderDao
import com.zorroa.archivist.repository.IndexRouteDao
import com.zorroa.archivist.repository.OrganizationDao
import com.zorroa.archivist.search.AssetFilter
import com.zorroa.archivist.search.AssetSearch
import com.zorroa.archivist.security.SuperAdminAuthentication
import com.zorroa.common.domain.ArchivistWriteException
import com.zorroa.common.util.Json
import com.zorroa.security.Groups
import org.junit.Assert.*
import org.junit.Before
import org.junit.Test
import org.springframework.beans.factory.annotation.Autowired
import org.springframework.dao.EmptyResultDataAccessException
import org.springframework.security.core.context.SecurityContextHolder
import java.util.*

class FolderServiceTests : AbstractTest() {

    @Autowired
    lateinit var dyhiService: DyHierarchyService

    @Autowired
    lateinit var folderDao: FolderDao

    @Autowired
    lateinit var taxonomyService: TaxonomyService

    @Autowired
    lateinit var organizationDao: OrganizationDao

<<<<<<< HEAD
    @Autowired
    lateinit var indexRouteDao: IndexRouteDao
=======
    override fun requiresElasticSearch() : Boolean {
        return true
    }
>>>>>>> 80286b78

    @Before
    fun init() {
        addTestAssets("set04/standard")
    }

    @Test
    fun testGet() {
        val root = UUID.fromString("00000000-0000-0000-0000-000000000000")
        val folder = folderService.get(root)
        assertEquals("/", folder.name)
    }

    @Test
    fun testSetAssets() {

        val folders = Lists.newArrayList<UUID>()
        for (i in 0..9) {
            val builder = FolderSpec("Folder$i")
            val (id) = folderService.create(builder)
            folders.add(id)
        }

        val assets = indexService.getAll(Pager.first(1)).list
        assertEquals(1, assets.size.toLong())
        var doc = assets[0]

        folderService.setFoldersForAsset(doc.id, folders)
        refreshIndex()

        doc = indexService.get(doc.id)
        assertEquals(10, doc.getAttr("system.links.folder", List::class.java)!!.size.toLong())
    }

    @Test
    fun testAddAssetToFolder() {

        val builder = FolderSpec("Folder")
        val folder = folderService.create(builder)

        val results = folderService.addAssets(folder,
                BatchUpdateAssetLinks(indexService.getAll(Pager.first()).map { a -> a.id }))

        logger.info(Json.prettyString(results))
        assertTrue(results.erroredAssetIds.isEmpty())
        assertTrue(results.updatedAssetIds.isNotEmpty())
    }

    @Test
    fun testAddDuplicateAssetsToFolder() {

        val builder = FolderSpec("Folder")
        val folder = folderService.create(builder)

        folderService.addAssets(folder, indexService.getAll(Pager.first()).map { a -> a.id })

        refreshIndex()

        folderService.addAssets(folder, indexService.getAll(Pager.first()).map { a -> a.id })

        refreshIndex()

        val assets = indexService.getAll(Pager.first())
        for (a in assets) {
            assertEquals(1, (a.getAttr<Any>("system.links.folder") as List<*>).size.toLong())
        }
    }

    @Test
    fun testRemoveAssetFromFolder() {

        val builder = FolderSpec("Folder")
        val folder = folderService.create(builder)

        var results = folderService.addAssets(folder,
                indexService.getAll(Pager.first()).map { a -> a.id })

        assertTrue(results.erroredAssetIds.isEmpty())
        assertTrue(results.updatedAssetIds.isNotEmpty())

        var s = AssetSearch()
        s.addToFilter().addToLinks("folder", folder.id)
        assertEquals(2, searchService.count(s))
        assertEquals(2, searchService.count(folder))

        results = folderService.removeAssets(folder,
                indexService.getAll(Pager.first()).map { a -> a.id })
        assertTrue(results.erroredAssetIds.isEmpty())
        assertTrue(results.updatedAssetIds.isNotEmpty())

        s = AssetSearch()
        s.addToFilter().addToLinks("folder", folder.id)
        assertEquals(0, searchService.count(s))
        assertEquals(0, searchService.count(folder))

    }

    @Test
    fun testAddAssetToTaxonomyFolder() {

        val builder = FolderSpec("bilbo")
        var folder = folderService.create(builder)
        taxonomyService!!.create(TaxonomySpec(folder))
        folder = folderService.get(folder.id)

        val results = folderService.addAssets(folder,
                indexService.getAll( Pager.first()).map { a -> a.id })
        refreshIndex(2000)

        assertEquals(2, searchService.count(AssetSearch().setQuery("bilbo")))
    }

    @Test
    fun testRemoveAssetFromTaxonomyFolder() {

        val builder = FolderSpec("Folder")
        var folder = folderService.create(builder)
        taxonomyService!!.create(TaxonomySpec(folder))
        folder = folderService.get(folder.id)

        var results = folderService.addAssets(folder,
                indexService.getAll(Pager.first()).map { a -> a.id })
        refreshIndex()

        assertEquals(2, searchService.search(AssetSearch(
                AssetFilter().addToTerms("system.links.folder", folder.id))).hits.getTotalHits())
        fieldService.invalidateFields()
        refreshIndex()
        assertEquals(2, searchService.search(AssetSearch("Folder")).hits.getTotalHits())

        assertTrue(results.erroredAssetIds.isEmpty())
        assertTrue(results.updatedAssetIds.isNotEmpty())

        results = folderService.removeAssets(folder, indexService.getAll(Pager.first()).map { a -> a.id })
        assertTrue(results.erroredAssetIds.isEmpty())
        assertTrue(results.updatedAssetIds.isNotEmpty())
        refreshIndex()

        assertEquals(0, searchService.search(AssetSearch(
                AssetFilter().addToTerms("system.links.folder", folder.id))).hits.getTotalHits())
        assertEquals(0, searchService.search(AssetSearch("Folder")).hits.getTotalHits())

    }

    @Test
    fun testCountAssetSmartFolder() {
        val builder = FolderSpec("Folder")
        builder.search = AssetSearch("jpg")

        val (id) = folderService.create(builder)
        assertEquals(2, searchService.count(folderService.get(id)))

        val builder2 = FolderSpec("Folder2")
        builder2.search = AssetSearch("wdsdsdsdsds")
        val (id1) = folderService.create(builder2)

        assertEquals(0, searchService.count(folderService.get(id1)))
    }

    @Test
    fun testSetAcl() {
        val builder = FolderSpec("Folder")
        val folder = folderService.create(builder)
        folderService.get(folder.id)

        folderService.setAcl(folder, Acl().addEntry(
                permissionService.getPermission(Groups.MANAGER),
                Access.Read, Access.Write, Access.Export), false, false)
        folderService.get(folder.id)
    }

    @Test(expected = ArchivistWriteException::class)
    fun testSetAclFailure() {
        authenticate("librarian")
        val builder = FolderSpec("Folder")
        val folder = folderService.create(builder)
        folderService.get(folder.id)

        /**
         * Since we have all permissions now, this should fail because we
         * are taking away write/export permissions from ourself.
         */
        folderService.setAcl(folder, Acl().addEntry(
                permissionService.getPermission(Groups.LIBRARIAN),
                Access.Read), false, false)
        folderService.get(folder.id)
    }

    @Test(expected = ArchivistWriteException::class)
    fun testSetAclFailureDoesntHavePermission() {
        authenticate("librarian")
        val builder = FolderSpec("Folder")
        val folder = folderService.create(builder)
        folderService.get(folder.id)

        /**
         * Since we have all permissions now, this should fail because we
         * are taking away write/export permissions from ourself.
         */
        folderService.setAcl(folder, Acl().addEntry(
                permissionService.getPermission(Groups.ADMIN),
                Access.Read), false, false)
        folderService.get(folder.id)
    }

    @Test(expected = ArchivistWriteException::class)
    fun testGetFolderWithoutAcl() {
        authenticate("librarian")
        val builder = FolderSpec("Folder")
        val folder = folderService.create(builder)
        folderService.get(folder.id)

        // use the DAO so don't fail the remove access from self check.
        folderDao.setAcl(folder.id, Acl().addEntry(
                permissionService.getPermission(Groups.ADMIN), Access.Read))
        folderService.invalidate(folder)
        folderService.get(folder.id)
    }

    @Test(expected = EmptyResultDataAccessException::class)
    fun testCreateWithReadAcl() {
        authenticate("librarian")
        val builder = FolderSpec("Folder", folderService.get("/Library")!!)
        val folder = folderService.create(builder)
        folderDao.setAcl(folder.id,
                Acl().addEntry(permissionService.getPermission(Groups.ADMIN), Access.Read))
        folderService.invalidate(folder)
        folderService.get(folder.id)
    }

    @Test(expected = ArchivistWriteException::class)
    fun testAddAssetsWithWriteAcl() {
        authenticate("librarian")
        val builder = FolderSpec("Folder", folderService.get("/Library")!!)
        val folder = folderService.create(builder)
        val acl = Acl().addEntry(permissionService.getPermission(Groups.ADMIN), Access.Write)
        folderService.setAcl(folder, acl, false, false)
        folderService.addAssets(folderService.get(folder),
                indexService.getAll(Pager.first()).map { a -> a.id })
    }

    @Test(expected = ArchivistWriteException::class)
    fun testDeleteFolderWithWriteAcl() {
        authenticate("librarian")
        val builder = FolderSpec("Folder", folderService.get("/Library")!!)
        val folder = folderService.create(builder)
        val acl = Acl().addEntry(permissionService.getPermission(Groups.ADMIN), Access.Write)
        folderService.setAcl(folder, acl, false, false)
        folderService.delete(folderService.get(folder))
    }

    @Test(expected = ArchivistWriteException::class)
    fun testUpdateFolderWithWriteAcl() {
        authenticate("librarian")
        val builder = FolderSpec("Folder", folderService.get("/Library")!!)
        val folder = folderService.create(builder)
        folderDao.setAcl(folder.id,
                Acl().addEntry(permissionService.getPermission(Groups.ADMIN), Access.Write))
        val up = FolderUpdate(folder)
        up.name = "bilbo"
        folderService.update(folder.id, up)
    }

    @Test
    fun testRenameUserFolder() {
        authenticate("librarian")
        val user = userService.get("librarian")
        assertFalse(folderService.exists("/Users/foo"))
        assertTrue(folderService.renameUserFolder(user, "foo"))
        assertTrue(folderService.exists("/Users/foo"))
    }

    @Test
    fun testCreateAndGet() {
        val builder = FolderSpec("Da Kind Assets")
        val (id, name) = folderService.create(builder)

        val (_, name1) = folderService.get(id)
        assertEquals(name, name1)
    }

    @Test
    fun testDescendants() {
        val grandpa = folderService.create(FolderSpec("grandpa"))
        val dad = folderService.create(FolderSpec("dad", grandpa))
        val uncle = folderService.create(FolderSpec("uncle", grandpa))
        folderService.create(FolderSpec("child", dad))
        folderService.create(FolderSpec("cousin", uncle))
        val descendents = folderService.getAllDescendants(grandpa, false)
        assertEquals(4, descendents.size.toLong())
    }

    @Test
    fun testGetAllDescendants() {
        val grandpa = folderService.create(FolderSpec("grandpa"))
        val dad = folderService.create(FolderSpec("dad", grandpa))
        val uncle = folderService.create(FolderSpec("uncle", grandpa))
        folderService.create(FolderSpec("child", dad))
        folderService.create(FolderSpec("cousin", uncle))
        assertEquals(5, folderService.getAllDescendants(Lists.newArrayList(grandpa), true, true).size.toLong())
        assertEquals(4, folderService.getAllDescendants(Lists.newArrayList(grandpa), false, true).size.toLong())

        assertEquals(5, ImmutableSet.copyOf(folderService.getAllDescendants(
                Lists.newArrayList(grandpa, dad, uncle), true, true)).size.toLong())
        assertEquals(4, ImmutableSet.copyOf(folderService.getAllDescendants(
                Lists.newArrayList(grandpa, dad, uncle), false, true)).size.toLong())
    }

    @Test
    fun testGetChildren() {
        val folder1 = folderService.create(FolderSpec("test1"))
        val folder1a = folderService.create(FolderSpec("test1a", folder1))
        val folder1b = folderService.create(FolderSpec("test1b", folder1))
        val folder1c = folderService.create(FolderSpec("test1c", folder1))

        val children = folderService.getChildren(folder1)
        assertEquals(3, children.size.toLong())
        assertTrue(children.contains(folder1a))
        assertTrue(children.contains(folder1b))
        assertTrue(children.contains(folder1c))
        assertFalse(children.contains(folder1))
    }

    @Test
    fun testGetByPath() {
        val folder1 = folderService.create(FolderSpec("test1"))
        val folder1a = folderService.create(FolderSpec("test1a", folder1))
        val folder1b = folderService.create(FolderSpec("test1b", folder1a))
        val (_, name) = folderService.create(FolderSpec("test1c", folder1b))

        val folder = folderService.get("/test1/test1a/test1b/test1c")
        assertEquals(folder1b.id, folder!!.parentId)
        assertEquals(name, folder.name)
    }

    @Test(expected = EmptyResultDataAccessException::class)
    fun testGetByPathFail() {
        val folder = folderService.get("/foo/bar/bam")
        assertEquals(null, folder)
    }

    @Test
    fun testExistsByPath() {
        val folder1 = folderService.create(FolderSpec("test1"))
        val folder1a = folderService.create(FolderSpec("test1a", folder1))
        val folder1b = folderService.create(FolderSpec("test1b", folder1a))
        folderService.create(FolderSpec("test1c", folder1b))

        assertTrue(folderService.exists("/test1/test1a/test1b/test1c"))
        assertTrue(folderService.exists("/test1/test1a"))
        assertFalse(folderService.exists("/testb"))
        assertFalse(folderService.exists("/testb/test123"))
    }

    @Test
    fun testUpdate() {
        val folder = folderService.create(FolderSpec("orig"))
        val up = FolderUpdate(folder)
        up.name = "new"
        val ok = folderService.update(folder.id, up)
        assertTrue(ok)
        val (_, name) = folderService.get(folder.id)
        assertEquals("new", name)
    }

    @Test
    fun testUpdateWithNewParent() {

        val fs1 = FolderSpec("orig")
        val fs2 = FolderSpec("unorig")

        val folder1 = folderService.create(fs1)
        val folder2 = folderService.create(fs2)
        val up = FolderUpdate(folder2)
        up.parentId = folder1.id
        val ok = folderService.update(folder2.id, up)
        assertTrue(ok)

        val (_, _, parentId) = folderService.get(folder2.id)
        assertEquals(folder1.id, parentId)

        var folders = folderService.getAllDescendants(Lists.newArrayList(folder1), false, false)
        assertTrue(folders.contains(folder2))

        folders = folderService.getAllDescendants(Lists.newArrayList(folder2), false, false)
        assertTrue(folders.isEmpty())
    }

    @Test
    fun testUpdateWithNewTaxonomyParent() {

        assertEquals(0, searchService.count(AssetSearch().setQuery("bilbo")))

        val builder1 = FolderSpec("bilbo")
        var folder1 = folderService.create(builder1)
        taxonomyService.create(TaxonomySpec(folder1))
        folder1 = folderService.get(folder1.id)

        val builder2 = FolderSpec("baggins")
        val folder2 = folderService.create(builder2)

        val results = folderService.addAssets(folder2,
                indexService.getAll(Pager.first()).map { a -> a.id })
        refreshIndex(1000)

        assertEquals(0, searchService.count(AssetSearch().setQuery("bilbo")))

        val update = FolderUpdate(folder2)
        update.parentId = folder1.id

        folderService.update(folder2.id, update)
        refreshIndex(1000)

        fieldService.invalidateFields()
        assertEquals(2, searchService.count(AssetSearch().setQuery("bilbo")))
        assertEquals(2, searchService.count(AssetSearch().setQuery("baggins")))
    }

    @Test
    fun testCreateFolderInheritedPermissions() {
        val library = folderService.get("/Library")
        val (_, _, _, _, _, _, _, _, _, _, _, _, acl) = folderService.create(FolderSpec("orig", library!!))

        assertTrue(acl!!.hasAccess(permissionService.getPermission(Groups.LIBRARIAN), Access.Write))
        assertTrue(acl.hasAccess(permissionService.getPermission(Groups.EVERYONE), Access.Read))
        assertEquals(2, acl.size.toLong())
    }

    @Test
    fun testMoveFolderWithPermmissionChange() {

        val library = folderService.get("/Library")
        val admin = folderService.get("/Users/admin")
        val moving = folderService.create(FolderSpec("folder_to_move", admin!!))

        assertTrue(moving.acl!!.hasAccess(permissionService.getPermission("user::admin"), Access.Read))
        assertTrue(moving.acl!!.hasAccess(permissionService.getPermission("user::admin"), Access.Write))
        assertEquals(1, moving.acl!!.size.toLong())

        val up = FolderUpdate(moving)
        up.parentId = library!!.id

        // Move the folder into the library
        assertTrue(folderService.update(moving.id, up))
        val acl = folderDao.getAcl(moving.id)

        assertTrue(acl.hasAccess(permissionService.getPermission(Groups.LIBRARIAN), Access.Write))
        assertTrue(acl.hasAccess(permissionService.getPermission(Groups.EVERYONE), Access.Read))
        assertEquals(2, acl.size.toLong())
    }

    @Test(expected = ArchivistWriteException::class)
    fun testUpdateHierarchyFailure() {
        val folder1 = folderService.create(FolderSpec("test3"))
        val folder1a = folderService.create(FolderSpec("test3a", folder1))
        val folder1b = folderService.create(FolderSpec("test3b", folder1a))
        val (id) = folderService.create(FolderSpec("test3c", folder1b))

        val up = FolderUpdate(folder1)
        up.parentId = id

        folderService.update(folder1.id, up)
    }

    @Test(expected = ArchivistWriteException::class)
    fun testUpdateHierarchyFailureSelfAsParent() {
        val folder1 = folderService.create(FolderSpec("test2"))
        val folder1a = folderService.create(FolderSpec("test2a", folder1))
        val folder1b = folderService.create(FolderSpec("test2b", folder1a))
        val (id, name, parentId, organizationId, dyhiId, user, timeCreated, timeModified, recursive, dyhiRoot, dyhiField, childCount, acl, search, taxonomyRoot, attrs) = folderService.create(FolderSpec("test2c", folder1b))
        val up = FolderUpdate(folder1)
        up.parentId = folder1.id
        folderService.update(folder1.id, up)
    }

    @Test
    fun testUpdateRecursive() {
        val folder = folderService.create(FolderSpec("orig"))
        assertTrue(folder.recursive)
        val updated = FolderUpdate(folder)
        updated.recursive = false
        val ok = folderService.update(folder.id, updated)
        assertTrue(ok)
        val updatedFolder = folderService.get(folder.id)
        assertFalse(updatedFolder.recursive)
    }

    @Test
    fun testDelete() {
        var builder = FolderSpec("shizzle")
        var start = folderService.create(builder)
        val root = start
        for (i in 0..9) {
            builder = FolderSpec("shizzle$i", start)
            start = folderService.create(builder)
        }
        assertTrue(folderService.delete(root))
    }

    @Test
    fun testDeleteWithDyhi() {
        val folder = folderService.create(FolderSpec("foo"), false)
        val spec = DyHierarchySpec(folder.id, listOf(
                DyHierarchyLevel("source.date", DyHierarchyLevelType.Day)))
        dyhiService!!.create(spec)
        assertTrue(folderService.delete(folder))
    }

    @Test
    fun setDyHierarchyTest() {
        var folder = folderService.create(FolderSpec("root"))
        folderService.setDyHierarchyRoot(folder, "source.file")

        folder = folderService.get(folder.id)
        assertTrue(folder.search!!.filter.exists.contains("source.file"))
        assertTrue(folder.dyhiRoot)
    }

    @Test
    fun removeDyHierarchyTest() {
        var folder = folderService.create(FolderSpec("root"))
        folderService.setDyHierarchyRoot(folder, "source.file")

        folder = folderService.get(folder.id)
        assertTrue(folder.search!!.filter.exists.contains("source.file"))

        folderService.removeDyHierarchyRoot(folder)
        folder = folderService.get(folder.id)
        assertNull(folder.search)
        assertFalse(folder.dyhiRoot)
    }

    @Test
    fun testTrashFolder() {
        val count = folderService.count()

        val folder1 = folderService.create(FolderSpec("folder1"))
        val (id, name, parentId, organizationId, dyhiId, user, timeCreated, timeModified, recursive, dyhiRoot, dyhiField, childCount, acl, search, taxonomyRoot, attrs) = folderService.create(FolderSpec("folder2", folder1))
        assertEquals((count + 2).toLong(), folderService.count().toLong())

        val result = folderService.trash(folder1)

        // Deleted 2 folders
        assertEquals(2, result.count.toLong())
        // count back to normal
        assertEquals(count.toLong(), folderService.count().toLong())
    }

    @Test
    fun getTrashedFolder() {
        val folder1 = folderService.create(FolderSpec("folder1"))
        val result = folderService.trash(folder1)
        val tf = folderService.getTrashedFolder(result.trashFolderId)
    }

    @Test
    fun restoreFolder() {

        val folder1 = folderService.create(FolderSpec("folder1"))
        val folder2 = folderService.create(FolderSpec("folder2", folder1))
        val (id, name, parentId, organizationId, dyhiId, user, timeCreated, timeModified, recursive, dyhiRoot, dyhiField, childCount, acl, search, taxonomyRoot, attrs) = folderService.create(FolderSpec("folder3", folder2))
        val result = folderService.trash(folder1)

        // Deleted 2 folders
        assertEquals(3, result.count.toLong())

        assertEquals(3, folderService.restore(
                folderService.getTrashedFolder(result.trashFolderId)).count.toLong())
    }

    @Test
    fun emptyTrash() {

        val folder1 = folderService.create(FolderSpec("folder1"))
        val folder2 = folderService.create(FolderSpec("folder2", folder1))
        val (id, name, parentId, organizationId, dyhiId, user, timeCreated, timeModified, recursive, dyhiRoot, dyhiField, childCount, acl, search, taxonomyRoot, attrs) = folderService.create(FolderSpec("folder3", folder2))
        val result = folderService.trash(folder1)

        // Deleted 2 folders
        assertEquals(3, result.count.toLong())
        assertEquals(3, folderService.emptyTrash().size.toLong())

        assertEquals(0, (jdbc.queryForObject("SELECT COUNT(1) FROM folder_trash", Int::class.java) as Int).toLong())
    }

    @Test
    fun isDescendantOf() {

        val folder1 = folderService.create(FolderSpec("folder1"))
        val folder2 = folderService.create(FolderSpec("folder2", folder1))
        val folder3 = folderService.create(FolderSpec("folder3", folder2))

        assertTrue(folderService.isDescendantOf(folder3, folder1))
        assertFalse(folderService.isDescendantOf(folder1, folder3))
        //assertTrue(folderService.isDescendantOf(folder3, folderService.get(getRootFolderId())))

    }

    @Test
    fun getAnscestors() {

        val folder1 = folderService.create(FolderSpec("f1"))
        val folder2 = folderService.create(FolderSpec("f2", folder1))
        val folder3 = folderService.create(FolderSpec("f3", folder2))

        val folders = folderService.getAllAncestors(folder3, true, false)
    }

    @Test
    fun getFolderByPathWithSpaces() {
        val folder1 = folderService.create(FolderSpec("  f1  "))
        val folder2 = folderService.get("/  f1  ")
        assertEquals(folder1, folder2)
    }

    @Test
    fun testCreateUserFolder() {
        val spec = PermissionSpec("group::wizards")
        val perm = permissionService.createPermission(spec)
        val folder = folderService.createUserFolder("gandalf", perm)
        assertTrue(folder.acl!!.hasAccess(permissionService.getPermission(Groups.EVERYONE), Access.Read))
    }

    @Test
    fun createStandardfolders() {
        val org = organizationDao.create(OrganizationSpec(
                "test", indexRouteDao.getRandomDefaultRoute().id))
        SecurityContextHolder.getContext().authentication = SuperAdminAuthentication(org.id)
        permissionService.createStandardPermissions(org)
        folderService.createStandardFolders(org)

        assertTrue(folderService.exists("/Users"))
        assertTrue(folderService.exists("/Library"))
    }

}<|MERGE_RESOLUTION|>--- conflicted
+++ resolved
@@ -1,6 +1,5 @@
 package com.zorroa.archivist.service
 
-import com.google.common.collect.ImmutableList
 import com.google.common.collect.ImmutableSet
 import com.google.common.collect.Lists
 import com.zorroa.archivist.AbstractTest
@@ -36,14 +35,12 @@
     @Autowired
     lateinit var organizationDao: OrganizationDao
 
-<<<<<<< HEAD
     @Autowired
     lateinit var indexRouteDao: IndexRouteDao
-=======
+
     override fun requiresElasticSearch() : Boolean {
         return true
     }
->>>>>>> 80286b78
 
     @Before
     fun init() {
