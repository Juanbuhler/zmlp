--- conflicted
+++ resolved
@@ -190,8 +190,6 @@
     }
 
     @Test
-<<<<<<< HEAD
-=======
     fun testBatchDelete() {
         val rsp1 = indexDao.batchDelete(listOf(asset1))
         refreshIndex()
@@ -207,15 +205,6 @@
     }
 
     @Test
-    fun testGetProtectedFields() {
-        var v = indexDao.getManagedFields("a")
-        assertNotNull(v)
-        v = indexDao.getManagedFields(asset1.id)
-        assertNotNull(v)
-    }
-
-    @Test
->>>>>>> 66efb54c
     fun testRemoveFields() {
         indexDao.removeFields(asset1.id, Sets.newHashSet("source"), true)
         val a = indexDao[asset1.id]
