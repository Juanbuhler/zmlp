--- conflicted
+++ resolved
@@ -26,14 +26,12 @@
     @Autowired
     lateinit var organizationDao: OrganizationDao
 
-<<<<<<< HEAD
     @Autowired
     lateinit var indexRouteDao: IndexRouteDao
-=======
+
     override fun requiresElasticSearch() : Boolean {
         return true
     }
->>>>>>> 80286b78
 
     @Test
     fun testCreateAndGet() {
