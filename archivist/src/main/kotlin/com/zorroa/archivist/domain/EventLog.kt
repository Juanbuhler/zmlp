--- conflicted
+++ resolved
@@ -29,14 +29,12 @@
     UNLOCK,
     APIKEY,
     EXPAND,
-<<<<<<< HEAD
     EDIT
-=======
     SEARCH,
     SEARCH_STREAM,
     SCROLL,
     SUGGEST
->>>>>>> 0b426878
+
 }
 
 
