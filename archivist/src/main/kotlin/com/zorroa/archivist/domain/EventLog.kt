package com.zorroa.archivist.domain

/**
 * All the different actions we can take against any data within the Archivist.
 */
enum class LogAction {
    CREATE,
    REPLACE,
    UPDATE,
    DELETE,
    WRITE,
    GET,
    INDEX,
    EXECUTE,
    AUTHENTICATE,
    AUTHORIZE,
    SECURE,
    BATCH_CREATE,
    BATCH_UPDATE,
    BATCH_DELETE,
    BATCH_INDEX,
    ERROR,
    WARN,
    STATE_CHANGE,
    UPLOAD,
    KILL,
    STREAM,
    LOCK,
    UNLOCK,
    APIKEY,
    EXPAND,
    EDIT,
    SEARCH,
    SEARCH_STREAM,
    SCROLL,
    SUGGEST,
    TAG,
    UNTAG,
    COMBINE,
    BACKOFF,
    EXPIRED,
<<<<<<< HEAD
    SCAN
=======
    ORGSWAP
>>>>>>> ef11ee88
}


/**
 * All the different classes we're creating event logs for.
 */
enum class LogObject {
    ASSET,
    BLOB,
    CLUSTER_LOCK,
    DYHI,
    EXPORT_FILE,
    FILEQ,
    FOLDER,
    JOB,
    ORGANIZATION,
    PERMISSION,
    PIPELINE,
    PROCESSOR,
    STORAGE,
    TASK,
    TAXONOMY,
    TRASH_FOLDER,
    USER,
    ANALYST,
    FIELD,
    FIELD_EDIT,
    FIELD_SET
}
<|MERGE_RESOLUTION|>--- conflicted
+++ resolved
@@ -39,11 +39,8 @@
     COMBINE,
     BACKOFF,
     EXPIRED,
-<<<<<<< HEAD
-    SCAN
-=======
+    SCAN,
     ORGSWAP
->>>>>>> ef11ee88
 }
 
 
