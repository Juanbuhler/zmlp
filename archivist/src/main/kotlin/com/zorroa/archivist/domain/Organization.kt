--- conflicted
+++ resolved
@@ -44,14 +44,9 @@
 
     @ApiModelProperty("Will update the Organizations's ES cluster address. Will not move files.")
     var indexRouteId: UUID
-<<<<<<< HEAD
 ) {
     constructor(org: Organization) : this(org.name, org.indexRouteId)
 }
-=======
-
-)
->>>>>>> 61693151
 
 @ApiModel("Organization Filter", description = "Filter for finding Organizations.")
 class OrganizationFilter(
