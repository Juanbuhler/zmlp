package com.zorroa.archivist.domain

import com.fasterxml.jackson.annotation.JsonIgnore
import com.fasterxml.jackson.core.type.TypeReference
import com.fasterxml.jackson.module.kotlin.convertValue
import com.fasterxml.uuid.Generators
import com.fasterxml.uuid.impl.NameBasedGenerator
import com.google.common.base.MoreObjects
import com.zorroa.archivist.search.AssetSearch
import com.zorroa.common.domain.ArchivistWriteException
import com.zorroa.common.domain.EntityNotFoundException
import com.zorroa.common.util.Json
import io.swagger.annotations.ApiModel
import io.swagger.annotations.ApiModelProperty
import org.slf4j.LoggerFactory
import org.springframework.security.access.AccessDeniedException
import java.net.URI
import java.util.UUID
import java.util.regex.Pattern

/**
 * The response from a request to create an asset from an uploaded source.
 * @property assetId The assetId that was created
 * @property uri The URI where the source file was placed.
 */
class AssetUploadedResponse(
    val assetId: UUID,
    val uri: URI
)

@ApiModel("Update Asset Request", description = "Request structure to update an Asset.")
class UpdateAssetRequest(

    @ApiModelProperty("Key/vaue pairs to be updated.")
    val update: Map<String, Any>? = null,

    @ApiModelProperty("Array of fields to remove.")
    val remove: List<String>? = null,

    @ApiModelProperty("Append values to a list attribute.")
    val appendToList: Map<String, Any>? = null,

    @ApiModelProperty("Append values to a list attribute and ensure the result is unique.")
    val appendToUniqueList: Map<String, Any>? = null,

    @ApiModelProperty("Remove values from a list attribute.")
    val removeFromList: Map<String, Any>? = null,

    @JsonIgnore
    @ApiModelProperty("Allow systems vars to be set. Default to false. Cannot be set over wire.")
    val allowSystem: Boolean = false
)

@ApiModel("Batch Update Assets Request", description = "Defines how to batch update a list of assets.")
class BatchUpdateAssetsRequest(
    @ApiModelProperty(
        "Attributes to update. They should be in dot notation. " +
            "Example: { \"foo.bar\" : 1, \"source.ext\": \"png\"}"
    ) val batch: Map<String, UpdateAssetRequest>
) {
    override fun toString(): String {
        return "<BatchUpdateAssetRequest update='$batch'>"
    }
}

@ApiModel(
    "Batch Update Assets Response", description = "Response object for batch updating large numbers of " +
        "assets. Batch updates are able to edit individual attributes however the entire document is rewritten."
)
class BatchUpdateAssetsResponse {

    @ApiModelProperty("UUIDs of updated Assets.")
    val updatedAssetIds = mutableSetOf<String>()

    @ApiModelProperty("UUIDs of Assets that encountered errors.")
    val erroredAssetIds = mutableSetOf<String>()

    @ApiModelProperty("UUIDs of Assets that were denied write access.")
    val accessDeniedAssetIds = mutableSetOf<String>()

    operator fun plus(other: BatchUpdateAssetsResponse) {
        updatedAssetIds.addAll(other.updatedAssetIds)
        erroredAssetIds.addAll(other.erroredAssetIds)
        accessDeniedAssetIds.addAll(other.accessDeniedAssetIds)
    }

    /**
     * Add the counts from an BatchIndexAssetsResponse to this object.
     */
    operator fun plus(other: BatchIndexAssetsResponse) {
        updatedAssetIds.addAll(other.replacedAssetIds)
        updatedAssetIds.addAll(other.replacedAssetIds)
        erroredAssetIds.addAll(other.erroredAssetIds)
    }

<<<<<<< HEAD

=======
>>>>>>> d6c20511
    override fun toString(): String {
        return "<BatchUpdateAssetsResponse " +
            "updated=${updatedAssetIds.size} " +
            "errored=${erroredAssetIds.size} " +
            "accessDenied=${accessDeniedAssetIds.size}"
    }

    @JsonIgnore
    fun getThrowableError(): Throwable {
        return when {
            accessDeniedAssetIds.isNotEmpty() -> AccessDeniedException(
                "Access denied updating assets: $accessDeniedAssetIds"
            )
            erroredAssetIds.isNotEmpty() -> EntityNotFoundException(
                "Cannot update missing assets: $erroredAssetIds"
            )
            // Should never get here.
            else -> ArchivistWriteException("Unspecified update exception")
        }
    }

    @JsonIgnore
    fun isSuccess(): Boolean {
        return updatedAssetIds.isNotEmpty() &&
            erroredAssetIds.isEmpty() && accessDeniedAssetIds.isEmpty()
    }
}

@ApiModel("Batch Update Permissions Request", description = "Request to update selected assets with new permissions.")
class BatchUpdatePermissionsRequest(

    @ApiModelProperty("Search filter used to get batch of Assets to update.")
    val search: AssetSearch,

    @ApiModelProperty("ACL to apply to Assets.")
    val acl: Acl,

    @ApiModelProperty("If true all permissions are replaced otherwise they are updated.")
    val replace: Boolean = false
)

@ApiModel("Batch Update Permissions Response", description = "Response object for a BatchUpdatePermissionsRequest.")
class BatchUpdatePermissionsResponse {

    @ApiModelProperty("UUIDs of Assets that were updated.")
    val updatedAssetIds = mutableSetOf<String>()

    @ApiModelProperty("Errors that occurred while processing.")
    val errors = mutableMapOf<String, String>()

    operator fun plus(other: BatchIndexAssetsResponse) {
        updatedAssetIds.addAll(other.replacedAssetIds)
    }
}

@ApiModel("Batch Create Assets Request", description = "Structure for upserting a batch of assets.")
class BatchCreateAssetsRequest(

    @ApiModelProperty("List of Documents to upsert.")
    val sources: List<Document>,

    @ApiModelProperty("UUID of the Job doing the upsert.")
    val jobId: UUID?,

    @ApiModelProperty("UUID of the Task doing to upsert.")
    val taskId: UUID?
) {

    /**
     * A convenience constructor for unit tests.
     */
    constructor(doc: Document) : this(listOf(doc))

    @JsonIgnore
    var skipAssetPrep = false

    @JsonIgnore
    var scope = "index"

    var isUpload = false

    constructor(sources: List<Document>, scope: String = "index", skipAssetPrep: Boolean = false) :
        this(sources, null, null) {
        this.scope = scope
        this.skipAssetPrep = skipAssetPrep
    }
}

@ApiModel("Batch Create Assets Response", description = "The response after batch creating an array of assets.")
class BatchIndexAssetsResponse(val total: Int) {

    @ApiModelProperty("UUIDs of Assets that were created.")
    var createdAssetIds = mutableSetOf<String>()

    @ApiModelProperty("UUIDs of Assets that were replaced.")
    var replacedAssetIds = mutableSetOf<String>()

    @ApiModelProperty("UUIDs of Assets that had errors.")
    var erroredAssetIds = mutableSetOf<String>()

    @ApiModelProperty("UUIDs of Assets that had warnings.")
    var warningAssetIds = mutableSetOf<String>()

    @ApiModelProperty("Number of retries it took finish this batch request.")
    var retryCount = 0

    fun add(other: BatchIndexAssetsResponse): BatchIndexAssetsResponse {
        createdAssetIds.addAll(other.createdAssetIds)
        replacedAssetIds.addAll(other.replacedAssetIds)
        erroredAssetIds.addAll(other.erroredAssetIds)
        warningAssetIds.addAll(other.warningAssetIds)
        retryCount += other.retryCount
        return this
    }

    /**
     * Return true if assets were created or replaced.
     */
    fun assetsChanged(): Boolean {
        return createdAssetIds.isNotEmpty() || replacedAssetIds.isNotEmpty()
    }

    /**
     * Return an AssetCounters instance for incrementing job and task counts.
     */
    fun getAssetCounters(): AssetCounters {
        return AssetCounters(
            created = createdAssetIds.size,
            replaced = replacedAssetIds.size,
            errors = erroredAssetIds.size,
            warnings = warningAssetIds.size
        )
    }

    override fun toString(): String {
        return MoreObjects.toStringHelper(this)
            .add("created", createdAssetIds.size)
            .add("replaced", replacedAssetIds.size)
            .add("warnings", warningAssetIds)
            .add("errors", erroredAssetIds.size)
            .add("retries", retryCount)
            .toString()
    }
}

@ApiModel("Asset Counters", description = "Stores the types of asset counters we keep track off.")
class AssetCounters(

    @ApiModelProperty("Total number of assets.")
    val total: Int = 0,

    @ApiModelProperty("Total error count.")
    val errors: Int = 0,

    @ApiModelProperty("Total number of warnings")
    val warnings: Int = 0,

    @ApiModelProperty("Total number of assets created.")
    val created: Int = 0,

    @ApiModelProperty("Total number of assets replaced")
    val replaced: Int = 0
)

@ApiModel("Batch Delete Assets Request", description = "Describes a request to delete Assets.")
class BatchDeleteAssetsRequest(
    @ApiModelProperty("UUIDs of Assets to delete.") val assetIds: List<String>
)

@ApiModel("Batch Delete Assets Response", description = "Response returned when Assets are deleted.")
class BatchDeleteAssetsResponse(
    @ApiModelProperty("Number of assets requested to be deleted. Includes the resolved number of clips.")
    var totalRequested: Int = 0,

    @ApiModelProperty("Number of assets deleted.")
    var deletedAssetIds: MutableSet<String> = mutableSetOf(),

    @ApiModelProperty("UUIDS o Assets skipped due to being on hold.")
    var onHoldAssetIds: MutableSet<String> = mutableSetOf(),

    @ApiModelProperty("UUIDs of Assets skipped due to permissions")
    var accessDeniedAssetIds: MutableSet<String> = mutableSetOf(),

    @ApiModelProperty("UUIDS of Assets that have already been deleted.")
    var missingAssetIds: MutableSet<String> = mutableSetOf(),

    @ApiModelProperty("Map of AssetID/Message for all errors encountered.")
    var errors: MutableMap<String, String> = mutableMapOf()
) {

    operator fun plus(other: BatchDeleteAssetsResponse) {
        totalRequested += other.totalRequested
        deletedAssetIds.addAll(other.deletedAssetIds)
        onHoldAssetIds.addAll(other.onHoldAssetIds)
        accessDeniedAssetIds.addAll(other.accessDeniedAssetIds)
        missingAssetIds.addAll(other.missingAssetIds)
        errors.putAll(other.errors)
    }
}

enum class AssetState {
    /**
     * The default state for an Asset.
     */
    Active,

    /**
     * The asset has been deleted from ES.
     */
    Deleted
}

/**
 * The ES document
 */
@ApiModel("Document", description = "Represents an Elasticsearch (ES) document.")
open class Document {

    @ApiModelProperty("Contents of the Document.")
    var document: Map<String, Any>

    @ApiModelProperty("UUID of the Document.")
    var id: String = UUID.randomUUID().toString()

    @ApiModelProperty("Type of the Document.")
    var type = "asset"

    @ApiModelProperty("Permissions associated with the Document.")
    var permissions: MutableMap<String, Int>? = null

    @ApiModelProperty("Links associated with the Document.")
    var links: MutableList<Tuple<String, Any>>? = null

    @ApiModelProperty("Search result score.")
    var score: Float? = null

    @ApiModelProperty(hidden = true)
    var replace = false

    constructor() {
        document = mutableMapOf()
    }

    constructor(doc: Document) {
        this.id = doc.id
        this.type = doc.type
        this.document = doc.document
    }

    constructor(id: String, doc: Map<String, Any>) {
        this.id = id
        this.document = doc
    }

    constructor(id: String) {
        this.id = id
        this.document = mutableMapOf()
    }

    constructor(id: UUID) {
        this.id = id.toString()
        this.document = mutableMapOf()
    }

    constructor(doc: Map<String, Any>) {
        this.document = doc
    }

    fun addToLinks(type: String, id: Any): Document {
        if (links == null) {
            links = mutableListOf()
        }
        links?.apply {
            this.add(Tuple(type, id))
        }
        return this
    }

    fun addToPermissions(group: String, access: Int): Document {
        if (permissions == null) {
            permissions = mutableMapOf()
        }
        permissions?.apply {
            this[group] = access
        }
        return this
    }

    /**
     * Get an attribute value  by its fully qualified name.
     *
     * @param attr
     * @param <T>
     * @return
    </T> */
    fun <T> getAttr(attr: String): T? {
        val current = getContainer(attr, false)
        return getChild(current, Attr.name(attr)) as T?
    }

    /**
     * Get an attribute value by its fully qualified name.  Uses a JSON mapper
     * to map the data into the specified class.
     *
     * @param attr
     * @param type
     * @param <T>
     * @return
    </T> */
    fun <T> getAttr(attr: String, type: Class<T>): T? {
        val current = getContainer(attr, false)
        return Json.Mapper.convertValue(getChild(current, Attr.name(attr)), type)
    }

    /**
     * Get an attribute value by its fully qualified name.  Uses a JSON mapper
     * to map the data into the specified TypeReference.
     *
     * @param attr
     * @param type
     * @param <T>
     * @return
    </T> */
    fun <T> getAttr(attr: String, type: TypeReference<T>): T {
        val current = getContainer(attr, false)
        return Json.Mapper.convertValue(getChild(current, Attr.name(attr)), type)
    }

    /**
     * Assumes the target attribute is a collection of some sort and tries to add
     * the given value.
     *
     * @param attr The attr name in dot notation, must point to a collection.
     * @param value The value to append to the collection.
     * @param unique If true, uniquify the collection.
     * @return Return true if the value was added to the collection.
     */
    fun addToAttr(attr: String, value: Any, unique: Boolean = true): Boolean {
        val key = Attr.name(attr)

        try {
            var container = getContainer(attr, true) as MutableMap<String, Any>
            var collection = container[key] as MutableCollection<Any?>?
            if (collection == null) {
                collection = mutableListOf()
                container[key] = collection
            }

            val res = if (value is Collection<*>) {
                collection.addAll(value)
            } else {
                collection.add(value)
            }

            if (unique) {
                val uniqList = collection.distinct()
                collection.clear()
                collection.addAll(uniqList)
            }

            return res
        } catch (e: Exception) {
            logger.warn("Unable to append to attr '$attr', it maybe not be a collection")
        }

        return false
    }

    /**
     * Assumes the target attribute is a collection of some sort and tries to remove
     * the given value.
     *
     * @param attr The attr name in dot notation, must point to a collection.
     * @param value The value to remove from the collection.
     */
    fun removeFromAttr(attr: String, value: Any, unique: Boolean = true): Boolean {
        val key = Attr.name(attr)

        try {
            var container = getContainer(attr, true) as MutableMap<String, Any>
            var collection = container[key] as MutableCollection<Any?>?
            if (collection == null) {
                collection = mutableListOf()
                container[key] = collection
            }

            return if (value is Collection<*>) {
                collection.removeAll(value)
            } else {
                collection.remove(value)
            }
        } catch (e: Exception) {
            logger.warn("Unable to remove from attr '$attr', it maybe not be a collection")
        }

        return false
    }

    /**
     * Set an attribute value.
     *
     * @param attr
     * @param value
     */
    fun setAttr(attr: String, value: Any?) {
        val current = getContainer(attr, true)
        val key = Attr.name(attr)

        try {
            (current as MutableMap<String, Any?>)[key] = Json.Mapper.convertValue(value as Any)
        } catch (ex: ClassCastException) {
            throw IllegalArgumentException("Invalid attribute: $attr", ex)
        }
    }

    /**
     * Remove an attribute.  If the attr cannot be remove it is set to null.
     *
     * @param attr
     */
    fun removeAttr(attr: String): Boolean {
        val current = getContainer(attr, true)
        val key = Attr.name(attr)

        /*
         * Finally, just try treating it like a map.
         */
        try {
            return (current as MutableMap<String, Any>).remove(key) != null
        } catch (ex: ClassCastException) {
            throw IllegalArgumentException("Invalid attribute: $attr")
        }
    }

    /**
     * Return true if the document has the given namespace.
     * @param attr
     * @return
     */
    fun attrExists(attr: String): Boolean {
        val container = getContainer(attr, false)
        return getChild(container, Attr.name(attr)) != null
    }

    /**
     * Return true if the given element is empty.
     *
     * @param attr
     * @return
     */
    fun isEmpty(attr: String): Boolean {
        val container = getContainer(attr, false)
        val child = getChild(container, Attr.name(attr))

        return try {
            val map = child as MutableMap<String, Any>?
            map?.isEmpty() ?: true
        } catch (e: Exception) {
            false
        }
    }

    /**
     * Return true if the value of an attribute contains the given value.
     *
     * @param attr
     * @return
     */
    fun attrContains(attr: String, value: Any): Boolean {
        val parent = getContainer(attr, false)
        val child = getChild(parent, Attr.name(attr))

        if (child is Collection<*>) {
            return child.contains(value)
        } else if (child is String) {
            return child.contains(value.toString())
        }
        return false
    }

    private fun getContainer(attr: String, forceExpand: Boolean): Any? {
        val parts = PATTERN_ATTR.split(attr)

        var current: Any? = document
        for (i in 0 until parts.size - 1) {

            var child = getChild(current, parts[i])
            if (child == null) {
                if (forceExpand) {
                    child = createChild(current, parts[i])
                } else {
                    return null
                }
            }
            current = child
        }
        return current
    }

    private fun getChild(`object`: Any?, key: String): Any? {
        if (`object` == null) {
            return null
        }
        try {
            return (`object` as Map<String, Any>)[key]
        } catch (ex: ClassCastException) {
            return null
        }
    }

    private fun createChild(parent: Any?, key: String): Any {
        val result = mutableMapOf<String, Any>()
        try {
            (parent as MutableMap<String, Any>)[key] = result
        } catch (ex: ClassCastException) {
            throw IllegalArgumentException("Invalid attribute: $key parent: $parent")
        }
        return result
    }

    override fun toString(): String {
        return "<Document $id - $document>"
    }

    companion object {

        private val logger = LoggerFactory.getLogger(Document::class.java)

        private val PATTERN_ATTR = Pattern.compile(Attr.DELIMITER, Pattern.LITERAL)
    }
}

object Attr {

    val DELIMITER = "."

    /**
     * A convenience method which takes a variable list of strings and
     * turns it into an attribute name.  This is preferred over using
     * string concatenation.
     *
     * @param name
     * @return
     */
    fun attr(vararg name: String): String {
        return name.joinToString(DELIMITER)
    }

    /**
     * Return the last part of an attribute string.  For example, if fully qualified
     * name is "a:b:c:d", this method will return "d".
     *
     * @param attr
     * @return
     */
    fun name(attr: String): String {
        return attr.substring(attr.lastIndexOf(DELIMITER) + 1)
    }

    /**
     * Return the fully qualified namespace for the attribute.  For example, if
     * the attribute is "a:b:c:d", this method will return "a:b:c"
     *
     * @param attr
     * @return
     */
    fun namespace(attr: String): String {
        return attr.substring(0, attr.lastIndexOf(DELIMITER))
    }
}

object IdGen {

    private val uuidGenerator = Generators.nameBasedGenerator(NameBasedGenerator.NAMESPACE_URL)

    /**
     * Generate an UUID string utilizing the given value.
     *
     * @param value
     * @return
     */
    fun getId(value: String): String {
        return uuidGenerator.generate(value).toString()
    }

    /**
     * Returns a readable unique string for an asset that is based
     * on the file path and clip properties.
     *
     * @param source
     * @return
     */
    fun getRef(source: Document): String? {
        val idkey = source.getAttr("source.idkey", String::class.java)
        var key = source.getAttr("source.path", String::class.java)

        if (idkey != null) {
            key = "$key?$idkey"
        }
        return key
    }

    /**
     * Return the unique ID for the given source.
     *
     * @param source
     * @return
     */
    fun getId(source: Document): String {
        return uuidGenerator.generate(getRef(source)).toString()
    }
}

/**
 * Copied from IRM source.
 */
enum class DocumentState private constructor(val value: Long) {
    METADATA_UPLOADED(10), DOCUMENT_UPLOADED(20), PROCESSED(30), INDEXED(40), REPROCESS(50);

    companion object {
        fun findByValue(value: Long): DocumentState? {
            for (state in DocumentState.values()) {
                if (state.value == value) {
                    return state
                }
            }
            return null
        }
    }
}

class Tuple<L, R>(val left: L, val right: R)
class MutableTuple<L, R>(var left: L, var right: R)<|MERGE_RESOLUTION|>--- conflicted
+++ resolved
@@ -93,10 +93,6 @@
         erroredAssetIds.addAll(other.erroredAssetIds)
     }
 
-<<<<<<< HEAD
-
-=======
->>>>>>> d6c20511
     override fun toString(): String {
         return "<BatchUpdateAssetsResponse " +
             "updated=${updatedAssetIds.size} " +
