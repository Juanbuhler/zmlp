package com.zorroa.archivist.repository

import com.google.common.collect.ImmutableList
import com.google.common.collect.ImmutableMap
import com.google.common.collect.Lists
import com.zorroa.archivist.config.ApplicationProperties
import com.zorroa.archivist.domain.*
import com.zorroa.archivist.elastic.AbstractElasticDao
import com.zorroa.archivist.elastic.SearchHitRowMapper
import com.zorroa.archivist.elastic.SingleHit
import com.zorroa.archivist.security.hasPermission
import com.zorroa.archivist.util.warnEvent
import com.zorroa.common.clients.SearchBuilder
import com.zorroa.common.util.Json
import org.elasticsearch.action.DocWriteRequest
import org.elasticsearch.action.DocWriteResponse
import org.elasticsearch.action.bulk.BulkRequest
import org.elasticsearch.action.delete.DeleteResponse
import org.elasticsearch.action.index.IndexRequest
import org.elasticsearch.action.index.IndexResponse
import org.elasticsearch.action.search.SearchType
import org.elasticsearch.action.support.WriteRequest
import org.elasticsearch.action.update.UpdateRequest
import org.elasticsearch.common.xcontent.XContentType
import org.elasticsearch.index.query.QueryBuilders
import org.elasticsearch.script.Script
import org.elasticsearch.script.ScriptType
import org.elasticsearch.search.fetch.subphase.FetchSourceContext
import org.springframework.beans.factory.annotation.Autowired
import org.springframework.dao.EmptyResultDataAccessException
import org.springframework.stereotype.Repository
import java.io.IOException
import java.io.OutputStream
import java.nio.file.Path
import java.util.concurrent.atomic.AtomicLong
import java.util.regex.Pattern

interface IndexDao {

    fun getMapping(): Map<String, Any>

    fun delete(id: String): Boolean

    /**
     * Batch delete the given asset IDs.
     * @param ids the list of asset IDS to delete.
     */
    fun batchDelete(ids: List<Document>): BatchDeleteAssetsResponse

    fun get(id: String): Document

    /**
     * Return the next page of an asset scroll.
     *
     * @param scrollId
     * @param timeout
     * @return
     */
    fun getAll(scrollId: String, timeout: String): PagedList<Document>

    /**
     * Get all assets given the page and SearchRequestBuilder.
     *
     * @param page
     * @param search
     * @return
     */
    fun getAll(page: Pager, search: SearchBuilder): PagedList<Document>

    @Throws(IOException::class)
    fun getAll(page: Pager, search: SearchBuilder, stream: OutputStream)

    /**
     * Get all assets by page.
     *
     * @param page
     * @return
     */
    fun getAll(page: Pager): PagedList<Document>

    fun exists(path: Path): Boolean

    fun exists(id: String): Boolean

    fun get(path: Path): Document

    fun removeLink(typeOfLink: String, value: Any, assets: List<String>): Map<String, List<Any>>

    fun appendLink(typeOfLink: String, value: Any, assets: List<String>): Map<String, List<Any>>

    fun setLinks(assetId: String, type:String, ids: Collection<Any>)

    fun update(doc: Document): Long

    fun <T> getFieldValue(id: String, field: String): T?

    fun index(source: Document): Document

    /**
     * Index the given sources.  If any assets are created, attach a source link.
     * @param sources
     * @return
     */
    fun index(sources: List<Document>): BatchCreateAssetsResponse

    fun index(sources: List<Document>, refresh: Boolean): BatchCreateAssetsResponse
}

@Repository
class IndexDaoImpl @Autowired constructor(
        private val properties: ApplicationProperties
) : AbstractElasticDao(), IndexDao {

    /**
     * Allows us to flush the first batch.
     */
    private val flushTime = AtomicLong(0)

    override fun <T> getFieldValue(id: String, field: String): T? {
        val rest = getClient()
        val req = rest.newGetRequest(id)
                .fetchSourceContext(FetchSourceContext.FETCH_SOURCE)
        val d = Document(rest.client.get(req).source)
        // field values never have .raw since they come from source
        return d.getAttr(field.removeSuffix(".raw"))
    }

    override fun index(source: Document): Document {
        index(ImmutableList.of(source), true)
        return get(source.id!!)
    }

    override fun index(sources: List<Document>): BatchCreateAssetsResponse {
        return index(sources, false)
    }

    override fun index(sources: List<Document>, refresh: Boolean): BatchCreateAssetsResponse {
        val result = BatchCreateAssetsResponse(sources.size)
        if (sources.isEmpty()) {
            return result
        }

        val retries = Lists.newArrayList<Document>()
        val bulkRequest = BulkRequest()
        bulkRequest.refreshPolicy = WriteRequest.RefreshPolicy.IMMEDIATE

        val debug = properties.getBoolean("archivist.debug-mode.enabled")
        for (source in sources) {
            bulkRequest.add(prepareInsert(source))
            if (debug) {
                logger.info(Json.prettyString(source))
            }
        }

        val rest = getClient()
        val bulk = rest.client.bulk(bulkRequest)

        var index = -1
        for (response in bulk.items) {
            index++
            if (response.isFailed) {
                val message = response.failure.message
                val asset = sources[index]
                if (removeBrokenField(asset, message)) {
                    result.warningAssetIds.add(asset.id)
                    retries.add(sources[index])
                } else {
                    logger.warnEvent("index Asset", message,
                            mapOf("assetId" to response.id,
                                    "index" to response.index))
                    result.erroredAssetIds.add(asset.id)
                }
            } else {
                when (response.opType) {
                    DocWriteRequest.OpType.INDEX -> {
                        val idxr = response.getResponse<IndexResponse>()
                        if (idxr.result == DocWriteResponse.Result.CREATED) {
                            result.createdAssetIds.add(idxr.id)
                        } else {
                            result.replacedAssetIds.add(idxr.id)
                        }

                    }
                }
            }
        }

        /*
         * TODO: limit number of retries to reasonable number.
         */
        if (!retries.isEmpty()) {
            result.retryCount++
            result.add(index(retries))
        }

        return result
    }

    private fun prepareUpsert(source: Document): UpdateRequest {
        val rest = getClient()
        val upd = rest.newUpdateRequest(source.id)
                .docAsUpsert(true)
                .doc(Json.serialize(source.document), XContentType.JSON)
        return upd
    }

    private fun prepareInsert(source: Document): IndexRequest {
        val rest = getClient()
        val idx = rest.newIndexRequest(source.id)
                .opType(DocWriteRequest.OpType.INDEX)
                .source(Json.serialize(source.document), XContentType.JSON)
        return idx
    }

    private fun removeBrokenField(asset: Document, error: String): Boolean {
        for (pattern in RECOVERABLE_BULK_ERRORS) {
            val matcher = pattern.matcher(error)
            if (matcher.find()) {
                logger.warn("Removing broken field from {}: {}={}, {}", asset.id, matcher.group(1),
                        asset.getAttr(matcher.group(1)), error)
                return asset.removeAttr(matcher.group(1))
            }
        }
        return false
    }

    override fun removeLink(typeOfLink: String, value: Any, assets: List<String>): Map<String, List<Any>> {
        if (typeOfLink.contains(".")) {
            throw IllegalArgumentException("Attribute cannot contain a sub attribute. (no dots in name)")
        }

        val rest = getClient()
        val link = mapOf<String,Any>("type" to typeOfLink, "id" to value.toString())
        val bulkRequest = BulkRequest()
        for (id in assets) {

            val updateBuilder = rest.newUpdateRequest(id)
            updateBuilder.script(Script(ScriptType.INLINE,
                    "painless", REMOVE_LINK_SCRIPT, link))
            bulkRequest.add(updateBuilder)
        }

        val result = mutableMapOf<String, MutableList<Any>>()
        result["success"] = mutableListOf()
        result["failed"] = mutableListOf()

        bulkRequest.refreshPolicy = WriteRequest.RefreshPolicy.IMMEDIATE
        val bulk = rest.client.bulk(bulkRequest)
        for (rsp in bulk.items) {
            if (rsp.isFailed) {
                result["failed"]!!.add(ImmutableMap.of("id", rsp.id, "error", rsp.failureMessage))
                logger.warn("Failed to unlink asset: {}", rsp.failureMessage, rsp.failure.cause)
            } else {
                result["success"]!!.add(rsp.id)
            }
        }
        return result
    }

    override fun appendLink(typeOfLink: String, value: Any, assets: List<String>): Map<String, List<Any>> {
        if (typeOfLink.contains(".")) {
            throw IllegalArgumentException("Attribute cannot contain a sub attribute. (no dots in name)")
        }
        val link = mapOf<String,Any>("type" to typeOfLink, "id" to value.toString())

        val rest = getClient()
        val bulkRequest = BulkRequest()
        bulkRequest.refreshPolicy = WriteRequest.RefreshPolicy.IMMEDIATE

        for (id in assets) {
            val update = rest.newUpdateRequest(id)
            update.script(Script(ScriptType.INLINE, "painless", APPEND_LINK_SCRIPT, link))
            bulkRequest.add(update)
        }

        val result = mutableMapOf<String, MutableList<Any>>(
                "success" to mutableListOf(), "failed" to mutableListOf())

        val bulk = rest.client.bulk(bulkRequest)
        for (rsp in bulk.items) {
            if (rsp.isFailed) {
                result["failed"]!!.add(ImmutableMap.of("id", rsp.id, "error", rsp.failureMessage))
                logger.warn("Failed to link asset: {}", rsp.failureMessage, rsp.failure.cause)
            } else {
                result["success"]!!.add(rsp.id)
            }
        }

        return result
    }

    override fun setLinks(assetId: String, typeOfLink:String, ids: Collection<Any>) {
        if (typeOfLink.contains(".")) {
            throw IllegalArgumentException("Attribute cannot contain a sub attribute. (no dots in name)")
        }
        val doc = mapOf("system" to mapOf("links" to mapOf(typeOfLink to ids)))
        val rest = getClient()
        rest.client.update(rest.newUpdateRequest(assetId)
                .doc(Json.serializeToString(doc), XContentType.JSON))
    }

    override fun update(asset: Document): Long {
        val rest = getClient()
        val ver =  rest.client.update(rest.newUpdateRequest(asset.id)
                .doc(Json.serializeToString(asset.document), XContentType.JSON)
                .setRefreshPolicy(WriteRequest.RefreshPolicy.IMMEDIATE)).version
        return ver
    }

    override fun delete(id: String): Boolean {
        val rest = getClient()
        return rest.client.delete(rest.newDeleteRequest(id)).result == DocWriteResponse.Result.DELETED
    }

    override fun batchDelete(docs: List<Document>): BatchDeleteAssetsResponse {
        if (docs.isEmpty()) { return BatchDeleteAssetsResponse() }

        val rsp = BatchDeleteAssetsResponse()
        val rest = getClient()
        val bulkRequest = BulkRequest()
                .setRefreshPolicy(WriteRequest.RefreshPolicy.IMMEDIATE)

        docs.forEach { doc->
            if (doc.attrExists("system.hold") && doc.getAttr("system.hold", Boolean::class.java)) {
                rsp.onHoldAssetIds.add(doc.id)
            }
            else if (!hasPermission("write", doc)) {
                rsp.accessDeniedAssetIds.add(doc.id)
            }
            else {
                rsp.totalRequested+=1
                bulkRequest.add(rest.newDeleteRequest(doc.id))
            }
        }

        if (rsp.totalRequested == 0) {
            return rsp
        }

        val bulk = rest.client.bulk(bulkRequest)
        for (br in bulk.items) {
            when {
                br.isFailed -> {
                    logger.warnEvent("batchDelete Asset", br.failureMessage,
                            mapOf("assetId" to br.id, "index" to br.index))
                    rsp.errors[br.id] = br.failureMessage
                }
                else ->  {
                    val deleted =  br.getResponse<DeleteResponse>().result == DocWriteResponse.Result.DELETED
                    if (deleted) {
<<<<<<< HEAD
                        rsp.totalDeleted += 1
                        rsp.success.add(br.id)
                    }
                    else {
                        rsp.missing += 1
                        logger.warnEvent("batcDelete Asset", "Asset did not exist", mapOf("assetId" to br.id, "index" to br.index))
=======
                        logger.event("batch delete Asset", mapOf("assetId" to br.id, "index" to br.index))
                        rsp.deletedAssetIds.add(br.id)
                    }
                    else {
                        rsp.missingAssetIds.add(br.id)
                        logger.warnEvent("batch delete Asset", "Asset did not exist", mapOf("assetId" to br.id, "index" to br.index))
>>>>>>> c2cec6e8
                    }
                }
            }
        }

        return rsp
    }


    override fun get(id: String): Document {
        return elastic.queryForObject(id, "asset", MAPPER)
    }

    override fun exists(path: Path): Boolean {
        val rest = getClient()
        val req = rest.newSearchBuilder()
        val source = req.source
        source.query(QueryBuilders.termQuery("source.path.raw", path.toString()))
        source.size(0)

        return rest.client.search(req.request).hits.totalHits > 0
    }

    override fun exists(id: String): Boolean {
        val rest = getClient()
        return rest.client.get(rest.newGetRequest(id)
                .fetchSourceContext(FetchSourceContext.DO_NOT_FETCH_SOURCE)).isExists
    }

    override fun get(path: Path): Document {
        val rest = getClient()
        val req = rest.newSearchBuilder()
        req.source.query(QueryBuilders.termQuery("source.path.raw", path.toString()))
        req.source.size(1)

        val assets = elastic.query(req, MAPPER)

        if (assets.isEmpty()) {
            throw EmptyResultDataAccessException("Asset $path does not exist", 1);
        }
        return assets[0]
    }

    override fun getAll(scrollId: String, timeout: String): PagedList<Document> {
        return elastic.scroll(scrollId, timeout, MAPPER)
    }

    override fun getAll(page: Pager, search: SearchBuilder): PagedList<Document> {
        return elastic.page(search, page, MAPPER)
    }

    @Throws(IOException::class)
    override fun getAll(page: Pager, search: SearchBuilder, stream: OutputStream) {
        elastic.page(search, page, stream)
    }

    override fun getAll(page: Pager): PagedList<Document> {
        val rest = getClient()
        val req = rest.newSearchBuilder()
        rest.routeSearchRequest(req.request)

        req.request.apply {
            searchType(SearchType.DFS_QUERY_THEN_FETCH)
        }
        req.source.apply {
            version(true)
            query(QueryBuilders.matchAllQuery())
        }

        return elastic.page(req, page, MAPPER)
    }

    override fun getMapping(): Map<String, Any> {
        return mapOf()
    }

    companion object {

        private const val REMOVE_LINK_SCRIPT =
                "if (ctx._source.system != null) {  "+
                "if (ctx._source.system.links != null) { " +
                "if (ctx._source.system.links[params.type] != null) { " +
                "ctx._source.system.links[params.type].removeIf(i-> i==params.id); }}}"

        private const val APPEND_LINK_SCRIPT =
                "if (ctx._source.system == null) { ctx._source.system = new HashMap(); } " +
                "if (ctx._source.system.links == null) { ctx._source.system.links = new HashMap(); }  " +
                "if (ctx._source.system.links[params.type] == null) { ctx._source.system.links[params.type] = new ArrayList(); }" +
                "ctx._source.system.links[params.type].add(params.id); "+
                "ctx._source.system.links[params.type] = new HashSet(ctx._source.system.links[params.type]);"

        private val MAPPER = object : SearchHitRowMapper<Document> {
            override fun mapRow(hit: SingleHit): Document {
                val doc = Document()
                doc.document = hit.source
                doc.id = hit.id
                doc.score = hit.score
                doc.type = hit.type
                return doc
            }
        }

        private val RECOVERABLE_BULK_ERRORS = arrayOf(
                Pattern.compile("reason=failed to parse \\[(.*?)\\]"),
                Pattern.compile("\"term in field=\"(.*?)\"\""),
                Pattern.compile("mapper \\[(.*?)\\] of different type"))
    }
}<|MERGE_RESOLUTION|>--- conflicted
+++ resolved
@@ -348,21 +348,12 @@
                 else ->  {
                     val deleted =  br.getResponse<DeleteResponse>().result == DocWriteResponse.Result.DELETED
                     if (deleted) {
-<<<<<<< HEAD
-                        rsp.totalDeleted += 1
-                        rsp.success.add(br.id)
-                    }
-                    else {
-                        rsp.missing += 1
-                        logger.warnEvent("batcDelete Asset", "Asset did not exist", mapOf("assetId" to br.id, "index" to br.index))
-=======
                         logger.event("batch delete Asset", mapOf("assetId" to br.id, "index" to br.index))
                         rsp.deletedAssetIds.add(br.id)
                     }
                     else {
                         rsp.missingAssetIds.add(br.id)
                         logger.warnEvent("batch delete Asset", "Asset did not exist", mapOf("assetId" to br.id, "index" to br.index))
->>>>>>> c2cec6e8
                     }
                 }
             }
