--- conflicted
+++ resolved
@@ -30,15 +30,7 @@
 
     fun getApiKey(spec: ApiKeySpec): ApiKey
 
-<<<<<<< HEAD
-    fun getHmacKey(userId: UUID): String
-=======
-    fun getApiKey(id: UUID): ApiKey
-
-    fun getApiKey(username: String): ApiKey
-
-    fun generateApiKey(user: UserId): ApiKey
->>>>>>> ef38b5d1
+    fun getHmacKey(id: UUID): String
 
     fun generateAdminKey(): Boolean
 
@@ -249,24 +241,9 @@
         return ApiKey(spec.userId, spec.user, hmacKey, spec.server)
     }
 
-<<<<<<< HEAD
     override fun getHmacKey(id: UUID): String {
         return jdbc.queryForObject("SELECT hmac_key FROM users WHERE pk_user=? AND bool_enabled=?",
                 String::class.java, id, true)
-=======
-    override fun getApiKey(username: String): ApiKey {
-        val id = jdbc.queryForObject("SELECT pk_user FROM users WHERE str_username=? AND bool_enabled=?",
-            String::class.java, username, true)
-        return getApiKey(UUID.fromString(id))
-    }
-
-    override fun generateApiKey(user: UserId): ApiKey {
-        val key = generateKey()
-        if (jdbc.update("UPDATE users SET hmac_key=? WHERE pk_user=? AND bool_enabled=?", key, user.id, true) != 1) {
-            throw EmptyResultDataAccessException("Unknown user", 1)
-        }
-        return ApiKey(user.id, key)
->>>>>>> ef38b5d1
     }
 
     override fun generateAdminKey(): Boolean {
