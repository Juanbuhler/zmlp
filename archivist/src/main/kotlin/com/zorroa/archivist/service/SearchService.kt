--- conflicted
+++ resolved
@@ -356,11 +356,7 @@
         }
 
         if (search.fields != null) {
-<<<<<<< HEAD
-            request.setFetchSource(search.fields, arrayOf("media.content"))
-=======
             ssb.fetchSource(search.fields, arrayOf("media.content", "analysis"))
->>>>>>> 663312cd
         }
 
         if (search.scroll != null) {
