--- conflicted
+++ resolved
@@ -4,11 +4,8 @@
 import com.zorroa.archivist.domain.*
 import com.zorroa.archivist.repository.JobDao
 import com.zorroa.archivist.repository.TaskDao
-<<<<<<< HEAD
+import com.zorroa.archivist.repository.TaskErrorDao
 import com.zorroa.archivist.security.getOrgId
-=======
-import com.zorroa.archivist.repository.TaskErrorDao
->>>>>>> 231756a6
 import com.zorroa.archivist.security.getUser
 import com.zorroa.archivist.util.event
 import com.zorroa.common.domain.*
@@ -45,11 +42,9 @@
         private val eventBus: EventBus,
         private val jobDao: JobDao,
         private val taskDao: TaskDao,
-<<<<<<< HEAD
+        private val taskErrorDao: TaskErrorDao,
         private val meterRegistrty: MeterRegistry
-=======
-        private val taskErrorDao: TaskErrorDao
->>>>>>> 231756a6
+
 ): JobService {
 
     @Autowired
