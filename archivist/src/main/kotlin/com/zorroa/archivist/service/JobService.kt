--- conflicted
+++ resolved
@@ -44,20 +44,12 @@
 @Service
 @Transactional
 class JobServiceImpl @Autowired constructor(
-<<<<<<< HEAD
-        private val eventBus: EventBus,
-        private val jobDao: JobDao,
-        private val taskDao: TaskDao,
-        private val taskErrorDao: TaskErrorDao,
-        private val meterRegistry: MeterRegistry
-=======
         val eventBus: EventBus,
         val jobDao: JobDao,
         val taskDao: TaskDao,
         val taskErrorDao: TaskErrorDao,
-        val meterRegistrty: MeterRegistry,
         val txevent: TransactionEventManager
->>>>>>> f112cb8b
+
 ): JobService {
 
     @Autowired
