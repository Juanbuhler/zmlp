package com.zorroa.archivist.service

import com.zorroa.archivist.config.ApplicationProperties
import com.zorroa.archivist.domain.*
import com.zorroa.archivist.repository.ExportDao
import com.zorroa.archivist.repository.ExportFileDao
import com.zorroa.archivist.repository.IndexDao
import com.zorroa.archivist.security.getOrgId
import com.zorroa.archivist.security.getUser
import com.zorroa.common.domain.*
import com.zorroa.common.repository.KPage
import com.zorroa.common.repository.KPagedList
import com.zorroa.common.search.AssetFilter
import com.zorroa.common.search.AssetSearch
import com.zorroa.common.util.Json
import org.springframework.beans.factory.annotation.Autowired
import org.springframework.stereotype.Service
import org.springframework.transaction.annotation.Transactional
import java.io.InputStream
import java.util.*

interface ExportService {

    fun getAll(page: KPage, filter: ExportFilter): KPagedList<Export>
    fun get(id: UUID) : Export
    fun create(spec: ExportSpec) : Export
    fun createExportFile(export: Export, spec: ExportFileSpec) : ExportFile
    fun getAllExportFiles(export: Export) :  List<ExportFile>
    fun getExportFile(id: UUID) : ExportFile
    fun getExportFileStream(exportFile: ExportFile) : InputStream

}

@Service
@Transactional
class ExportServiceImpl @Autowired constructor(
        private val properties: ApplicationProperties,
        private val indexDao: IndexDao,
        private val exportDao: ExportDao,
        private val exportFileDao: ExportFileDao,
        private val txm : TransactionEventManager,
        private val jobService: JobService
        ) : ExportService {

    @Autowired
    lateinit var searchService : SearchService

    override fun get(id: UUID): Export {
       return exportDao.get(id)
    }

    override fun createExportFile(export: Export, spec: ExportFileSpec) : ExportFile {
        return exportFileDao.create(export, spec)
    }

    override fun getAllExportFiles(export: Export) : List<ExportFile> {
        return exportFileDao.getAll(export)
    }

    override fun getExportFile(id: UUID) : ExportFile {
        return exportFileDao.get(id)
    }

    override fun getExportFileStream(exportFile: ExportFile) : InputStream {
        TODO("not implemented") //To change body of created functions use File | Settings | File Templates.
    }

    override fun getAll(page: KPage, filter: ExportFilter): KPagedList<Export> {
        return exportDao.getAll(page, filter)
    }

    private inner class ExportParams(var search: AssetSearch)

    private fun resolveExportSearch(search: AssetSearch, exportId: UUID): ExportParams {
        search.fields = arrayOf("source")

        val params = ExportParams(AssetSearch())
        val ids = mutableListOf<String>()
        val maxAssets = properties.getInt("archivist.export.maxAssetCount").toLong()
        for (asset in searchService.scanAndScroll(search, maxAssets, clamp=true)) {
            ids.add(asset.id)
        }

        if (ids.isEmpty()) {
            throw ArchivistWriteException("Unable to start export, search returns no assets")
        }

        indexDao.appendLink("export", exportId.toString(), ids)
        params.search = AssetSearch().setFilter(
                AssetFilter().addToLinks("export", exportId.toString()))
        return params
    }

    override fun create(spec: ExportSpec): Export {
        val user = getUser()
        spec.name = spec.name ?: "Export By ${user.username}"
        val export = exportDao.create(spec)

        val env = mutableMapOf<String, String>()
        env.putAll(spec.env)
<<<<<<< HEAD
        env.putAll(mapOf("ZORROA_USER" to user.username,
                "ZORROA_ORGANIZATION_ID" to user.organizationId.toString(),
                "ZORROA_EXPORT_ID" to export.id.toString()))
=======
        env.putAll(mapOf("ZORROA_EXPORT_ID" to export.id.toString()))
>>>>>>> 07fb5548

        val jspec = JobSpec(spec.name!!,
                PipelineType.EXPORT,
                getOrgId(),
                buildZpsSciript(export, spec),
                env=env)

        val job = jobService.launchJob(jspec)
        exportDao.setAnalystJobId(export, job)

        return export
    }

    private fun buildZpsSciript(export: Export, spec: ExportSpec) : ZpsScript {

        /**
         * Now start to build the script for the task.
         */
        val script = ZpsScript(export.name, inline=true)

        script.globals?.putAll(mapOf(
                "exportArgs" to mapOf(
                        "exportId" to export.id,
                        "exportName" to export.name,
                        "exportRoot" to properties.getString("archivist.export.export-root"))))

        script.execute?.addAll(spec.processors)
        script.execute?.add(ProcessorRef("zplugins.export.processors.GcsExportUploader",
                mapOf<String, Any>("gcs_bucket" to properties.getString("archivist.export.gcs_bucket"))))
        script.execute?.add(ProcessorRef("zplugins.export.processors.ExportedFileRegister"))

        /**
         * Replace the search the user supplied with our own search so we ensure
         * we get the exact assets during the export and new data
         * added that might match their search change the export.
         */
        val params = resolveExportSearch(spec.search, export.id)
        script.generate?.add(ProcessorRef(
                "zplugins.asset.generators.AssetSearchGenerator",
                mapOf<String, Any>(
                        "search" to params.search
                )
        ))

        return script
    }
}
<|MERGE_RESOLUTION|>--- conflicted
+++ resolved
@@ -98,13 +98,7 @@
 
         val env = mutableMapOf<String, String>()
         env.putAll(spec.env)
-<<<<<<< HEAD
-        env.putAll(mapOf("ZORROA_USER" to user.username,
-                "ZORROA_ORGANIZATION_ID" to user.organizationId.toString(),
-                "ZORROA_EXPORT_ID" to export.id.toString()))
-=======
         env.putAll(mapOf("ZORROA_EXPORT_ID" to export.id.toString()))
->>>>>>> 07fb5548
 
         val jspec = JobSpec(spec.name!!,
                 PipelineType.EXPORT,
