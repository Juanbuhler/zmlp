--- conflicted
+++ resolved
@@ -748,14 +748,10 @@
         var result: Folder
 
         try {
-<<<<<<< HEAD
-            result = get(spec.parentId, spec.name)
+            result = get(spec.parentId, spec.name as String)
             if (errorIfExists) {
                 throw ArchivistWriteException("A folder with the same name already exists. Please choose a different name.")
             }
-=======
-            result = get(spec.parentId, spec.name as String)
->>>>>>> 0bae0611
         } catch (e: EmptyResultDataAccessException) {
             spec.acl.whenNullOrEmpty {
                 spec.acl = parent.acl
