package com.zorroa.archivist.service

import com.google.common.collect.ImmutableList
import com.google.common.collect.ImmutableSet
import com.google.common.collect.Lists
import com.google.common.collect.Sets
import com.zorroa.archivist.domain.*
import com.zorroa.archivist.repository.OrganizationDao
import com.zorroa.archivist.repository.PermissionDao
import com.zorroa.archivist.repository.UserDao
import com.zorroa.archivist.repository.UserDaoCache
import com.zorroa.archivist.repository.UserDaoImpl.Companion.SOURCE_LOCAL
import com.zorroa.archivist.sdk.config.ApplicationProperties
import com.zorroa.archivist.sdk.security.*
import com.zorroa.sdk.client.exception.DuplicateEntityException
import com.zorroa.sdk.domain.PagedList
import com.zorroa.sdk.domain.Pager
import org.slf4j.LoggerFactory
import org.springframework.beans.factory.annotation.Autowired
import org.springframework.context.ApplicationListener
import org.springframework.context.event.ContextRefreshedEvent
import org.springframework.dao.DataAccessException
import org.springframework.security.authentication.BadCredentialsException
import org.springframework.security.crypto.bcrypt.BCrypt
import org.springframework.stereotype.Service
import org.springframework.transaction.annotation.Transactional
import java.util.*
import java.util.regex.Pattern
import java.util.stream.Collectors

/**
 * Created by chambers on 7/13/15.
 */
interface UserService {

    fun getAll(): List<User>

    fun getCount(): Long

    fun create(builder: UserSpec): User

    fun get(username: String): User

    fun get(id: UUID): User

    fun exists(username: String, source:String?): Boolean

    fun getAll(page: Pager): PagedList<User>

    fun getPassword(username: String): String

    fun setPassword(user: User, password: String): Boolean

    fun getHmacKey(username: String): String

    fun generateHmacKey(username: String): String

    fun update(user: User, builder: UserProfileUpdate): Boolean

    fun delete(user: User): Boolean

    fun updateSettings(user: User, settings: UserSettings): Boolean

    fun setEnabled(user: User, value: Boolean): Boolean

    fun getPermissions(user: UserId): List<Permission>

    fun setPermissions(user: UserId, perms: Collection<Permission>, source:String)

    fun setPermissions(user: UserId, perms: Collection<Permission>)

    fun addPermissions(user: UserId, perms: Collection<Permission>)

    fun removePermissions(user: UserId, perms: Collection<Permission>)

    fun hasPermission(user: UserId, type: String, name: String): Boolean

    fun hasPermission(user: User, permission: Permission): Boolean

    fun checkPassword(user: String, supplied: String)

    fun resetPassword(user: User, password: String)

    fun resetPassword(token: String, password: String): User?

    fun incrementLoginCounter(user: UserId)
}


@Service
class UserRegistryServiceImpl @Autowired constructor(
        private val properties: ApplicationProperties
): UserRegistryService {

    @Autowired
    internal lateinit var userService: UserService

    @Autowired
    internal lateinit var permissionService: PermissionService

    /**
     * Register and external user from OAuth/SAML.
     */
    override fun registerUser(username: String, source: AuthSource, groups: List<String>?): UserAuthed {
        val user = if (!userService.exists(username, null)) {
            val spec = UserSpec(
                    username,
                    UUID.randomUUID().toString() + UUID.randomUUID().toString(),
                    username,
                    source.authSourceId)
            userService.create(spec)
        } else {
            userService.get(username)
        }

        if (properties.getBoolean("archivist.security.saml.permissions.import") &&
                groups != null) {
            importAndAssignPermissions(user, source, groups)
        }

        val perms = userService.getPermissions(user)
        return UserAuthed(user.id, user.organizationId, user.username, perms.toSet())
    }

    @Transactional(readOnly = true)
    override fun getUser(username: String): UserAuthed {
        val user = userService.get(username)
        val perms = userService.getPermissions(user)
        return UserAuthed(user.id, user.organizationId, user.username, perms.toSet())
    }

    fun importAndAssignPermissions(user: UserId, source: AuthSource, groups: List<String>) {

        val perms = mutableListOf<Permission>()
        for (group in groups) {
            val parts = group.split(Permission.JOIN, limit = 2)

            val spec = if (parts.size == 1) {
                PermissionSpec(source.permissionType, parts[0])
            } else {
                PermissionSpec(parts[0], parts[1])
            }
            spec.source = source.authSourceId

            val authority = spec.type + Permission.JOIN + spec.name
            perms.add(if (permissionService.permissionExists(authority)) {
                permissionService.getPermission(authority)
            } else {
                permissionService.createPermission(spec)
            })
        }

        userService.setPermissions(user, perms, source.authSourceId)
    }
}

@Service
@Transactional
class UserServiceImpl @Autowired constructor(
        private val userDao: UserDao,
        private val userDaoCache: UserDaoCache,
        private val permissionDao: PermissionDao,
        private val organizationDao: OrganizationDao,
        private val tx: TransactionEventManager,
        private val properties: ApplicationProperties
): UserService, ApplicationListener<ContextRefreshedEvent> {

    @Autowired
    internal lateinit var folderService: FolderService

    @Autowired
    internal lateinit var logService: EventLogService

    private val PASS_MIN_LENGTH = 8

    override fun onApplicationEvent(p0: ContextRefreshedEvent?) {
        try {
            val key = userDao.getHmacKey("admin")
            if (key.isEmpty()) {
                logger.info("Regenerating admin key")
                userDao.generateHmacKey("admin")
            }
        }
        catch (e:Exception) {
            logger.warn("Failed to generate admin HMAC key: {}", e.message)
        }
    }

    override fun create(builder: UserSpec): User {

        /**
         * TODO:
         * Look into how and where this gets set in the cloud.
         * Probably needs to be set.
         */
        if (builder.organizationId == null &&
                properties.getBoolean("archivist.organization.single-org-mode")) {
            builder.organizationId = organizationDao.getOnlyOne().id
        }

        if (builder.source == null) {
            builder.source = SOURCE_LOCAL
        }

        if (builder.username.length < MIN_USERNAME_SIZE) {
            throw IllegalArgumentException("User names must be at least $MIN_USERNAME_SIZE characters")
        }

        if (userDao.exists(builder.username, null)) {
            throw DuplicateEntityException("The user '" +
                    builder.username + "' already exists.")
        }

        val userPerm = permissionDao.create(
                PermissionSpec("user", builder.username), true)

        val userFolder = folderService.createUserFolder(
                builder.username, userPerm)

        builder.homeFolderId = userFolder.id
        builder.userPermissionId = userPerm.id

        val user = userDao.create(builder)

        /*
         * Get the permissions specified with the builder and add our
         * user permission to the list.q
         */
        val perms = Sets.newHashSet(permissionDao.getAll(builder.permissionIds))
        if (!perms.isEmpty()) {
            setPermissions(user, perms)
        }

        userDao.addPermission(user, userPerm, true)
        userDao.addPermission(user, permissionDao.get(Groups.EVERYONE), true)

        tx.afterCommit(false, { logService.logAsync(UserLogSpec.build(LogAction.Create, user)) })

        return userDao.get(user.id)
    }

    override fun get(username: String): User {
        return userDao.get(username)
    }

    override fun get(id: UUID): User {
        return userDao.get(id)
    }

    override fun exists(username: String, source: String?): Boolean {
        return userDao.exists(username, source)
    }

    override fun getAll(): List<User> {
        return userDao.getAll()
    }

    override fun getAll(page: Pager): PagedList<User> {
        return userDao.getAll(page)
    }

    override fun getCount(): Long {
        return userDao.getCount()
    }

    override fun setPassword(user: User, password: String): Boolean {
        return userDao.setPassword(user, password)
    }

    override fun getPassword(username: String): String {
        try {
            return userDao.getPassword(username)
        } catch (e: DataAccessException) {
            throw BadCredentialsException("Invalid username or password")
        }
    }

    override fun getHmacKey(username: String): String {
        try {
            return userDao.getHmacKey(username)
        } catch (e: DataAccessException) {
            throw BadCredentialsException("Invalid username or password")
        }
    }

    override fun generateHmacKey(username: String): String {
        return if (userDao.generateHmacKey(username)) {
            userDao.getHmacKey(username)
        } else {
            throw BadCredentialsException("Invalid username or password")
        }
    }

    override fun update(user: User, form: UserProfileUpdate): Boolean {
<<<<<<< HEAD

        if (form.username.isBlank()) {
            form.username = user.username
        }

        if (form.username.length < MIN_USERNAME_SIZE) {
            throw IllegalArgumentException("User names must be at least $MIN_USERNAME_SIZE characters")
        }

=======
        if (form.username.length < 2) {
            throw IllegalArgumentException("User names must be at least 3 characters")
        }
>>>>>>> 45a91a92
        val updatePermsAndFolders = user.username != form.username
        if (!userDao.exists(user.username, SOURCE_LOCAL)
                && (updatePermsAndFolders
                || user.email != form.email)) {
            throw IllegalArgumentException("Users from external sources cannot change their username or email address.")
        }

        val result = userDao.update(user, form)
        if (result) {
            if (updatePermsAndFolders) {
                permissionDao.renameUserPermission(user, form.username)
                folderService.renameUserFolder(user, form.username)
            }
            tx.afterCommit(false, {
                userDaoCache.invalidate(user.id)
                logService.logAsync(UserLogSpec.build(LogAction.Update, user))
            })
        }
        return result
    }

    override fun delete(user: User): Boolean {
        val result = userDao.delete(user)
        if (result) {
            try {
                permissionDao.delete(permissionDao.get(user.permissionId))
            } catch (e: Exception) {
                logger.warn("Failed to delete user permission for {}", user)
            }

            try {
                folderService.delete(folderService.get(user.homeFolderId))
            } catch (e: Exception) {
                logger.warn("Failed to delete home folder for {}", user)
            }

            tx.afterCommit(false,  {
                userDaoCache.invalidate(user.id)
                logService.logAsync(UserLogSpec.build(LogAction.Update, user))
            })
        }
        return result
    }

    override fun updateSettings(user: User, settings: UserSettings): Boolean {
        val result = userDao.setSettings(user, settings)
        if (result) {
            tx.afterCommit(false, { logService.logAsync(UserLogSpec.build(LogAction.Update, user)) })
        }
        return result
    }

    override fun setEnabled(user: User, value: Boolean): Boolean {
        val result = userDao.setEnabled(user, value)

        if (result) {
            if (result) {
                tx.afterCommit(false, {
                    logService.logAsync(UserLogSpec.build(if (value) "enable" else "disable", user)) })
            }
        }

        return result
    }

    override fun incrementLoginCounter(user: UserId) {
        return userDao.incrementLoginCounter(user)
    }

    override fun getPermissions(user: UserId): List<Permission> {
        return permissionDao.getAll(user)
    }

    override fun setPermissions(user: UserId, perms: Collection<Permission>) {
        setPermissions(user, perms, "local")
    }

    override fun setPermissions(user: UserId, perms: Collection<Permission>, source:String) {
        /*
         * Don't let setPermissions set immutable permission types which can never
         * be added or removed via the external API.
         */
        val filtered = perms.stream().filter { p -> !PERMANENT_TYPES.contains(p.type) }.collect(Collectors.toList())
        userDao.setPermissions(user, filtered, source)

        tx.afterCommit(true, {
            logService.logAsync(UserLogSpec.build("set_permission", user)
                    .putToAttrs("perms", perms.stream().map { ps -> ps.name }.collect(Collectors.toList())))
        })
    }

    override fun addPermissions(user: UserId, perms: Collection<Permission>) {
        for (p in perms) {
            if (PERMANENT_TYPES.contains(p.type)) {
                continue
            }
            if (!userDao.hasPermission(user, p)) {
                userDao.addPermission(user, p, false)
            }
        }
        tx.afterCommit(false, {
            logService.logAsync(UserLogSpec.build("add_permission", user)
                    .putToAttrs("perms", perms.stream().map { ps -> ps.name }.collect(Collectors.toList())))
        })
    }

    override fun removePermissions(user: UserId, perms: Collection<Permission>) {
        /**
         * Check to see if the permissions we are
         */
        for (p in perms) {
            // Don't allow removal of user permission.
            if (PERMANENT_TYPES.contains(p.type)) {
                continue
            }
            userDao.removePermission(user, p)
        }
        tx.afterCommit(false, {
            logService.logAsync(UserLogSpec.build("remove_permission", user)
                    .putToAttrs("perms", perms.stream().map { ps -> ps.name }.collect(Collectors.toList())))
        })
    }

    override fun hasPermission(user: UserId, type: String, name: String): Boolean {
        return userDao.hasPermission(user, type, name)
    }

    override fun hasPermission(user: User, permission: Permission): Boolean {
        return userDao.hasPermission(user, permission)
    }

    override fun checkPassword(username: String, supplied: String) {
        val storedPassword = getPassword(username)
        if (!BCrypt.checkpw(supplied, storedPassword)) {
            throw BadCredentialsException("Invalid username or password: $username")
        }
    }

    override fun resetPassword(user: User, password: String) {
        val issues = validatePassword(password)
        if (!issues.isEmpty()) {
            throw IllegalArgumentException(issues.joinToString(" "))
        }
        userDao.setPassword(user, password)
    }

    override fun resetPassword(token: String, password: String): User? {
        val issues = validatePassword(password)
        if (!issues.isEmpty()) {
            throw IllegalArgumentException(issues.joinToString(" "))
        }

        val user = userDao.getByToken(token)
        return if (userDao.resetPassword(user, token, password)) {
            user
        } else null
    }

    fun validatePassword(password: String?): List<String> {
        val issues = Lists.newArrayList<String>()
        if (password == null) {
            return ImmutableList.of("Password cannot be null")
        }

        val minLength = properties.getInt("archivist.security.password.minLength")

        if (password.length < minLength) {
            issues.add("The password must be $PASS_MIN_LENGTH or more characters.")
        }

        if (properties.getBoolean("archivist.security.password.requireStrong")) {

            if (!PASS_HAS_NUMBER.matcher(password).find()) {
                issues.add("The password must contain at least 1 number.")
            }

            if (!PASS_HAS_UPPER.matcher(password).find()) {
                issues.add("The password must contain at least 1 upper case character.")
            }
        }

        return issues
    }

    companion object {

        private val logger = LoggerFactory.getLogger(UserServiceImpl::class.java)

        internal val PERMANENT_TYPES: Set<String> = ImmutableSet.of("user", "internal")
        private val PASS_HAS_NUMBER = Pattern.compile("\\d")
        private val PASS_HAS_UPPER = Pattern.compile("[A-Z]")
        private const val MIN_USERNAME_SIZE = 1
    }
}
<|MERGE_RESOLUTION|>--- conflicted
+++ resolved
@@ -292,7 +292,6 @@
     }
 
     override fun update(user: User, form: UserProfileUpdate): Boolean {
-<<<<<<< HEAD
 
         if (form.username.isBlank()) {
             form.username = user.username
@@ -302,11 +301,6 @@
             throw IllegalArgumentException("User names must be at least $MIN_USERNAME_SIZE characters")
         }
 
-=======
-        if (form.username.length < 2) {
-            throw IllegalArgumentException("User names must be at least 3 characters")
-        }
->>>>>>> 45a91a92
         val updatePermsAndFolders = user.username != form.username
         if (!userDao.exists(user.username, SOURCE_LOCAL)
                 && (updatePermsAndFolders
