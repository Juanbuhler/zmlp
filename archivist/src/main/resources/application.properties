# Archivist Settings

## Global Configuration Options

### Config directory path.
archivist.config.path = /config

## Default Organization Settings

### Set to true for multi-tenant installs
archivist.organization.multiTenant = false

### Email domain
archivist.organization.domain = zorroa.com

## Priamary DB configuration.

### The SQL DB schema name.
flyway.schemas=zorroa

### The SQL DB vendor.
archivist.datasource.primary.vendor=postgresql

### Database URI connction strig
spring.datasource.url = jdbc:postgresql://localhost:5432/zorroa?currentSchema=zorroa

### Database username
spring.datasource.username=zorroa

### Database password
spring.datasource.password=zorroa

### Database driver
spring.datasource.driver-class-name = org.postgresql.Driver

## Password Security Configuration

### Require upper case and numeric characters.
archivist.security.password.requireStrong = true

### The number of characters a password must be.
archivist.security.password.minLength = 8

## HMAC Security configuration.

### Determines if HMAC security can be used. Defaults to false.
archivist.security.hmac.enabled=true

### Trust just the username.
archivist.security.hmac.trust=false

## LDAP Security configuration.

### Determines if the Archivist LDAP plugin is enabled.
archivist.security.ldap.enabled=false

### The URL of the LDAP server.
archivist.security.ldap.url=ldap://ldap:389

### The base of the LDAP query.
archivist.security.ldap.base=ou=people,o=sevenSeas

### A pattern for matching the username.
archivist.security.ldap.filter=(cn={0})

## SAML Security configuration.

### The SAML base return URL
archivist.security.saml.landingPage = /landing

### The SAML base URL, all endpoints derive from this.
archivist.security.saml.baseUrl = http://localhost:8066

### Set to true if the base URL is a proxy server that forwards requests to archivist.
archivist.security.saml.baseUrlIsProxy = false

### Enable SAML discovery
archivist.security.saml.discovery = true

### SAML keystore path
archivist.security.saml.keystore.path = /config/saml/keystore.jks

### SAML keystore password
archivist.security.saml.keystore.password = zorroa

### SAML key alias
archivist.security.saml.keystore.alias = zorroa

### SAML key password
archivist.security.saml.keystore.keyPassword = zorroa

### SAML import permissions/groups from SAML
archivist.security.saml.permissions.import = true

## Search Settings

### A key:value formatted list of boosted fields,foo:1.0,bar:2.0
archivist.search.keywords.boost = media.content:1.0, media.title:2.0, media.description:1.0

### The default sort fields in the format of field:direction,field:direction. Score is always first.
archivist.search.sortFields = zorroa.timeCreated:DESC

## Export Settings

### The order in which to request HMTL5 video formats when streaming video
archivist.export.videoStreamExtensionFallbackOrder=mp4,m4v,webm,ogv,ogg

### Maximum number of files that can be exported in 1 job.
archivist.export.maxAssetCount = 1000

## Watermark Settings

### Enable watermarking of proxy images.
archivist.watermark.enabled = false

### Text to apply to proxy images.
archivist.watermark.template = Requested by #[USER] on #[DATE]

### The minimum size (width or height) the image must be to get a watermark.
archivist.watermark.min-proxy-size = 384

### The watermark font scale. Use to increase or decrease the font size.
archivist.watermark.scale = 1.0

### The font for the watermark
archivist.watermark.font-name = Arial Black

## Dynamic Hierarchy  Settings
archivist.dyhi.maxFoldersPerLevel=2048

## Request Email Settings

### The email to send all request messages to.
archivist.requests.managerEmail = admin@zorroa.com

# Storage Settings

## General storage settings

### Type of object storage. The default is a locally running minio server
archivist.storage.types = ofs,local,remote

## Minio Storage Settings

### The object store endpoint
archivist.storage.minio.endpoint = http://localhost:9000

### The object store access key
archivist.storage.minio.accessKey = zorroa

### The object store secret key
archivist.storage.minio.secretKey = miniostorage

## OFS Storage Settings

archivivst.storage.ofs.path = shared/ofs

# Maintenance Settings.

## Clean ups

### Remove shared links after N days
archivist.maintenance.sharedLinks.expireDays = 7

# External Services

# ElasticSearch Routing Service

### The URL to the ES routing service. The routing service determines where
### customer data goes.

es-routing-service.url = http://localhost:9200

# Spring Settings

## Mail Settings

### The hostname of the mail server.
spring.mail.host = mail3

### The port the mail server is running on.
spring.mail.port = 25

## Server Settings

### The default fully qualifed domain name.
server.fqdn=localhost

### The TCP port for client libraries for communicate with server. This port will be used for https when https is enabled.
server.port=8066

### The TCP port for client libraries for communicate with server. This port will be used for https when https is enabled.
server.http_port=8080

### Handle X-Fowarded-For and X-Forwarded-For headers
server.use-forward-headers=true

### The timeout for inactive sessions.  Timed out sessions are removed.
server.session.timeout=6000

#### Disable persistent sessions or else startup errors may occur.
server.session.persistent=false

### Determines if SSL is enabled or not.
server.ssl.enabled = false

### Size of each buffer, in bytes.
server.undertow.buffer-size=16384

### Whether to allocate buffers outside the Java heap.
server.undertow.direct-buffers=true

### Number of I/O threads to create for the worker.
server.undertow.io-threads=4

### Number of worker threads.
server.undertow.worker-threads=20

## File Upload Settings

### Disable multi-part processing as we're handling this manually.
### to utilize file streams
spring.http.multipart.enabled=false

## Heath and Management

### Determines if anonymous users can see health endpoints.
management.security.enabled = true

### Determines if anonymous users can see health endpoints.
management.security.roles = zorroa::everyone

### Disable health check for Elastic, Spring does not support 2.2 yet.
management.health.elasticsearch.enabled=false

### Disable all Spring Actuator endpoints by default
endpoints.enabled=false

### Enable the /info endpoint
endpoints.info.enabled=true

### Enable the /health endpoint
endpoints.health.enabled=true

### Enable the /metrics endpoint
endpoints.metrics.enabled=true

### Make all endpoints sensitive by default
endpoints.sensitive=true

### Make /info endpoint non-sensitive
endpoints.info.sensitive=false

### Make /health endpoint non-sensitive
endpoints.health.sensitive=false

### Make /metrics endpoint sensitive
endpoints.metrics.sensitive=false

## Database Migration Settings

### Check that a migration script location exists.
flyway.check-location=true

### The location of the DB migration files.
flyway.locations=classpath:db/migration/postgresql

## JSON Options

### Disables serializing null values.
spring.jackson.default-property-inclusion=non_null

## Logging Options

### Disable the overly verbose Catalina logging.
logging.level.org.apache.catalina=OFF

### Disable CGLIB warnings for kotin.
logging.level.org.springframework.aop.framework.CglibAopProxy=OFF

### Disable some google logging
logging.level.com.google.cloud.sql.postgres.SocketFactory=OFF

### Disable some google logging
logging.level.com.google.cloud.sql.core.SslSocketFactory=OFF

## Debug Configuration

### Set to true to enable debugging consoles for ES and H2
archivist.debug-mode.enabled = false

## Curator Settings

### The default drag template for exported metadata.
curator.thumbnails.drag-template = %{source.path}

### The minimum zoom for the lightbox
curator.lightbox.zoom-min =

### The maximum zoom for the lightbox
curator.lightbox.zoom-max =

## PubSub Settings

### The subscription to listen to
archivist.pubsub.type = local

### The name of the google pubsub subscription
archivist.pubsub.gcp.subscription = subscription

### The name of the google projcet
archivist.pubsub.gcp.project = project

<<<<<<< HEAD
## Exports

### Export GCS bucket location
archivist.export.gcs_bucket = gs://rmaas-dit-1-zorroa-exports
archivist.export.export-root = /tmp
=======
## Transactional Asset Store settings

### The store type, db or irm
archivist.assetStore.type = sql

## Session Store

### The session store type
spring.session.store-type=jdbc

spring.session.jdbc.initialize-schema=always

### The session timeout
server.servlet.session.timeout=1260
>>>>>>> 07fb5548
<|MERGE_RESOLUTION|>--- conflicted
+++ resolved
@@ -311,13 +311,12 @@
 ### The name of the google projcet
 archivist.pubsub.gcp.project = project
 
-<<<<<<< HEAD
 ## Exports
 
 ### Export GCS bucket location
 archivist.export.gcs_bucket = gs://rmaas-dit-1-zorroa-exports
 archivist.export.export-root = /tmp
-=======
+
 ## Transactional Asset Store settings
 
 ### The store type, db or irm
@@ -332,4 +331,3 @@
 
 ### The session timeout
 server.servlet.session.timeout=1260
->>>>>>> 07fb5548
