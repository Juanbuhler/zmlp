# Archivist Settings

## Global Configuration Options

### Config directory path.
archivist.config.path = /config

## Default Organization Settings

### Set to true for multi-tenant installs
archivist.organization.multiTenant = false

### Email domain
archivist.organization.domain = zorroa.com

## Priamary DB configuration.

### The SQL DB schema name.
flyway.schemas=zorroa

### The SQL DB vendor.
archivist.datasource.primary.vendor=postgresql

### Database URI connction strig
spring.datasource.url = jdbc:postgresql://localhost:5432/zorroa?currentSchema=zorroa

### Database username
spring.datasource.username=zorroa

### Database password
spring.datasource.password=zorroa

### Database driver
spring.datasource.driver-class-name = org.postgresql.Driver

## Password Security Configuration

### Require upper case and numeric characters.
archivist.security.password.requireStrong = true

### The number of characters a password must be.
archivist.security.password.minLength = 8

## HMAC Security configuration.

### Determines if HMAC security can be used. Defaults to false.
archivist.security.hmac.enabled=true

### Trust just the username.
archivist.security.hmac.trust=false

## LDAP Security configuration.

### Determines if the Archivist LDAP plugin is enabled.
archivist.security.ldap.enabled=false

### The URL of the LDAP server.
archivist.security.ldap.url=ldap://ldap:389

### The base of the LDAP query.
archivist.security.ldap.base=ou=people,o=sevenSeas

### A pattern for matching the username.
archivist.security.ldap.filter=(cn={0})

## SAML Security configuration.

### The SAML base return URL
archivist.security.saml.landingPage = /landing

### The SAML base URL, all endpoints derive from this.
archivist.security.saml.baseUrl = http://localhost:8066

### Set to true if the base URL is a proxy server that forwards requests to archivist.
archivist.security.saml.baseUrlIsProxy = false

### Enable SAML discovery
archivist.security.saml.discovery = true

### SAML keystore path
archivist.security.saml.keystore.path = /config/saml/keystore.jks

### SAML keystore password
archivist.security.saml.keystore.password = zorroa

### SAML key alias
archivist.security.saml.keystore.alias = zorroa

### SAML key password
archivist.security.saml.keystore.keyPassword = zorroa

### SAML import permissions/groups from SAML
archivist.security.saml.permissions.import = true

## Search Settings

### A key:value formatted list of boosted fields,foo:1.0,bar:2.0
archivist.search.keywords.boost = media.content:1.0, media.title:2.0, media.description:1.0

### The default sort fields in the format of field:direction,field:direction. Score is always first.
archivist.search.sortFields = zorroa.timeCreated:DESC

## Export Settings

### The order in which to request HMTL5 video formats when streaming video
archivist.export.videoStreamExtensionFallbackOrder=mp4,m4v,webm,ogv,ogg

### Maximum number of files that can be exported in 1 job.
archivist.export.maxAssetCount = 1000

## Watermark Settings

### Enable watermarking of proxy images.
archivist.watermark.enabled = false

### Text to apply to proxy images.
archivist.watermark.template = Requested by #[USER] on #[DATE]

### The minimum size (width or height) the image must be to get a watermark.
archivist.watermark.min-proxy-size = 384

### The watermark font scale. Use to increase or decrease the font size.
archivist.watermark.scale = 1.0

### The font for the watermark
archivist.watermark.font-name = Arial Black

## Dynamic Hierarchy  Settings
archivist.dyhi.maxFoldersPerLevel=2048

## Request Email Settings

### The email to send all request messages to.
archivist.requests.managerEmail = admin@zorroa.com

# Storage Settings

## General storage settings

### Type of object storage. The default is a locally running minio server
archivist.storage.types = ofs,local,remote

## Minio Storage Settings

### The object store endpoint
archivist.storage.minio.endpoint = http://localhost:9000

### The object store access key
archivist.storage.minio.accessKey = zorroa

### The object store secret key
archivist.storage.minio.secretKey = miniostorage

## OFS Storage Settings

archivivst.storage.ofs.path = shared/ofs

# Maintenance Settings.

## Clean ups

### Remove shared links after N days
archivist.maintenance.sharedLinks.expireDays = 7

# External Services

# ElasticSearch Routing Service

### The URL to the ES routing service. The routing service determines where
### customer data goes.

es-routing-service.url = http://localhost:9200

# Spring Settings

## Mail Settings

### The hostname of the mail server.
spring.mail.host = mail3

### The port the mail server is running on.
spring.mail.port = 25

## Server Settings

### The default fully qualifed domain name.
server.fqdn=localhost

### The TCP port for client libraries for communicate with server. This port will be used for https when https is enabled.
server.port=8066

### The TCP port for client libraries for communicate with server. This port will be used for https when https is enabled.
server.http_port=8080

### Handle X-Fowarded-For and X-Forwarded-For headers
server.use-forward-headers=true

### The timeout for inactive sessions.  Timed out sessions are removed.
server.session.timeout=6000

#### Disable persistent sessions or else startup errors may occur.
server.session.persistent=false

### Determines if SSL is enabled or not.
server.ssl.enabled = false

### Size of each buffer, in bytes.
server.undertow.buffer-size=16384

### Whether to allocate buffers outside the Java heap.
server.undertow.direct-buffers=true

### Number of I/O threads to create for the worker.
server.undertow.io-threads=4

### Number of worker threads.
server.undertow.worker-threads=20

## File Upload Settings

### Disable multi-part processing as we're handling this manually.
### to utilize file streams
spring.http.multipart.enabled=false

## Heath and Management

### Determines if anonymous users can see health endpoints.
management.security.enabled = true

### Determines if anonymous users can see health endpoints.
management.security.roles = zorroa::everyone

### Disable health check for Elastic, Spring does not support 2.2 yet.
management.health.elasticsearch.enabled=false

### Disable all Spring Actuator endpoints by default
endpoints.enabled=false

### Enable the /info endpoint
endpoints.info.enabled=true

### Enable the /health endpoint
endpoints.health.enabled=true

### Enable the /metrics endpoint
endpoints.metrics.enabled=true

### Make all endpoints sensitive by default
endpoints.sensitive=true

### Make /info endpoint non-sensitive
endpoints.info.sensitive=false

### Make /health endpoint non-sensitive
endpoints.health.sensitive=false

### Make /metrics endpoint sensitive
endpoints.metrics.sensitive=false

## Database Migration Settings

### Check that a migration script location exists.
flyway.check-location=true

### The location of the DB migration files.
flyway.locations=classpath:db/migration/postgresql

## JSON Options

### Disables serializing null values.
spring.jackson.default-property-inclusion=non_null

## Logging Options

### Disable the overly verbose Catalina logging.
logging.level.org.apache.catalina=OFF

### Disable CGLIB warnings for kotin.
logging.level.org.springframework.aop.framework.CglibAopProxy=OFF

### Disable some google logging
logging.level.com.google.cloud.sql.postgres.SocketFactory=OFF

### Disable some google logging
logging.level.com.google.cloud.sql.core.SslSocketFactory=OFF

## Debug Configuration

### Set to true to enable debugging consoles for ES and H2
archivist.debug-mode.enabled = false

## Curator Settings

### The default drag template for exported metadata.
curator.thumbnails.drag-template = %{source.path}

### The minimum zoom for the lightbox
curator.lightbox.zoom-min =

### The maximum zoom for the lightbox
curator.lightbox.zoom-max =

## PubSub Settings

### The subscription to listen to
archivist.pubsub.type = local

### The name of the google pubsub subscription
archivist.pubsub.gcp.subscription = subscription

### The name of the google projcet
archivist.pubsub.gcp.project = project

## Transactional Asset Store settings

### The store type, db or irm
archivist.assetStore.type = sql
<<<<<<< HEAD

## Session Store

### The session store type
spring.session.store-type=jdbc

spring.session.jdbc.initialize-schema=always

### The session timeout
server.servlet.session.timeout=1260
=======
>>>>>>> 668181cc
<|MERGE_RESOLUTION|>--- conflicted
+++ resolved
@@ -315,7 +315,6 @@
 
 ### The store type, db or irm
 archivist.assetStore.type = sql
-<<<<<<< HEAD
 
 ## Session Store
 
@@ -326,5 +325,3 @@
 
 ### The session timeout
 server.servlet.session.timeout=1260
-=======
->>>>>>> 668181cc
