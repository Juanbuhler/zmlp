# Archivist Settings

## Global Configuration Options

### Config directory path.
archivist.config.path = /config

## Default Organization Settings

### Set to true for multi-tenant installs
archivist.organization.multiTenant = false

### Email domain
archivist.organization.domain = zorroa.com

## Priamary DB configuration.

### The SQL DB schema name.`
flyway.schemas=zorroa

### The SQL DB vendor.
archivist.datasource.primary.vendor=postgresql

### Database URI connction strig
spring.datasource.url = jdbc:postgresql://localhost:5432/zorroa?currentSchema=zorroa

### Database username
spring.datasource.username=zorroa

### Database password
spring.datasource.password=zorroa

### Database driver
spring.datasource.driver-class-name = org.postgresql.Driver

## Password Security Configuration

### Require upper case and numeric characters.
archivist.security.password.requireStrong = true

### The number of characters a password must be.
archivist.security.password.minLength = 8

## HMAC Security configuration.

### Determines if HMAC security can be used. Defaults to false.
archivist.security.hmac.enabled=true

### Trust just the username.
archivist.security.hmac.trust=false

## LDAP Security configuration.

### Determines if the Archivist LDAP plugin is enabled.
archivist.security.ldap.enabled=false

### The URL of the LDAP server.
archivist.security.ldap.url=ldap://ldap:389

### The base of the LDAP query.
archivist.security.ldap.base=ou=people,o=sevenSeas

### A pattern for matching the username.
archivist.security.ldap.filter=(cn={0})

## SAML Security configuration.

### The SAML base return URL
archivist.security.saml.landingPage = /landing

### The SAML base URL, all endpoints derive from this.
archivist.security.saml.baseUrl = http://localhost:8066

### Set to true if the base URL is a proxy server that forwards requests to archivist.
archivist.security.saml.baseUrlIsProxy = false

### Enable Logout button for SAML users
archivist.security.saml.logout = true

### Enable SAML discovery
archivist.security.saml.discovery = true

### SAML keystore path
archivist.security.saml.keystore.path = /config/saml/keystore.jks

### SAML keystore password
archivist.security.saml.keystore.password = zorroa

### SAML key alias
archivist.security.saml.keystore.alias = zorroa

### SAML key password
archivist.security.saml.keystore.keyPassword = zorroa

### SAML import permissions/groups from SAML
archivist.security.saml.permissions.import = true

<<<<<<< HEAD
## Analyst Security

archivist.security.analyst.ipRanges = .*
=======
### Map particular SAML groups to archivist Groups.  Format is foo=bar,bing=bang
archivist.security.saml.permissions.map =
>>>>>>> ec33bf1f

## Search Settings

### A key:value formatted list of boosted fields,foo:1.0,bar:2.0
archivist.search.keywords.boost = media.content:1.0, media.title:2.0, media.description:1.0

### The default sort fields in the format of field:direction,field:direction. Score is always first.
archivist.search.sortFields = zorroa.timeCreated:DESC

## Pipeline Settings

### A comma delimited list of file paths to search for pipelines
archivist.pipeline.search-path = config/pipelines

### The default import pipeline
archivist.pipeline.default-import-pipelines = standard-import

### The default export pipeline.
archivist.pipeline.default-export-pipelines = standard-export

## Export Settings

### The order in which to request HMTL5 video formats when streaming video
archivist.export.videoStreamExtensionFallbackOrder=mp4,m4v,webm,ogv,ogg

### Maximum number of files that can be exported in 1 job.
archivist.export.maxAssetCount = 1000

## Watermark Settings

### Enable watermarking of proxy images.
archivist.watermark.enabled = false

### Text to apply to proxy images.
archivist.watermark.template = Requested by #[USER] on #[DATE]

### The minimum size (width or height) the image must be to get a watermark.
archivist.watermark.min-proxy-size = 384

### The watermark font scale. Use to increase or decrease the font size.
archivist.watermark.scale = 1.0

### The font for the watermark
archivist.watermark.font-name = Arial Black

## Dynamic Hierarchy  Settings
archivist.dyhi.maxFoldersPerLevel=2048

## Request Email Settings

### The email to send all request messages to.
archivist.requests.managerEmail = admin@zorroa.com

# Storage Settings

## General storage settings

### Type of object storage. The default is a locally running minio server
archivist.storage.types = ofs,local,remote

## Minio Storage Settings

### The object store endpoint
archivist.storage.minio.endpoint = http://localhost:9000

### The object store access key
archivist.storage.minio.accessKey = zorroa

### The object store secret key
archivist.storage.minio.secretKey = miniostorage

## OFS Storage Settings

archivivst.storage.ofs.path = shared/ofs

# Maintenance Settings.

## Clean ups

### Remove shared links after N days
archivist.maintenance.sharedLinks.expireDays = 7

# External Services

# ElasticSearch Routing Service

### The URL to the ES routing service. The routing service determines where
### customer data goes.

es-routing-service.url = http://localhost:9200

# Spring Settings

## Server Settings

### The default fully qualifed domain name.
server.fqdn=localhost

### The TCP port for client libraries for communicate with server. This port will be used for https when https is enabled.
server.port=8066

### The TCP port for client libraries for communicate with server. This port will be used for https when https is enabled.
server.http_port=8080

### Handle X-Fowarded-For and X-Forwarded-For headers
server.use-forward-headers=true

### Determines if SSL is enabled or not.
server.ssl.enabled = false

### Size of each buffer, in bytes.
server.undertow.buffer-size=16384

### Whether to allocate buffers outside the Java heap.
server.undertow.direct-buffers=true

### Number of I/O threads to create for the worker.
server.undertow.io-threads=4

### Number of worker threads.
server.undertow.worker-threads=20

## File Upload Settings

### Disable multi-part processing as we're handling this manually.
### to utilize file streams
spring.http.multipart.enabled=false

## Heath and Management

### Determines if anonymous users can see health endpoints.
management.security.enabled = true

### Determines if anonymous users can see health endpoints.
management.security.roles = zorroa::everyone

### Disable all Spring Actuator endpoints by default
management.endpoints.enabled-by-default=false

### Enable the /info endpoint
management.endpoint.info.enabled=true

### Enable the /health endpoint
management.endpoint.health.enabled=true

## Database Migration Settings

### Check that a migration script location exists.
flyway.check-location=true

### The location of the DB migration files.
flyway.locations=classpath:db/migration/postgresql

## JSON Options

### Disables serializing null values.
spring.jackson.default-property-inclusion=non_null

## Logging Options

### Disable the overly verbose Catalina logging.
logging.level.org.apache.catalina=OFF

### Disable CGLIB warnings for kotin.
logging.level.org.springframework.aop.framework.CglibAopProxy=OFF

### Disable some google logging
logging.level.com.google.cloud.sql.postgres.SocketFactory=OFF

### Disable some google logging
logging.level.com.google.cloud.sql.core.SslSocketFactory=OFF

### Disable some google logging
logging.level.org.springframework.web.filter.CommonsRequestLoggingFilter=DEBUG

## Debug Configuration

### Set to true to enable debugging consoles for ES and H2
archivist.debug-mode.enabled = false

## Curator Settings

### The default drag template for exported metadata.
curator.thumbnails.drag-template = %{source.path}

### The minimum zoom for the lightbox
curator.lightbox.zoom-min =

### The maximum zoom for the lightbox
curator.lightbox.zoom-max =

## PubSub Settings

### The subscription to listen to
archivist.pubsub.type = local

### The name of the google pubsub subscription
archivist.pubsub.gcp.subscription = subscription

### The name of the google projcet
archivist.pubsub.gcp.project = project

## Exports

### Export GCS bucket location
archivist.export.gcs-bucket = gs://rmaas-dit-1-zorroa-exports

archivist.export.export-root = /tmp

## Transactional Asset Store settings

### The store type, db or irm
archivist.assetStore.type = sql

## Session Store

### The session store type
spring.session.store-type=jdbc

### The session timeout
server.servlet.session.timeout=3600

### Must be set to 'always' for tables to be created.
spring.session.jdbc.initialize-schema=always

## Network Environment

### The project name.
env.project = dev

### The type of environment
env.type = docker-compose

### An example service override
env.host-override.example-service = https://10.0.1.2<|MERGE_RESOLUTION|>--- conflicted
+++ resolved
@@ -95,14 +95,13 @@
 ### SAML import permissions/groups from SAML
 archivist.security.saml.permissions.import = true
 
-<<<<<<< HEAD
-## Analyst Security
-
-archivist.security.analyst.ipRanges = .*
-=======
 ### Map particular SAML groups to archivist Groups.  Format is foo=bar,bing=bang
 archivist.security.saml.permissions.map =
->>>>>>> ec33bf1f
+
+## Analyst Security
+
+### The IP ranges that are pre-authed as cluster nodes.
+archivist.security.analyst.ipRanges = .*
 
 ## Search Settings
 
