<!DOCTYPE html>
<html xmlns:layout="http://www.ultraq.net.nz/thymeleaf/layout"
      layout:decorator="layout" xmlns:th="http://www.thymeleaf.org">
<head>

</head>
<body>

<section layout:fragment="content">
<<<<<<< HEAD
    <p>
    <nav class="navbar navbar-default" style="border-width:0px; border-bottom-width: 1px">
        <div class="container-fluid">
            <div class="navbar-header navbar-brand">
                <span class="fa fa-archive" aria-hidden="true"></span>
                Ingests
            </div>
            <div class="nav navbar-nav navbar-right" style="padding-right: 15px">
                <button onclick="$('#modalForm').modal({'backdrop': 'static'});" type="button" class="btn btn-default">
                    <span class="glyphicon glyphicon-plus"></span>
                </button>

            </div>
        </div>
    </nav>
    <div class="panel panel-default" style="border-width: 0px;">
        <div class="panel-body">
            <div class="table-responsive">
                <table class="table table-striped">
                    <thead>
                    <tr>
                        <th>Name</th>
                        <th>Uris</th>
                        <th>Created</th>
                        <th>Updated</th>
                        <th>Errors</th>
                        <th>State</th>
                    </tr>
                    </thead>
                    <tbody>
                    <tr th:each="ingest: ${ingests}" >
                        <td><a th:text="${ingest.name}" th:href="@{/gui/ingests/__${ingest.id}__}"></a></td>
                        <td th:text="${ingest.uris.size()}"></td>
                        <td th:text="${ingest.createdCount}"></td>
                        <td th:text="${ingest.updatedCount}"></td>
                        <td th:text="${ingest.errorCount}"></td>
                        <td>
                            <div class="btn-group">
                                <button name="deleteButton" th:value="${ingest.id}" type="button" class="btn btn-default btn-xs">
                                    <span class="glyphicon glyphicon-trash" aria-hidden="true"></span> Delete
                                </button>
                                <button name="stopButton" th:value="${ingest.id}" th:if="${ingest.state == T(com.zorroa.sdk.domain.IngestState).Running}" type="button" class="btn btn-default btn-xs">
                                    <span class="glyphicon glyphicon-stop" aria-hidden="true"></span> Stop
                                </button>
                                <button name="startButton" th:value="${ingest.id}" th:if="${ingest.state == T(com.zorroa.sdk.domain.IngestState).Idle}" type="button" class="btn btn-default btn-xs">
                                    <span class="glyphicon glyphicon-play" aria-hidden="true"></span> Start
                                </button>

                                <button name="resumeButton" th:value="${ingest.id}" th:if="${ingest.paused == true}" type="button" class="btn btn-default btn-xs">
                                    <span class="glyphicon glyphicon-refresh" aria-hidden="true"></span> Resume
                                </button>

                                <button name="pauseButton" th:value="${ingest.id}" th:if="${ingest.paused != true}" type="button" class="btn btn-default btn-xs">
                                    <span  class="glyphicon glyphicon-pause" aria-hidden="true"></span> Pause
                                </button>
                            </div>
                        </td>

                    </tr>
                    </tbody>
                </table>
            </div>
         </div>
    </div>

    <!-- Modal -->
    <div class="modal fade" id="modalForm" role="dialog">
        <div class="modal-dialog">
            <!-- Modal content-->
            <div class="modal-content">
                <div class="modal-header">
                    <button type="button" class="close">&times;</button>
                    <h4 class="modal-title">Create Ingest</h4>
                </div>
                <div class="modal-body">
                    <form id="createUserForm" autocomplete="off" action="#" role="form" th:action="@{/gui/ingests}" th:object="${builder}" method="post">
                        <div class="form-group">
                            <label for="username">Name</label>
                            <input type="text" th:field="*{name}" class="form-control" id="username" required="true" describedby="name-success"/>
                            <span id="name-valid" aria-hidden="true"></span>
                            <span id="name-success" class="sr-only">(success)</span>
                            <span id="name-help" class="help-block"></span>
                            <div class="alert alert-danger" th:if="${#fields.hasErrors('name')}" th:errors="*{name}"></div>
                        </div>
                        <div class="form-group">
                            <label for="uris">Path</label>
                            <input type="text" th:field="*{uris}" class="form-control" id="uris" required="true"/>
                            <div class="alert alert-danger" th:if="${#fields.hasErrors('uris')}" th:errors="*{uris}"></div>
                        </div>
                        <div class="form-group">
                            <label for="pipelineId">Pipeline</label>
                            <select  id="pipelineId" th:field="*{pipelineId}">
                                <option th:each="pipe: ${pipelines}" th:value="${pipe.id}" th:text="${pipe.name}"></option>
                            </select>
                            <div class="alert alert-danger" th:if="${#fields.hasErrors('pipelineId')}" th:errors="*{pipelineId}"></div>
                        </div>
                        <button type="submit" class="btn btn-default">Create</button>
                    </form>
                </div>
                <div class="modal-footer">
                    <button type="button" class="btn btn-default" data-dismiss="modal">Close</button>
                </div>
            </div>
        </div>
    </div>

    <script th:inline="javascript" type="text/javascript">
        //<![CDATA[
        $(document).ready(function(e) {
            $('[name="startButton"]').click(function() {
                var value = $(this).val();
                $.ajax( {
                    url: '/api/v1/ingests/' + value + '/_start',
                    method: 'put',
                    dataType: 'json',
                    success: function(data) {
                        window.location.reload(true);
                    },
                    error: function(err) {
                        alert(err);
                    }
                });
            });

            $('[name="deleteButton"]').click(function() {
                var value = $(this).val();
                if (confirm("Delete?")) {
                    $.ajax({
                        url: '/api/v1/ingests/' + value,
                        method: 'delete',
                        dataType: 'json',
                        success: function (data) {
                            window.location.reload(true);
                        },
                        error: function (err) {
                            alert(err);
                        }
                    });
                }
            });
        });
        //]]>
    </script>
    </p>
=======
    <div th:include="fragments/ingests :: menu"/>
    <div class="wrapper">
    <table class="table table-striped table-hover">
        <thead>
        <tr>
            <th>Name</th>
            <th>Owner</th>
            <th>Schedule</th>
        </tr>
        </thead>
        <tbody>
        <tr th:each="ingest: ${ingests}" >
            <td><a th:text="${ingest.name}" th:href="@{/gui/ingests/__${ingest.id}__}"></a></td>
            <td th:text="${ingest.userCreated}"></td>
            <td th:text="${ingest.schedule.description}"></td>
        </tr>
        </tbody>
    </table>
    </div>
    <div th:include="fragments/ingests :: modal_create"/>
>>>>>>> e21c128c
</section>

</body>
</html><|MERGE_RESOLUTION|>--- conflicted
+++ resolved
@@ -7,152 +7,6 @@
 <body>
 
 <section layout:fragment="content">
-<<<<<<< HEAD
-    <p>
-    <nav class="navbar navbar-default" style="border-width:0px; border-bottom-width: 1px">
-        <div class="container-fluid">
-            <div class="navbar-header navbar-brand">
-                <span class="fa fa-archive" aria-hidden="true"></span>
-                Ingests
-            </div>
-            <div class="nav navbar-nav navbar-right" style="padding-right: 15px">
-                <button onclick="$('#modalForm').modal({'backdrop': 'static'});" type="button" class="btn btn-default">
-                    <span class="glyphicon glyphicon-plus"></span>
-                </button>
-
-            </div>
-        </div>
-    </nav>
-    <div class="panel panel-default" style="border-width: 0px;">
-        <div class="panel-body">
-            <div class="table-responsive">
-                <table class="table table-striped">
-                    <thead>
-                    <tr>
-                        <th>Name</th>
-                        <th>Uris</th>
-                        <th>Created</th>
-                        <th>Updated</th>
-                        <th>Errors</th>
-                        <th>State</th>
-                    </tr>
-                    </thead>
-                    <tbody>
-                    <tr th:each="ingest: ${ingests}" >
-                        <td><a th:text="${ingest.name}" th:href="@{/gui/ingests/__${ingest.id}__}"></a></td>
-                        <td th:text="${ingest.uris.size()}"></td>
-                        <td th:text="${ingest.createdCount}"></td>
-                        <td th:text="${ingest.updatedCount}"></td>
-                        <td th:text="${ingest.errorCount}"></td>
-                        <td>
-                            <div class="btn-group">
-                                <button name="deleteButton" th:value="${ingest.id}" type="button" class="btn btn-default btn-xs">
-                                    <span class="glyphicon glyphicon-trash" aria-hidden="true"></span> Delete
-                                </button>
-                                <button name="stopButton" th:value="${ingest.id}" th:if="${ingest.state == T(com.zorroa.sdk.domain.IngestState).Running}" type="button" class="btn btn-default btn-xs">
-                                    <span class="glyphicon glyphicon-stop" aria-hidden="true"></span> Stop
-                                </button>
-                                <button name="startButton" th:value="${ingest.id}" th:if="${ingest.state == T(com.zorroa.sdk.domain.IngestState).Idle}" type="button" class="btn btn-default btn-xs">
-                                    <span class="glyphicon glyphicon-play" aria-hidden="true"></span> Start
-                                </button>
-
-                                <button name="resumeButton" th:value="${ingest.id}" th:if="${ingest.paused == true}" type="button" class="btn btn-default btn-xs">
-                                    <span class="glyphicon glyphicon-refresh" aria-hidden="true"></span> Resume
-                                </button>
-
-                                <button name="pauseButton" th:value="${ingest.id}" th:if="${ingest.paused != true}" type="button" class="btn btn-default btn-xs">
-                                    <span  class="glyphicon glyphicon-pause" aria-hidden="true"></span> Pause
-                                </button>
-                            </div>
-                        </td>
-
-                    </tr>
-                    </tbody>
-                </table>
-            </div>
-         </div>
-    </div>
-
-    <!-- Modal -->
-    <div class="modal fade" id="modalForm" role="dialog">
-        <div class="modal-dialog">
-            <!-- Modal content-->
-            <div class="modal-content">
-                <div class="modal-header">
-                    <button type="button" class="close">&times;</button>
-                    <h4 class="modal-title">Create Ingest</h4>
-                </div>
-                <div class="modal-body">
-                    <form id="createUserForm" autocomplete="off" action="#" role="form" th:action="@{/gui/ingests}" th:object="${builder}" method="post">
-                        <div class="form-group">
-                            <label for="username">Name</label>
-                            <input type="text" th:field="*{name}" class="form-control" id="username" required="true" describedby="name-success"/>
-                            <span id="name-valid" aria-hidden="true"></span>
-                            <span id="name-success" class="sr-only">(success)</span>
-                            <span id="name-help" class="help-block"></span>
-                            <div class="alert alert-danger" th:if="${#fields.hasErrors('name')}" th:errors="*{name}"></div>
-                        </div>
-                        <div class="form-group">
-                            <label for="uris">Path</label>
-                            <input type="text" th:field="*{uris}" class="form-control" id="uris" required="true"/>
-                            <div class="alert alert-danger" th:if="${#fields.hasErrors('uris')}" th:errors="*{uris}"></div>
-                        </div>
-                        <div class="form-group">
-                            <label for="pipelineId">Pipeline</label>
-                            <select  id="pipelineId" th:field="*{pipelineId}">
-                                <option th:each="pipe: ${pipelines}" th:value="${pipe.id}" th:text="${pipe.name}"></option>
-                            </select>
-                            <div class="alert alert-danger" th:if="${#fields.hasErrors('pipelineId')}" th:errors="*{pipelineId}"></div>
-                        </div>
-                        <button type="submit" class="btn btn-default">Create</button>
-                    </form>
-                </div>
-                <div class="modal-footer">
-                    <button type="button" class="btn btn-default" data-dismiss="modal">Close</button>
-                </div>
-            </div>
-        </div>
-    </div>
-
-    <script th:inline="javascript" type="text/javascript">
-        //<![CDATA[
-        $(document).ready(function(e) {
-            $('[name="startButton"]').click(function() {
-                var value = $(this).val();
-                $.ajax( {
-                    url: '/api/v1/ingests/' + value + '/_start',
-                    method: 'put',
-                    dataType: 'json',
-                    success: function(data) {
-                        window.location.reload(true);
-                    },
-                    error: function(err) {
-                        alert(err);
-                    }
-                });
-            });
-
-            $('[name="deleteButton"]').click(function() {
-                var value = $(this).val();
-                if (confirm("Delete?")) {
-                    $.ajax({
-                        url: '/api/v1/ingests/' + value,
-                        method: 'delete',
-                        dataType: 'json',
-                        success: function (data) {
-                            window.location.reload(true);
-                        },
-                        error: function (err) {
-                            alert(err);
-                        }
-                    });
-                }
-            });
-        });
-        //]]>
-    </script>
-    </p>
-=======
     <div th:include="fragments/ingests :: menu"/>
     <div class="wrapper">
     <table class="table table-striped table-hover">
@@ -173,7 +27,6 @@
     </table>
     </div>
     <div th:include="fragments/ingests :: modal_create"/>
->>>>>>> e21c128c
 </section>
 
 </body>
