--- conflicted
+++ resolved
@@ -7,31 +7,6 @@
 <body>
 
 <section layout:fragment="content">
-<<<<<<< HEAD
-    <p>
-        <nav class="navbar navbar-default" style="border-width:0px; border-bottom-width: 1px">
-            <div class="container-fluid">
-                <div class="navbar-header navbar-brand">
-                    <span class="fa fa-folder" aria-hidden="true"></span>
-                    Folders
-                    <a class="btn btn-default" href="/gui/folders">/</a>
-                    <th:block th:each="folder: ${path}">
-                        <a th:if="${folder.id &gt; 0}" class="btn btn-default" th:href="${'/gui/folders/' + folder.id}"
-                           th:text="${folder.name}"></a>
-                    </th:block>
-                </div>
-            </div>
-        </nav>
-
-        <div class="container-fluid">
-            <th:block th:each="child: ${children}">
-                <a th:href="${'/gui/folders/' + child.id}" class="btn btn-default" style="margin: 5px;">
-                    <span class="glyphicon glyphicon-folder-close" aria-hidden="true"></span> <th:block th:text="${child.name}"></th:block>
-                </a>
-            </th:block>
-        </div>
-    </p>
-=======
     <div th:include="fragments/folders :: menu"/>
     <div class="wrapper">
     <div class="container-fluid">
@@ -134,7 +109,6 @@
         });
         //]]>
     </script>
->>>>>>> e21c128c
 </section>
 </body>
 </html>
