<!DOCTYPE html>
<html xmlns:layout="http://www.ultraq.net.nz/thymeleaf/layout"
      layout:decorator="layout" xmlns:th="http://www.thymeleaf.org">
<head>

</head>
<body>

<section layout:fragment="content">
<<<<<<< HEAD
    <p>
    <nav class="navbar navbar-default" style="border-width:0px; border-bottom-width: 1px">
        <div class="container-fluid">
            <div class="navbar-header navbar-brand">
                <span class="fa fa-list" aria-hidden="true"></span>
                Fields
            </div>
        </div>
    </nav>
=======
    <div class="wrapper">
>>>>>>> e21c128c
    <div class="container-fluid">
    <div th:each="type: ${fields}">
        <div class="panel panel-default">
            <div class="panel-heading" th:text="${type.key}"></div>
            <div class="panel-body">
                <div th:each="data, row: ${type.value}" th:with="numList=${ {2,1,0} }" th:if="${row.count % 3 == 0 or row.last}" class="row">
                    <!-- Show all rows except the leftovers -->
                    <div class="col-md-4" th:each="num : ${numList}" th:with="dataIndex=(${row.index} - ${num})" th:if="${row.count % 3 == 0}" th:text="${type.value[dataIndex]}">data</div>
                    <!-- Show the remainders (eg, if there are 9 items, the last row will have one item in it) -->
                    <div class="col-md-4" th:each="num : ${numList}" th:with="dataIndex=(${row.index} - ${num})" th:if="${row.last} and ${row.count % 3 != 0} and ${num &lt; row.count % 3}" th:text="${type.value[dataIndex]}">data</div>
                </div>
            </div>
        </div>
    </div>
    </div>
<<<<<<< HEAD
    </p>
=======
    </div>
>>>>>>> e21c128c
</section>

</body>
</html>
<|MERGE_RESOLUTION|>--- conflicted
+++ resolved
@@ -7,39 +7,23 @@
 <body>
 
 <section layout:fragment="content">
-<<<<<<< HEAD
-    <p>
-    <nav class="navbar navbar-default" style="border-width:0px; border-bottom-width: 1px">
-        <div class="container-fluid">
-            <div class="navbar-header navbar-brand">
-                <span class="fa fa-list" aria-hidden="true"></span>
-                Fields
-            </div>
-        </div>
-    </nav>
-=======
     <div class="wrapper">
->>>>>>> e21c128c
     <div class="container-fluid">
-    <div th:each="type: ${fields}">
-        <div class="panel panel-default">
-            <div class="panel-heading" th:text="${type.key}"></div>
-            <div class="panel-body">
-                <div th:each="data, row: ${type.value}" th:with="numList=${ {2,1,0} }" th:if="${row.count % 3 == 0 or row.last}" class="row">
-                    <!-- Show all rows except the leftovers -->
-                    <div class="col-md-4" th:each="num : ${numList}" th:with="dataIndex=(${row.index} - ${num})" th:if="${row.count % 3 == 0}" th:text="${type.value[dataIndex]}">data</div>
-                    <!-- Show the remainders (eg, if there are 9 items, the last row will have one item in it) -->
-                    <div class="col-md-4" th:each="num : ${numList}" th:with="dataIndex=(${row.index} - ${num})" th:if="${row.last} and ${row.count % 3 != 0} and ${num &lt; row.count % 3}" th:text="${type.value[dataIndex]}">data</div>
+        <div th:each="type: ${fields}">
+            <div class="panel panel-default">
+                <div class="panel-heading" th:text="${type.key}"></div>
+                <div class="panel-body">
+                    <div th:each="data, row: ${type.value}" th:with="numList=${ {2,1,0} }" th:if="${row.count % 3 == 0 or row.last}" class="row">
+                        <!-- Show all rows except the leftovers -->
+                        <div class="col-md-4" th:each="num : ${numList}" th:with="dataIndex=(${row.index} - ${num})" th:if="${row.count % 3 == 0}" th:text="${type.value[dataIndex]}">data</div>
+                        <!-- Show the remainders (eg, if there are 9 items, the last row will have one item in it) -->
+                        <div class="col-md-4" th:each="num : ${numList}" th:with="dataIndex=(${row.index} - ${num})" th:if="${row.last} and ${row.count % 3 != 0} and ${num &lt; row.count % 3}" th:text="${type.value[dataIndex]}">data</div>
+                    </div>
                 </div>
             </div>
         </div>
+        </div>
     </div>
-    </div>
-<<<<<<< HEAD
-    </p>
-=======
-    </div>
->>>>>>> e21c128c
 </section>
 
 </body>
