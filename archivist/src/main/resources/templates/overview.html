--- conflicted
+++ resolved
@@ -7,19 +7,10 @@
 </head>
 <body>
 <section layout:fragment="content">
-
-<<<<<<< HEAD
-<!-- Page Heading -->
-
-<div class="container-fluid">
-    <div class="row">
-        <div class="col-lg-3 col-md-6">
-=======
 <div class="wrapper">
 <div class="container-fluid">
     <div class="row">
         <div class="col-lg-3 col-md-3">
->>>>>>> e21c128c
             <div class="panel panel-yellow">
                 <div class="panel-heading">
                     <div class="row">
@@ -41,11 +32,7 @@
                 </a>
             </div>
         </div>
-<<<<<<< HEAD
-        <div class="col-lg-3 col-md-6">
-=======
         <div class="col-lg-3 col-md-3">
->>>>>>> e21c128c
             <div class="panel panel-green">
                 <div class="panel-heading">
                     <div class="row">
@@ -67,11 +54,7 @@
                 </a>
             </div>
         </div>
-<<<<<<< HEAD
-        <div class="col-lg-3 col-md-6">
-=======
         <div class="col-lg-3 col-md-3">
->>>>>>> e21c128c
             <div class="panel panel-primary">
                 <div class="panel-heading">
                     <div class="row">
@@ -93,11 +76,7 @@
                 </a>
             </div>
         </div>
-<<<<<<< HEAD
-        <div class="col-lg-3 col-md-6">
-=======
         <div class="col-lg-3 col-md-3">
->>>>>>> e21c128c
             <div class="panel panel-red">
                 <div class="panel-heading">
                     <div class="row">
@@ -120,14 +99,8 @@
             </div>
         </div>
     </div>
-<<<<<<< HEAD
-</div>
-</p>
-=======
-
 </div>
 </div>
->>>>>>> e21c128c
 </section>
 
 </body>
