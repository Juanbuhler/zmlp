--- conflicted
+++ resolved
@@ -7,49 +7,6 @@
 <body>
 
 <section layout:fragment="content">
-<<<<<<< HEAD
-    <p>
-    <nav class="navbar navbar-default" style="border-width:0px; border-bottom-width: 1px">
-        <div class="container-fluid">
-            <div class="navbar-header navbar-brand">
-                <span class="fa fa-lock" aria-hidden="true"></span>
-                Plugins
-            </div>
-        </div>
-    </nav>
-    <div class="container-fluid">
-    <div th:each="plugin: ${plugins}">
-        <div class="panel panel-default">
-            <div class="panel-heading" th:text="${plugin.name}"></div>
-            <div class="panel-body">
-                <dl class="dl-horizontal">
-                    <dt>Description:</dt>
-                    <dd th:text="${plugin.description}"></dd>
-                    <dt>Version:</dt>
-                    <dd th:text="${plugin.version}"></dd>
-                </dl>
-            </div>
-            <table class="table table-striped">
-                <table class="table table-striped">
-                    <thead>
-                    <tr>
-                        <th>Type</th>
-                        <th>Name</th>
-                    </tr>
-                    </thead>
-                    <tbody>
-                    <tr th:each="proc: ${plugin.processors}">
-                        <td th:text="${proc.type}"></td>
-                        <td th:text="${proc.className}"></td>
-                    </tr>
-                    </tbody>
-                </table>
-            </table>
-        </div>
-    </div>
-    </div>
-    </p>
-=======
     <div th:include="fragments/plugins :: menu"/>
     <div class="wrapper">
     <table class="table table-striped table-hover">
@@ -74,7 +31,6 @@
     </table>
     </div>
     <div th:include="fragments/table :: clickable"/>
->>>>>>> e21c128c
 </section>
 
 </body>
