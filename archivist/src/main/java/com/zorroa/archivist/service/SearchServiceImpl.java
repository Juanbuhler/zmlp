package com.zorroa.archivist.service;

import com.google.common.base.Splitter;
import com.google.common.base.Supplier;
import com.google.common.base.Suppliers;
import com.google.common.collect.*;
import com.zorroa.archivist.JdbcUtils;
import com.zorroa.archivist.domain.Folder;
import com.zorroa.archivist.domain.LogAction;
import com.zorroa.archivist.domain.LogSpec;
import com.zorroa.archivist.security.SecurityUtils;
import com.zorroa.common.config.ApplicationProperties;
import com.zorroa.common.repository.AssetDao;
import com.zorroa.sdk.client.exception.ArchivistException;
import com.zorroa.sdk.client.exception.ArchivistReadException;
import com.zorroa.sdk.domain.Asset;
import com.zorroa.sdk.domain.PagedList;
import com.zorroa.sdk.domain.Pager;
import com.zorroa.sdk.search.*;
import org.elasticsearch.action.search.SearchRequestBuilder;
import org.elasticsearch.action.search.SearchResponse;
import org.elasticsearch.action.search.SearchType;
import org.elasticsearch.action.suggest.SuggestRequestBuilder;
import org.elasticsearch.action.suggest.SuggestResponse;
import org.elasticsearch.client.Client;
import org.elasticsearch.cluster.ClusterState;
import org.elasticsearch.cluster.metadata.IndexMetaData;
import org.elasticsearch.cluster.metadata.MappingMetaData;
import org.elasticsearch.common.unit.TimeValue;
import org.elasticsearch.index.query.*;
import org.elasticsearch.index.query.functionscore.FunctionScoreQueryBuilder;
import org.elasticsearch.index.query.functionscore.ScoreFunctionBuilders;
import org.elasticsearch.script.Script;
import org.elasticsearch.script.ScriptService;
import org.elasticsearch.search.sort.SortOrder;
import org.elasticsearch.search.sort.SortParseElement;
import org.elasticsearch.search.suggest.completion.CompletionSuggestionBuilder;
import org.slf4j.Logger;
import org.slf4j.LoggerFactory;
import org.springframework.beans.factory.annotation.Autowired;
import org.springframework.beans.factory.annotation.Value;
import org.springframework.stereotype.Service;

import javax.annotation.PostConstruct;
import java.io.IOException;
import java.io.OutputStream;
import java.lang.reflect.Field;
import java.lang.reflect.Method;
import java.util.*;
import java.util.concurrent.TimeUnit;
import java.util.stream.Collectors;

/**
 * Created by chambers on 9/25/15.
 */
@Service
public class SearchServiceImpl implements SearchService {

    private static final Logger logger = LoggerFactory.getLogger(SearchServiceImpl.class);

    @Autowired
    AssetDao assetDao;

    @Autowired
    FolderService folderService;

    @Autowired
    LogService logService;

    @Value("${zorroa.cluster.index.alias}")
    private String alias;

    @Autowired
    Client client;

    @Autowired
    ApplicationProperties properties;

    private Map<String, Float> defaultQueryFields =
            ImmutableMap.of("keywords.all", 1.0f, "keywords.all.raw", 2.0f);

    @PostConstruct
    public void init() {
        initializeDefaultQueryFields();
    }

    @Override
    public SearchResponse search(AssetSearch search) {
        SearchResponse rsp =  buildSearch(search)
                .setFrom(search.getFrom() == null ? 0 : search.getFrom())
                .setSize(search.getSize() == null ? 10 : search.getSize()).get();
        return rsp;
    }

    @Override
    public long count(AssetSearch builder) {
        return buildSearch(builder).setSize(0).get().getHits().getTotalHits();
    }

    @Override
    public List<Long> count(List<Integer> ids, AssetSearch search) {
        List<Long> counts = Lists.newArrayListWithCapacity(ids.size());
        if (search != null) {
            // Replace any existing folders with each folder to get count.
            // FIXME: Use aggregation for simple folders.
            AssetFilter filter = search.getFilter();
            if (filter == null) {
                filter = new AssetFilter();
            }
            Map<String, List<Object>> links = filter.getLinks();
            if (links == null) {
                links = Maps.newHashMap();
            }
            for (Integer id : ids) {
                links.put("folder", Arrays.asList(id));
                filter.setLinks(links);
                search.setFilter(filter);
                long count = count(search);
                counts.add(count);
            }
        } else {
            for (Integer id : ids) {
                try {
                    long count = count(folderService.get(id));
                    counts.add(count);
                } catch (Exception ignore) {
                    // probably don't have access to the folder.
                    counts.add(0L);
                }
            }
        }

        return counts;
    }

    @Override
    public long count(Folder folder) {
        AssetSearch search = folder.getSearch();
        if (search != null && search.getFilter() != null) {
            search.getFilter().addToLinks("folder", String.valueOf(folder.getId()));
            return count(search);
        }
        else {
            search = new AssetSearch();
            search.addToFilter().addToLinks("folder", String.valueOf(folder.getId()));
            return count(search);
        }
    }

    @Override
    public SuggestResponse suggest(AssetSuggestBuilder builder) {
        return buildSuggest(builder).get();
    }

    @Override
    public SearchResponse aggregate(AssetAggregateBuilder builder) {
        return buildAggregate(builder).get();
    }

    @Override
    public Iterable<Asset> scanAndScroll(AssetSearch search, int maxResults) {
        SearchResponse rsp = client.prepareSearch(alias)
                .setScroll(new TimeValue(60000))
                .addSort("_doc", SortOrder.ASC)
                .setQuery(getQuery(search))
                .setSize(100).execute().actionGet();

        if (maxResults > 0 && rsp.getHits().getTotalHits() > maxResults) {
            throw new ArchivistReadException("Asset search has returned more than " + maxResults + " results.");
        }
        return new ScanAndScrollAssetIterator(client, rsp);
    }

    private boolean isSearchLogged(Pager page, AssetSearch search) {
        if (!search.isEmpty() && page.getClosestPage() == 1) {
            Scroll scroll = search.getScroll();
            if (scroll != null) {
                // Don't log subsequent searchs.
                if (scroll.getId() != null) {
                    return false;
                }
            }
            return true;
        }
        return false;
    }

    @Override
    public PagedList<Asset> search(Pager page, AssetSearch search) {
        /**
         * If the search is not empty (its a valid search) and the page
         * number is 1, then log the search.
         */
        if (isSearchLogged(page, search)) {
            logService.logAsync(new LogSpec().build(LogAction.Search, search));
        }

        if (search.getScroll() != null) {
            Scroll scroll = search.getScroll();
            if (scroll.getId() != null) {
                PagedList<Asset> result = assetDao.getAll(scroll.getId(), scroll.getTimeout());
                if (result.size() == 0) {
                    client.prepareClearScroll().addScrollId(scroll.getId());
                }
                return result;
            }
        }

        return assetDao.getAll(page, buildSearch(search));
    }

    @Override
    public void search(Pager page, AssetSearch search, OutputStream stream) throws IOException {
        /**
         * If the search is not empty (its a valid search) and the page
         * number is 1, then log the search.
         */
        if (isSearchLogged(page, search)) {
            logService.logAsync(new LogSpec().build(LogAction.Search, search));
        }

        assetDao.getAll(page, buildSearch(search), stream);
    }


    @Override
    public PagedList<Asset> scroll(String id, String timeout) {
        /**
         * Only log valid searches (the ones that are not for the whole repo)
         * since otherwise it creates a lot of logs of empty searches.
         */
        PagedList<Asset> result =  assetDao.getAll(id, timeout);
        if (result.size() == 0) {
            client.prepareClearScroll().addScrollId(id);
        }
        return result;
    }

    @Override
    public SearchRequestBuilder buildSearch(AssetSearch search) {

        SearchRequestBuilder request = client.prepareSearch(alias)
                .setTypes("asset")
                .setPreference(SecurityUtils.getUsername())
                .setQuery(getQuery(search));

        if (search.getAggs() != null) {
            request.setAggregations(getAggregations(search));
        }

        if (search.getPostFilter() != null) {
            BoolQueryBuilder query = QueryBuilders.boolQuery();
            applyFilterToQuery(search.getPostFilter(), query);
            request.setPostFilter(query);
        }

        if (search.getScroll()!= null) {
            if (search.getScroll().getTimeout() != null) {
                request.setScroll(search.getScroll().getTimeout());
            }
        }

        if (search.getFields() != null) {
            request.setFetchSource(search.getFields(), new String[] {} );
        }

        if (search.getScroll() != null) {
            request.addSort(SortParseElement.DOC_FIELD_NAME, SortOrder.ASC);
        }
        else {
            if (search.getOrder() != null) {
                final Map<String, Set<String>> fields = getFields();
                for (AssetSearchOrder searchOrder : search.getOrder()) {
                    SortOrder sortOrder = searchOrder.getAscending() ? SortOrder.ASC : SortOrder.DESC;
                    // Make sure to use .raw for strings
                    if (!searchOrder.getField().endsWith(".raw") &&
                            fields.get("string").contains(searchOrder.getField()))  {
                        searchOrder.setField(searchOrder.getField() + ".raw");
                    }
                    request.addSort(searchOrder.getField(), sortOrder);
                }
            }
            else {
                /**
                 * The default sort, if we are not using scroll, is first
                 * by score, then by date (newest first), then tie breaker is
                 * doc id.
                 */
                request.addSort(SortParseElement.SCORE_FIELD_NAME, SortOrder.DESC);
                request.addSort("_timestamp", SortOrder.DESC);
            }
        }
        return request;
    }

    private SuggestRequestBuilder buildSuggest(AssetSuggestBuilder builder) {
        // FIXME: We need to use builder.search in here somehow!
        CompletionSuggestionBuilder completion = new CompletionSuggestionBuilder("completions")
                .text(builder.getText())
                .field("keywords.suggest");
        SuggestRequestBuilder suggest = client.prepareSuggest(alias)
                .addSuggestion(completion);
        return  suggest;
    }

    private SearchRequestBuilder buildAggregate(AssetAggregateBuilder builder) {
        SearchRequestBuilder aggregation = client.prepareSearch(alias)
                .setTypes("asset")
                .setQuery(getQuery(builder.getSearch()))
                .setAggregations(builder.getAggregations())
                .setSearchType(SearchType.COUNT);
        return aggregation;
    }

    private Map<String, Object> getAggregations(AssetSearch search) {
        if (search.getAggs() == null) {
            return null;
        }
        Map<String, Object> result = Maps.newHashMap();
        for (Map.Entry<String, Map<String, Object>> entry: search.getAggs().entrySet()) {
            result.put(entry.getKey(), entry.getValue());
        }



        return result;
    }

    private QueryBuilder getQuery(AssetSearch search) {
        return getQuery(search, true, false);
    }

    private QueryBuilder getQuery(AssetSearch search, boolean perms, boolean postFilter) {

        QueryBuilder permsQuery = SecurityUtils.getPermissionsFilter();
        if (search == null) {
            if (permsQuery == null) {
                return QueryBuilders.matchAllQuery();
            }
            else {
                return QueryBuilders.filteredQuery(
                        QueryBuilders.matchAllQuery(), permsQuery);
            }
        }

        BoolQueryBuilder query = QueryBuilders.boolQuery();

        if (perms && permsQuery != null) {
            query.must(permsQuery);
        }

        if (search.isQuerySet()) {
            query.must(getQueryStringQuery(search));
        }

        AssetFilter filter = search.getFilter();
        if (filter != null) {
            applyFilterToQuery(filter, query);
        }

        // Folders apply their post filter, but the main search
        // applies the post filter in the SearchRequest.
        // Aggs will be limited to the folders (correct), but
        // not to the filters in the top-level search.
        if (postFilter) {
            filter = search.getPostFilter();
            if (filter != null) {
                applyFilterToQuery(filter, query);
            }
        }

        return query;
    }

    private void linkQuery(BoolQueryBuilder query, AssetFilter filter) {

        BoolQueryBuilder staticBool = QueryBuilders.boolQuery();

        Map<String, List<Object>> links = filter.getLinks();
        for (Map.Entry<String, List<Object>> link: links.entrySet()) {
            if (link.getKey().equals("folder")) {
                continue;
            }
            staticBool.should(QueryBuilders.termsQuery("links." + link.getKey(), link.getValue()));
        }

        /*
         * Now do the recursive bit on just folders.
         */
        if (links.containsKey("folder")) {

            List<Integer> folders = links.get("folder")
                    .stream().map(f->Integer.valueOf(f.toString())).collect(Collectors.toList());

            Set<String> childFolders = Sets.newHashSetWithExpectedSize(64);
            for (Folder folder : folderService.getAllDescendants(
                    folderService.getAll(folders), true, true)) {

                /**
                 * Not going to allow people to add assets manually
                 * to smart folders, unless its to the smart query itself.
                 */
                if (folder.getSearch() != null) {
                    staticBool.should(getQuery(folder.getSearch(), false, true));
                }

                /**
                 * We don't allow dyhi folders to have manual entries.
                 */
                if (folder.getDyhiId() == null && !folder.isDyhiRoot()) {
                    childFolders.add(String.valueOf(folder.getId()));
                    if (childFolders.size() >= 1024) {
                        break;
                    }
                }
            }

            if (!childFolders.isEmpty()) {
                staticBool.should(QueryBuilders.termsQuery("links.folder", childFolders));
            }
        }

        query.must(staticBool);
    }

    private QueryBuilder getQueryStringQuery(AssetSearch search) {

        /**
         * Note: fuzzy defaults to false.
         */
        String query = search.getQuery();
<<<<<<< HEAD

        /**
         * Default fuzzy to off.
         **/
        boolean fuzzy = search.getFuzzy() != null ? search.getFuzzy() : false;

=======
        boolean fuzzy = search.getFuzzy() != null ? search.getFuzzy() : false;
>>>>>>> 0c12ddf8
        if (fuzzy && query != null) {
            StringBuilder sb = new StringBuilder(query.length() + 10);
            for (String part: Splitter.on(" ").omitEmptyStrings().trimResults().split(query)) {
                sb.append(part);
                /*
                 * Append the fuzzy search character to words ending with
                 * alphanumeric characters, excluding ES logical keywords.
                 */
                if (!part.matches(".*[a-zA-Z0-9]$") ||
                        part.matches("^.*?(AND|OR|NOT).*$")) {
                    continue;
                }
                if (part.endsWith("~")) {
                    sb.append(" ");
                }
                else {
                    sb.append("~ ");
                }
            }
            sb.deleteCharAt(sb.length()-1);
            query = sb.toString();
        }

        QueryStringQueryBuilder qstring = QueryBuilders.queryStringQuery(query);
        Map<String, Float> queryFields = null;

        if (JdbcUtils.isValid(search.getQueryFields())) {
            queryFields = search.getQueryFields();
        }

        if (!JdbcUtils.isValid(queryFields)) {
            queryFields = defaultQueryFields;
        }

        queryFields.forEach((k,v)-> qstring.field(k, v));
        qstring.allowLeadingWildcard(false);
        // ignores qstring errors
        qstring.lenient(true);
        return qstring;
    }


    /**
     * Apply the given filter to the overall boolean query.
     *
     * @param filter
     * @param query;
     * @return
     */
    private void applyFilterToQuery(AssetFilter filter, BoolQueryBuilder query) {

        if (filter.getLinks() != null) {
            linkQuery(query, filter);
        }

        if (filter.getColors() != null) {
            for (Map.Entry<String, List<ColorFilter>> entry : filter.getColors().entrySet()) {
                for (ColorFilter color: entry.getValue()) {
                    String field = entry.getKey();
                    BoolQueryBuilder colorFilter = QueryBuilders.boolQuery();
                    colorFilter.must(QueryBuilders.rangeQuery(field.concat(".ratio"))
                            .gte(color.getMinRatio()).lte(color.getMaxRatio()));
                    colorFilter.must(QueryBuilders.rangeQuery(field.concat(".hue"))
                            .gte(color.getHue() - color.getHueRange())
                            .lte(color.getHue() + color.getHueRange()));
                    colorFilter.must(QueryBuilders.rangeQuery(field.concat(".saturation"))
                            .gte(color.getSaturation() - color.getSaturationRange())
                            .lte(color.getSaturation() + color.getSaturationRange()));
                    colorFilter.must(QueryBuilders.rangeQuery(field.concat(".brightness"))
                            .gte(color.getBrightness() - color.getBrightnessRange())
                            .lte(color.getBrightness() + color.getBrightnessRange()));

                    QueryBuilder colorFilterBuilder = QueryBuilders.nestedQuery(field,
                            colorFilter);
                    query.must(colorFilterBuilder);
                }
            }
        }

        if (filter.getPrefix() != null) {
            for (Map.Entry<String, Map<String,Object>> e : filter.getPrefix().entrySet()) {
                QueryBuilder prefixFilter = QueryBuilders.prefixQuery(e.getKey(), (String) e.getValue().get("prefix"));
                query.must(prefixFilter);
            }
        }

        if (filter.getExists() != null) {
            for (String term : filter.getExists()) {
                QueryBuilder existsFilter = QueryBuilders.existsQuery(term);
                query.must(existsFilter);
            }
        }

        if (filter.getMissing() != null) {
            for (String term : filter.getMissing()) {
                QueryBuilder missingFilter = QueryBuilders.missingQuery(term);
                query.must(missingFilter);
            }
        }

        if (filter.getTerms()!= null) {
            for (Map.Entry<String, List<Object>> term : filter.getTerms().entrySet()) {
                QueryBuilder termsQuery = QueryBuilders.termsQuery(term.getKey(), term.getValue());
                query.must(termsQuery);
            }
        }

        if (filter.getRange() != null) {
            for (Map.Entry<String, RangeQuery> entry: filter.getRange().entrySet()) {
                String field = entry.getKey();
                RangeQuery rq = entry.getValue();
                RangeQueryBuilder rqb = new RangeQueryBuilder(field);

                for (Field f: RangeQuery.class.getDeclaredFields()) {
                    try {
                        Method m = RangeQueryBuilder.class.getMethod(f.getName(), f.getType());
                        Object v = f.get(rq);
                        if (v == null) {
                            continue;
                        }
                        m.invoke(rqb, v);
                    } catch (Exception e) {
                        throw new IllegalArgumentException(
                                "RangeQueryBuilder has no '" + f.getName() + "' method");
                    }
                }
                query.must(rqb);
            }
        }

        if (filter.getScripts() != null) {
            for (AssetScript script : filter.getScripts()) {
                QueryBuilder scriptFilterBuilder = QueryBuilders.scriptQuery(new Script(
                        script.getScript(), ScriptService.ScriptType.INLINE, script.getType(), script.getParams()));
                query.must(scriptFilterBuilder);
            }
        }

        if (filter.getHamming() != null) {
            FunctionScoreQueryBuilder fsqb = QueryBuilders.functionScoreQuery(ScoreFunctionBuilders.scriptFunction(new Script(
                    "hammingDistance", ScriptService.ScriptType.INLINE, "native",
                    ImmutableMap.of("field", dotRawMe(filter.getHamming().getField()),
                            "hashes", filter.getHamming().getHashes(),
                            "weights", filter.getHamming().getWeights(),
                            "minScore", filter.getHamming().getMinScore()))));
            fsqb.setMinScore(filter.getHamming().getMinScore());
            fsqb.scoreMode("max");
            fsqb.boostMode("replace");
            query.must(fsqb);
        }

        // Recursively add bool sub-filters for must, must_not and should
        if (filter.getMust() != null) {
            for (AssetFilter f : filter.getMust()) {
                BoolQueryBuilder must = QueryBuilders.boolQuery();
                this.applyFilterToQuery(f, must);
                query.must(must);
            }
        }

        if (filter.getMustNot() != null) {
            for (AssetFilter f : filter.getMustNot()) {
                BoolQueryBuilder mustNot = QueryBuilders.boolQuery();
                this.applyFilterToQuery(f, mustNot);
                query.mustNot(mustNot);
            }
        }

        if (filter.getShould() != null) {
            for (AssetFilter f : filter.getShould()) {
                BoolQueryBuilder should = QueryBuilders.boolQuery();
                this.applyFilterToQuery(f, should);
                query.should(should);
            }
        }
    }

    /**
     * Cache this as much as possible.  We'll eventually want to manually expire this,
     * but we'll need a new type of Supplier.
     */
    private final Supplier<Map<String, Set<String>>> fieldMapCache
            = Suppliers.memoizeWithExpiration(fieldMapSupplier(), 1, TimeUnit.MINUTES);

    private final Supplier<Map<String, Set<String>>> fieldMapSupplier() {
        return () -> {
            Map<String, Set<String>> result = Maps.newHashMap();
            result.put("string", Sets.newHashSet());
            result.put("date", Sets.newHashSet());
            result.put("integer", Sets.newHashSet());
            result.put("point", Sets.newHashSet());

            ClusterState cs = client.admin().cluster().prepareState().setIndices(alias).execute().actionGet().getState();
            for (String index: cs.getMetaData().concreteAllOpenIndices()) {
                IndexMetaData imd = cs.getMetaData().index(index);
                MappingMetaData mdd = imd.mapping("asset");
                try {
                    getList(result, "", mdd.getSourceAsMap());
                } catch (IOException e) {
                    throw new ArchivistException(e);
                }
            }
            return result;
        };
    }

    @Override
    public Map<String, Set<String>> getFields() {
        return fieldMapCache.get();
    }

    private static final Set<String> NAME_TYPE_OVERRRIDES = ImmutableSet.of("point");

    private static void getList(Map<String, Set<String>> result, String fieldName, Map<String, Object> mapProperties) {
        Map<String, Object> map = (Map<String, Object>) mapProperties.get("properties");
        for (String key : map.keySet()) {
            Map<String, Object> item = (Map<String, Object>) map.get(key);

            if (item.containsKey("type")) {
                String type = (String) item.get("type");
                if (NAME_TYPE_OVERRRIDES.contains(key)) {
                    type = key;
                }
                Set<String> fields = result.get(type);
                if (fields == null) {
                    fields = new TreeSet<>();
                    result.put(type, fields);
                }
                fields.add(String.join("", fieldName, key));
            } else {
                getList(result, String.join("", fieldName, key, "."), item);
            }
        }
    }

    private void initializeDefaultQueryFields() {
        Map<String, Object> queryFieldProps =
                properties.getMap("archivist.search.queryFields");

        if (!queryFieldProps.isEmpty()) {
            /**
             * Using ImmutableMap.Builder to ensure this default cannot
             * be modified by accident.
             */
            ImmutableMap.Builder<String, Float> builder = ImmutableMap.builder();
            queryFieldProps.forEach((k,v)-> builder.put(
                    k.replace("archivist.search.queryFields.",""),
                    Float.valueOf(v.toString())));
            defaultQueryFields = builder.build();
        }
        logger.info("Default search fields: {}", defaultQueryFields);
    }

    /**
     * If a field doesn't end with .raw, concat .raw
     *
     * @param field
     * @return
     */
    private static String dotRawMe(String field) {
        if (field.endsWith(".raw")) {
            return field;
        }
        return field.concat(".raw");
    }
}<|MERGE_RESOLUTION|>--- conflicted
+++ resolved
@@ -429,16 +429,13 @@
          * Note: fuzzy defaults to false.
          */
         String query = search.getQuery();
-<<<<<<< HEAD
+
 
         /**
          * Default fuzzy to off.
          **/
         boolean fuzzy = search.getFuzzy() != null ? search.getFuzzy() : false;
 
-=======
-        boolean fuzzy = search.getFuzzy() != null ? search.getFuzzy() : false;
->>>>>>> 0c12ddf8
         if (fuzzy && query != null) {
             StringBuilder sb = new StringBuilder(query.length() + 10);
             for (String part: Splitter.on(" ").omitEmptyStrings().trimResults().split(query)) {
