--- conflicted
+++ resolved
@@ -28,12 +28,7 @@
 import org.elasticsearch.index.query.*;
 import org.elasticsearch.script.Script;
 import org.elasticsearch.script.ScriptService;
-<<<<<<< HEAD
-import org.elasticsearch.search.aggregations.AggregationBuilders;
-import org.elasticsearch.search.aggregations.metrics.sum.Sum;
 import org.elasticsearch.search.sort.SortOrder;
-=======
->>>>>>> e21c128c
 import org.elasticsearch.search.suggest.completion.CompletionSuggestionBuilder;
 import org.slf4j.Logger;
 import org.slf4j.LoggerFactory;
@@ -143,7 +138,6 @@
             request.setSize(search.getSize());
         }
 
-<<<<<<< HEAD
         if (search.getOrder() != null) {
             for (AssetSearchOrder searchOrder : search.getOrder()) {
                 SortOrder sortOrder = searchOrder.getAscending() ? SortOrder.ASC : SortOrder.DESC;
@@ -151,8 +145,6 @@
             }
         }
 
-=======
->>>>>>> e21c128c
         return request;
     }
 
