package com.zorroa.archivist.web.gui;

import com.google.common.collect.ImmutableSet;
import com.zorroa.archivist.domain.IngestSpec;
import com.zorroa.archivist.domain.PermissionSpec;
import com.zorroa.archivist.security.SecurityUtils;
import com.zorroa.archivist.service.*;
import com.zorroa.common.domain.EventSearch;
import com.zorroa.common.domain.Paging;
import com.zorroa.common.repository.EventLogDao;
import com.zorroa.sdk.processor.ProcessorRef;
import com.zorroa.sdk.search.AssetSearch;
import org.slf4j.Logger;
import org.slf4j.LoggerFactory;
import org.springframework.beans.factory.annotation.Autowired;
import org.springframework.boot.actuate.endpoint.HealthEndpoint;
import org.springframework.boot.actuate.health.Health;
import org.springframework.stereotype.Controller;
import org.springframework.ui.Model;
import org.springframework.validation.BindingResult;
import org.springframework.validation.Validator;
import org.springframework.web.bind.annotation.*;

import javax.servlet.ServletException;
import javax.servlet.http.HttpServletRequest;
import javax.validation.Valid;
<<<<<<< HEAD
import java.util.Collections;
import java.util.List;
import java.util.Map;
=======
>>>>>>> e21c128c

/**
 * Created by chambers on 6/3/16.
 */
@Controller
public class IndexController {

    private static final Logger logger = LoggerFactory.getLogger(IndexController.class);

    @Autowired
    PipelineService pipelineService;

    @Autowired
    IngestService ingestService;

    @Autowired
    JobService jobService;

    @Autowired
    ImportService importService;

    @Autowired
    AnalystService analystService;

    @Autowired
    PluginService pluginService;

    @Autowired
    FolderService folderService;

    @Autowired
    SearchService searchService;

    @Autowired
    AssetService assetService;

    @Autowired
    UserService userService;

    @Autowired
    HealthEndpoint healthEndpoint;

    @Autowired
    EventLogDao eventLogDao;

    @Autowired
    Validator validator;

    @RequestMapping("/")
    public String index() {
        return "redirect:/gui";
    }

    @RequestMapping("/gui")
    public String index(Model model) {
        standardModel(model);
        model.addAttribute("assetCount", searchService.count(new AssetSearch()));
        model.addAttribute("userCount", userService.getCount());
        model.addAttribute("folderCount", folderService.count());
        model.addAttribute("analystCount", analystService.getCount());
        model.addAttribute("user", SecurityUtils.getUser());
        return "overview";
    }

    @RequestMapping("/login")
    public String login(){
        return "login";
    }

    @RequestMapping("/logout")
    public String logout(HttpServletRequest req) throws ServletException {
        req.logout();
        return "redirect:/login?logout";
    }

    @RequestMapping("/gui/permissions")
    public String permissions(Model model,
                              @RequestParam(value="page", required=false) Integer page,
                              @RequestParam(value="count", required=false) Integer count) {

        Paging paging = new Paging(page, count);
        standardModel(model);
        model.addAttribute("page", paging);
        model.addAttribute("perms", userService.getPermissions(paging));
        model.addAttribute("permSpec", new PermissionSpec());
        return "permissions";
    }

    @RequestMapping(value="/gui/permissions", method=RequestMethod.POST)
    public String permissions(Model model, @ModelAttribute("permSpec") PermissionSpec permSpec,
                              BindingResult bindingResult) {
        standardModel(model);
        if (bindingResult.hasErrors()) {
            model.addAttribute("errors", true);
            return "permissions";
        }
        else {
            userService.createPermission(permSpec);
            return "redirect:/gui/permissions";
        }
    }

    @RequestMapping("/gui/permissions/{id}")
    public String getPermission(Model model, @PathVariable int id) {
        standardModel(model);
        model.addAttribute("perm", userService.getPermission(id));
        model.addAttribute("permSpec", new PermissionSpec());
        return "permission";
    }

    @RequestMapping("/gui/assets")
    public String assets(Model model,
                         @RequestParam(value="page", required=false) Integer page,
                         @RequestParam(value="count", required=false) Integer count, @RequestParam(value="query", required=false) String query) {

        standardModel(model);
        Paging paging = new Paging(page, count);
        model.addAttribute("page", paging);
        model.addAttribute("assets", searchService.search(paging,
                new AssetSearch(query)));
        return "assets";
    }

    @RequestMapping("/gui/fields")
    public String fields(Model model) {
        standardModel(model);
        model.addAttribute("fields", searchService.getFields());
        return "fields";
    }

<<<<<<< HEAD
    @RequestMapping("/gui/folders")
    public String folders(Model model) {
        standardModel(model);
        Folder folder = new Folder();
        folder.setName("/");
        model.addAttribute("path", Lists.newArrayList(folder));
        model.addAttribute("folder", folder);
        model.addAttribute("parent", null);
        model.addAttribute("children", folderService.getAll());
        return "folders";
    }

    @RequestMapping("/gui/folders/{id}")
    public String folders(Model model, @PathVariable int id) {
        standardModel(model);
        Folder folder = folderService.get(id);
        model.addAttribute("folder", folder);
        model.addAttribute("parent", folderService.get(folder.getParentId()));
        model.addAttribute("children", folderService.getChildren(folder));

        List<Folder> path = Lists.newArrayList(folder);
        Folder parent = folderService.get(folder.getParentId());
        while (parent.getParentId() != null) {
            path.add(parent);
            parent = folderService.get(parent.getParentId());
        }
        Collections.reverse(path);
        model.addAttribute("path", path);
        return "folders";
    }

    @RequestMapping("/gui/plugins")
    public String plugins(Model model) {
        standardModel(model);
        model.addAttribute("plugins", analystService.getPlugins());
        return "plugins";
    }
=======
>>>>>>> e21c128c

    @RequestMapping("/gui/analysts")
    public String analysts(Model model,
                           @RequestParam(value="page", required=false) Integer page,
                           @RequestParam(value="count", required=false) Integer count) {
        standardModel(model);
        Paging paging = new Paging(page, count);
        model.addAttribute("page", paging);
        model.addAttribute("analysts", analystService.getAll(paging));
        return "analysts";
    }

    @RequestMapping("/gui/ingests")
    public String getIngests(Model model) {
        standardModel(model);
        model.addAttribute("pipelines", pipelineService.getAll());
        model.addAttribute("ingests", ingestService.getAll());
        model.addAttribute("ingestForm", new NewIngestForm());
        return "ingests";
    }

    @RequestMapping(value="/gui/ingests", method=RequestMethod.POST)
    public String createIngest(Model model,
                               @Valid @ModelAttribute("ingestForm") NewIngestForm ingestForm,
                               BindingResult bindingResult) {
        standardModel(model);

        if (bindingResult.hasErrors()) {
            model.addAttribute("errors", true);
            model.addAttribute("pipelines", pipelineService.getAll());
            return "ingests";
        }

        model.addAttribute("ingests", ingestService.getAll());
        model.addAttribute("ingestForm", new NewIngestForm());

        IngestSpec spec = new IngestSpec();
        spec.setName(ingestForm.getName());
        spec.setSchedule(ingestForm.getSchedule());
        spec.setRunNow(ingestForm.isRunNow());
        spec.setAutomatic(ingestForm.isAutomatic());
        spec.setFolderId(ingestForm.getFolderId());
        spec.setPipelineId(ingestForm.getPipelineId());

        for (String path: ingestForm.getPaths()) {
            ProcessorRef ref = pluginService.getProcessorRef("com.zorroa.core.generator.FileSystemGenerator");
            ref.setArg("path", path);
            spec.addToGenerators(ref);
        }

        ingestService.create(spec);

        return "redirect:/gui/ingests";
    }

<<<<<<< HEAD
    @RequestMapping(value="/gui/ingests/{id}", method=RequestMethod.POST)
    public String updateIngest(Model model, @PathVariable int id,
                             @Valid @ModelAttribute("ingestUpdateBuilder") IngestUpdateBuilder ingestUpdateBuilder,
                             BindingResult bindingResult) {
        standardModel(model);
        if (bindingResult.hasErrors()) {
            model.addAttribute("ingest", ingestService.getIngest(id));
            model.addAttribute("errors", true);
            return "ingest";
        }
        else {
            try {
                ingestService.updateIngest(ingestService.getIngest(id), ingestUpdateBuilder);
            } catch (Exception e) {
                model.addAttribute("errors", true);
                bindingResult.reject(e.getMessage());
            }
        }

        model.addAttribute("ingest", ingestService.getIngest(id));
        model.addAttribute("ingestUpdateBuilder", new IngestUpdateBuilder());
        return "ingest";
    }

    @RequestMapping("/gui/ingests/{id}")
    public String ingest(Model model, @PathVariable int id) {
        standardModel(model);
        model.addAttribute("ingest", ingestService.getIngest(id));
        model.addAttribute("ingestUpdateBuilder", new IngestUpdateBuilder());
        return "ingest";
    }

=======
>>>>>>> e21c128c
    @RequestMapping("/gui/pipelines")
    public String pipelines(Model model) {
        standardModel(model);
        model.addAttribute("pipelines", pipelineService.getAll());
        return "pipelines";
    }

    @RequestMapping("/gui/status")
    public String status(Model model) {
        standardModel(model);
        Health health = healthEndpoint.invoke();
        model.addAttribute("health", health.getDetails());
        model.addAttribute("status", health.getDetails());
        return "status";
    }

    @RequestMapping("/gui/events")
    public String events(Model model,
                         @RequestParam(value="type", required=false) String type,
                         @RequestParam(value="page", required=false) Integer page) {
        standardModel(model);
        /**
         * TODO: need to handle multiple types.
         */
        EventSearch search = new EventSearch();
        if (type != null) {
            search.setObjectTypes(ImmutableSet.of(type));
        }
        model.addAttribute("search", search);
        model.addAttribute("events", eventLogDao.getAll(search, new Paging(page)));
        return "events";
    }

    /**
     * Supports the data necessary for the overall template. (layout.html)
     * @param model
     */
    private void standardModel(Model model) {
        //model.addAttribute("stdJobs", ingestService.getAllIngests(IngestState.Running, 10));
    }
}<|MERGE_RESOLUTION|>--- conflicted
+++ resolved
@@ -24,12 +24,6 @@
 import javax.servlet.ServletException;
 import javax.servlet.http.HttpServletRequest;
 import javax.validation.Valid;
-<<<<<<< HEAD
-import java.util.Collections;
-import java.util.List;
-import java.util.Map;
-=======
->>>>>>> e21c128c
 
 /**
  * Created by chambers on 6/3/16.
@@ -159,47 +153,6 @@
         model.addAttribute("fields", searchService.getFields());
         return "fields";
     }
-
-<<<<<<< HEAD
-    @RequestMapping("/gui/folders")
-    public String folders(Model model) {
-        standardModel(model);
-        Folder folder = new Folder();
-        folder.setName("/");
-        model.addAttribute("path", Lists.newArrayList(folder));
-        model.addAttribute("folder", folder);
-        model.addAttribute("parent", null);
-        model.addAttribute("children", folderService.getAll());
-        return "folders";
-    }
-
-    @RequestMapping("/gui/folders/{id}")
-    public String folders(Model model, @PathVariable int id) {
-        standardModel(model);
-        Folder folder = folderService.get(id);
-        model.addAttribute("folder", folder);
-        model.addAttribute("parent", folderService.get(folder.getParentId()));
-        model.addAttribute("children", folderService.getChildren(folder));
-
-        List<Folder> path = Lists.newArrayList(folder);
-        Folder parent = folderService.get(folder.getParentId());
-        while (parent.getParentId() != null) {
-            path.add(parent);
-            parent = folderService.get(parent.getParentId());
-        }
-        Collections.reverse(path);
-        model.addAttribute("path", path);
-        return "folders";
-    }
-
-    @RequestMapping("/gui/plugins")
-    public String plugins(Model model) {
-        standardModel(model);
-        model.addAttribute("plugins", analystService.getPlugins());
-        return "plugins";
-    }
-=======
->>>>>>> e21c128c
 
     @RequestMapping("/gui/analysts")
     public String analysts(Model model,
@@ -255,41 +208,6 @@
         return "redirect:/gui/ingests";
     }
 
-<<<<<<< HEAD
-    @RequestMapping(value="/gui/ingests/{id}", method=RequestMethod.POST)
-    public String updateIngest(Model model, @PathVariable int id,
-                             @Valid @ModelAttribute("ingestUpdateBuilder") IngestUpdateBuilder ingestUpdateBuilder,
-                             BindingResult bindingResult) {
-        standardModel(model);
-        if (bindingResult.hasErrors()) {
-            model.addAttribute("ingest", ingestService.getIngest(id));
-            model.addAttribute("errors", true);
-            return "ingest";
-        }
-        else {
-            try {
-                ingestService.updateIngest(ingestService.getIngest(id), ingestUpdateBuilder);
-            } catch (Exception e) {
-                model.addAttribute("errors", true);
-                bindingResult.reject(e.getMessage());
-            }
-        }
-
-        model.addAttribute("ingest", ingestService.getIngest(id));
-        model.addAttribute("ingestUpdateBuilder", new IngestUpdateBuilder());
-        return "ingest";
-    }
-
-    @RequestMapping("/gui/ingests/{id}")
-    public String ingest(Model model, @PathVariable int id) {
-        standardModel(model);
-        model.addAttribute("ingest", ingestService.getIngest(id));
-        model.addAttribute("ingestUpdateBuilder", new IngestUpdateBuilder());
-        return "ingest";
-    }
-
-=======
->>>>>>> e21c128c
     @RequestMapping("/gui/pipelines")
     public String pipelines(Model model) {
         standardModel(model);
