--- conflicted
+++ resolved
@@ -96,115 +96,8 @@
         return jdbc.queryForObject("SELECT * FROM ingest WHERE str_name=?", MAPPER, name);
     }
 
-    @Override
-<<<<<<< HEAD
-    public List<Ingest> getAll(IngestFilter filter) {
-        StringBuilder sb = new StringBuilder(512);
-        sb.append("SELECT * FROM ingest INNER JOIN pipeline ON ingest.pk_pipeline = pipeline.pk_pipeline");
-
-        List<String> wheres = Lists.newArrayList();
-        List<Object> values = Lists.newArrayList();
-
-        if (filter.getStates() != null) {
-            wheres.add(JdbcUtils.in("int_state", filter.getStates().size()));
-            filter.getStates().forEach(value -> values.add(value.ordinal()));
-        }
-
-        if (filter.getPipelines() != null) {
-            wheres.add(JdbcUtils.in("pipeline.str_name", filter.getPipelines().size()));
-            values.addAll(filter.getPipelines());
-        }
-
-        if (!wheres.isEmpty()) {
-            sb.append(" WHERE ");
-        }
-
-        sb.append(StringUtils.join(wheres, " AND "));
-        if (filter.getLimit() > 0) {
-            sb.append(" LIMIT ?");
-            values.add(filter.getLimit());
-        }
-
-        return jdbc.query(sb.toString(), MAPPER, values.toArray());
-    }
-
-    @Override
-    public boolean update(Ingest ingest, IngestUpdateBuilder builder) {
-
-        StringBuilder sb = new StringBuilder(512);
-        sb.append("UPDATE ingest SET ");
-
-        List<String> updates = Lists.newArrayList();
-        List<Object> values = Lists.newArrayList();
-
-        if (JdbcUtils.isValid(builder.getUris()))  {
-            updates.add("json_paths=?");
-            values.add(Json.serializeToString(builder.getUris()));
-        }
-
-        if (JdbcUtils.isValid(builder.getPipelineId())) {
-            updates.add("pk_pipeline=?");
-            values.add(builder.getPipelineId());
-        }
-
-        if (JdbcUtils.isValid(builder.getName())) {
-            updates.add("str_name=?");
-            values.add(builder.getName());
-        }
-
-        if (updates.isEmpty()) {
-            return false;
-        }
-
-        updates.add("user_modified=?");
-        values.add(SecurityUtils.getUser().getId());
-
-        updates.add("time_modified=?");
-        values.add(System.currentTimeMillis());
-
-        sb.append(StringUtils.join(updates, ", "));
-        sb.append(" WHERE pk_ingest=?");
-        values.add(ingest.getId());
-
-        logger.debug("{} {}", sb.toString(), values);
-        return jdbc.update(sb.toString(), values.toArray()) == 1;
-    }
-
-    @Override
-    public boolean delete(Ingest ingest) {
-        return jdbc.update("DELETE FROM ingest WHERE pk_ingest=? AND int_state=?",
-                ingest.getId(), IngestState.Idle.ordinal()) == 1;
-    }
-
-    @Override
-    public boolean setState(Ingest ingest, IngestState newState, IngestState oldState) {
-        return jdbc.update("UPDATE ingest SET int_state=? WHERE pk_ingest=? AND int_state=?",
-                    newState.ordinal(), ingest.getId(), oldState.ordinal()) == 1;
-    }
-
-    @Override
-    public boolean setState(Ingest ingest, IngestState newState) {
-        return jdbc.update("UPDATE ingest SET int_state=? WHERE pk_ingest=? AND int_state != ?",
-                newState.ordinal(), ingest.getId(), newState.ordinal()) == 1;
-    }
-
-    @Override
-    public boolean setPaused(Ingest ingest, boolean value) {
-        return jdbc.update("UPDATE ingest SET bool_paused=? WHERE pk_ingest=? AND bool_paused != ?",
-                value, ingest.getId(), value) == 1;
-    }
-
-    @Override
-    public void resetCounters(Ingest ingest) {
-        jdbc.update("UPDATE ingest SET " +
-                        "int_created_count=0, int_updated_count=0, " +
-                        "int_error_count=0, int_warning_count=0, int_total_asset_count=0 " +
-                        "WHERE pk_ingest=?",
-                ingest.getId());
-=======
     public Ingest get(int id) {
         return jdbc.queryForObject("SELECT * FROM ingest WHERE pk_ingest=?", MAPPER, id);
->>>>>>> e21c128c
     }
 
     @Override
