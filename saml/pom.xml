<?xml version="1.0" encoding="UTF-8"?>
<project xmlns="http://maven.apache.org/POM/4.0.0"
         xmlns:xsi="http://www.w3.org/2001/XMLSchema-instance"
         xsi:schemaLocation="http://maven.apache.org/POM/4.0.0 http://maven.apache.org/xsd/maven-4.0.0.xsd">
    <modelVersion>4.0.0</modelVersion>

    <groupId>com.zorroa.security</groupId>
    <artifactId>saml</artifactId>
<<<<<<< HEAD
    <version>0.40.0-SNAPSHOT</version>
=======
    <version>0.39.2</version>
>>>>>>> 142a824c

    <parent>
        <groupId>org.springframework.boot</groupId>
        <artifactId>spring-boot-dependencies</artifactId>
        <version>1.5.9.RELEASE</version>
    </parent>

    <properties>
        <kotlin.version>1.2.41</kotlin.version>
        <maven.compiler.target>1.8</maven.compiler.target>
        <maven.compiler.source>1.8</maven.compiler.source>
    </properties>

    <dependencies>

        <dependency>
            <groupId>org.springframework.boot</groupId>
            <artifactId>spring-boot-starter-web</artifactId>
            <scope>provided</scope>
        </dependency>

        <dependency>
            <groupId>org.springframework.boot</groupId>
            <artifactId>spring-boot-starter-tomcat</artifactId>
            <scope>provided</scope>
        </dependency>

        <dependency>
            <groupId>org.springframework.security.extensions</groupId>
            <artifactId>spring-security-saml2-core</artifactId>
            <version>1.0.3.RELEASE</version>
        </dependency>

        <dependency>
            <groupId>com.zorroa</groupId>
            <artifactId>server-sdk</artifactId>
<<<<<<< HEAD
            <version>0.40.0-SNAPSHOT</version>
=======
            <version>${project.version}</version>
>>>>>>> 142a824c
            <scope>provided</scope>
        </dependency>

    </dependencies>

    <build>
        <plugins>
            <plugin>
                <groupId>org.apache.maven.plugins</groupId>
                <artifactId>maven-shade-plugin</artifactId>

                <configuration>
                    <artifactSet>
                        <excludes>
                            <exclude>classworlds:classworlds</exclude>
                            <exclude>junit:junit</exclude>
                            <exclude>jmock:*</exclude>
                            <exclude>org.apache.maven:lib:tests</exclude>
                            <exclude>log4j:log4j:jar:</exclude>
                            <exclude>org.slf4j:*</exclude>
                            <exclude>commons-logging:*</exclude>
                            <exclude>ch.qos.logback:*</exclude>
                        </excludes>
                    </artifactSet>
                </configuration>
                <executions>
                    <execution>
                        <phase>package</phase>
                        <goals>
                            <goal>shade</goal>
                        </goals>
                    </execution>
                </executions>
            </plugin>
        </plugins>

    </build>

</project><|MERGE_RESOLUTION|>--- conflicted
+++ resolved
@@ -6,11 +6,7 @@
 
     <groupId>com.zorroa.security</groupId>
     <artifactId>saml</artifactId>
-<<<<<<< HEAD
     <version>0.40.0-SNAPSHOT</version>
-=======
-    <version>0.39.2</version>
->>>>>>> 142a824c
 
     <parent>
         <groupId>org.springframework.boot</groupId>
@@ -47,11 +43,7 @@
         <dependency>
             <groupId>com.zorroa</groupId>
             <artifactId>server-sdk</artifactId>
-<<<<<<< HEAD
-            <version>0.40.0-SNAPSHOT</version>
-=======
             <version>${project.version}</version>
->>>>>>> 142a824c
             <scope>provided</scope>
         </dependency>
 
