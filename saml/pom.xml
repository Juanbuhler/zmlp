--- conflicted
+++ resolved
@@ -6,21 +6,13 @@
 
     <groupId>com.zorroa.security</groupId>
     <artifactId>saml</artifactId>
-<<<<<<< HEAD
-    <version>0.40.2</version>
-=======
     <version>0.40.3-SNAPSHOT</version>
->>>>>>> 8bd806c3
 
     <parent>
         <relativePath>../pom.xml</relativePath>
         <groupId>com.zorroa</groupId>
         <artifactId>zorroa-server</artifactId>
-<<<<<<< HEAD
-        <version>0.40.2</version>
-=======
         <version>0.40.3-SNAPSHOT</version>
->>>>>>> 8bd806c3
     </parent>
 
     <properties>
