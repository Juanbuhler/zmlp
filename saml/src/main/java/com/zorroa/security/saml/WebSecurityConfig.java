--- conflicted
+++ resolved
@@ -488,21 +488,6 @@
     }
 
     /**
-<<<<<<< HEAD
-     * Returns the authentication manager currently used by Spring.
-     * It represents a bean definition with the aim allow wiring from
-     * other classes performing the Inversion of Control (IoC).
-     *
-     * @throws  Exception
-     */
-    @Override
-    public AuthenticationManager authenticationManagerBean() throws Exception {
-        return super.authenticationManagerBean();
-    }
-
-    /**
-=======
->>>>>>> 89853128
      * Defines the web based security configuration.
      *
      * @param   http It allows configuring web based security for specific http requests.
