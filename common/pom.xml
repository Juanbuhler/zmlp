--- conflicted
+++ resolved
@@ -10,11 +10,7 @@
         <relativePath>../pom.xml</relativePath>
         <groupId>com.zorroa</groupId>
         <artifactId>zorroa-server</artifactId>
-<<<<<<< HEAD
-        <version>0.21.0</version>
-=======
         <version>0.30.0</version>
->>>>>>> e21c128c
     </parent>
 
     <dependencies>
