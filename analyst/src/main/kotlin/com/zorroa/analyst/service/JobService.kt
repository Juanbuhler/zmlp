--- conflicted
+++ resolved
@@ -200,12 +200,7 @@
         if (result) {
             logger.info("SUCCESS JOB State Change: {} {}->{}",
                     job.name, oldState?.name, newState.name)
-<<<<<<< HEAD
-            // TODO: put in post TX hook
             eventPublisher.publishJobStateChange(job, newState, oldState)
-=======
-
->>>>>>> 8f75080f
         }
         else {
             logger.warn("FAILED JOB State Change: {} {}->{}",
