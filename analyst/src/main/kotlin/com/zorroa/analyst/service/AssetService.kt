package com.zorroa.analyst.service

<<<<<<< HEAD
import com.google.common.collect.ImmutableSet
=======
import com.zorroa.analyst.domain.PreconditionFailedException
import com.zorroa.analyst.domain.UpdateStatus
import com.zorroa.analyst.repository.IndexDao
>>>>>>> c77db87b
import com.zorroa.common.domain.Asset
import com.zorroa.common.domain.Document
import com.zorroa.common.service.CoreDataVaultService
import org.slf4j.LoggerFactory
import org.springframework.beans.factory.annotation.Autowired
import org.springframework.stereotype.Service
import java.util.*


interface AssetService {
    fun getDocument(assetId: Asset) : Document
<<<<<<< HEAD
    fun storeAndReindex(assetId: Asset, doc: Document)
    fun removeIllegalNamespaces(doc: Document)
=======
    fun storeAndReindex(assetId: Asset, doc: Document) : UpdateStatus
    fun getAsset(doc: Document) : Asset
>>>>>>> c77db87b
}

@Service
class AssetServiceImpl @Autowired constructor(
        val coreDataVault: CoreDataVaultService,
        val indexDao: IndexDao): AssetService {

<<<<<<< HEAD
    companion object {
        /**
         * Namespaces that are only populated via the API.  IF people manipulate these
         * incorrectly via the asset API then it would corrupt the asset.
         */
        private val NS_PROTECTED_API = ImmutableSet.of(
                "zorroa", "tmp")
=======
    /**
     * A fakeish implementation for now.
     */
    override fun getAsset(doc: Document) : Asset {

        if (!doc.attrExists("zorroa.organizationId")) {
            throw PreconditionFailedException("Asset ${doc.id} has no organization Id")
        }

        return Asset(UUID.fromString(doc.id),
                UUID.fromString(doc.getAttr("zorroa.organizationId")))
>>>>>>> c77db87b
    }

    override fun getDocument(assetId: Asset): Document {
        return coreDataVault.getIndexedMetadata(assetId)
    }

<<<<<<< HEAD
    override fun storeAndReindex(assetId: Asset, doc: Document) {
        removeIllegalNamespaces(doc)
        coreDataVault.updateIndexedMetadata(assetId, doc)
        indexDao.indexDocument(assetId, doc)
=======
    override fun storeAndReindex(assetId: Asset, doc: Document) : UpdateStatus {
        val result = UpdateStatus()
        try {
            coreDataVault.updateIndexedMetadata(assetId, doc)
            result.status["stored"] = true
            logger.info("Stored: {}", assetId.id)
        } catch (e: Exception) {
            logger.warn("Failed to write {} into CDV", assetId.id,e)
        }
        try {
            indexDao.indexDocument(assetId, doc)
            result.status["indexed"] = true
            logger.info("Indexed: {}", assetId.id)
        } catch(e: Exception) {
            logger.warn("Failed to write {} into Index", assetId.id,e)
        }

        return result
    }

    companion object {
        private val logger = LoggerFactory.getLogger(AssetServiceImpl::class.java)
>>>>>>> c77db87b
    }

    override fun removeIllegalNamespaces(doc: Document) {
        /**
         * Removes illegal namespaces from the [Document].
         **/
        NS_PROTECTED_API.forEach { n -> doc.removeAttr(n) }
    }




}<|MERGE_RESOLUTION|>--- conflicted
+++ resolved
@@ -1,12 +1,9 @@
 package com.zorroa.analyst.service
 
-<<<<<<< HEAD
 import com.google.common.collect.ImmutableSet
-=======
 import com.zorroa.analyst.domain.PreconditionFailedException
 import com.zorroa.analyst.domain.UpdateStatus
 import com.zorroa.analyst.repository.IndexDao
->>>>>>> c77db87b
 import com.zorroa.common.domain.Asset
 import com.zorroa.common.domain.Document
 import com.zorroa.common.service.CoreDataVaultService
@@ -18,13 +15,9 @@
 
 interface AssetService {
     fun getDocument(assetId: Asset) : Document
-<<<<<<< HEAD
-    fun storeAndReindex(assetId: Asset, doc: Document)
     fun removeIllegalNamespaces(doc: Document)
-=======
     fun storeAndReindex(assetId: Asset, doc: Document) : UpdateStatus
     fun getAsset(doc: Document) : Asset
->>>>>>> c77db87b
 }
 
 @Service
@@ -32,7 +25,6 @@
         val coreDataVault: CoreDataVaultService,
         val indexDao: IndexDao): AssetService {
 
-<<<<<<< HEAD
     companion object {
         /**
          * Namespaces that are only populated via the API.  IF people manipulate these
@@ -40,7 +32,9 @@
          */
         private val NS_PROTECTED_API = ImmutableSet.of(
                 "zorroa", "tmp")
-=======
+        private val logger = LoggerFactory.getLogger(AssetServiceImpl::class.java)
+    }
+
     /**
      * A fakeish implementation for now.
      */
@@ -52,19 +46,12 @@
 
         return Asset(UUID.fromString(doc.id),
                 UUID.fromString(doc.getAttr("zorroa.organizationId")))
->>>>>>> c77db87b
     }
 
     override fun getDocument(assetId: Asset): Document {
         return coreDataVault.getIndexedMetadata(assetId)
     }
 
-<<<<<<< HEAD
-    override fun storeAndReindex(assetId: Asset, doc: Document) {
-        removeIllegalNamespaces(doc)
-        coreDataVault.updateIndexedMetadata(assetId, doc)
-        indexDao.indexDocument(assetId, doc)
-=======
     override fun storeAndReindex(assetId: Asset, doc: Document) : UpdateStatus {
         val result = UpdateStatus()
         try {
@@ -85,11 +72,6 @@
         return result
     }
 
-    companion object {
-        private val logger = LoggerFactory.getLogger(AssetServiceImpl::class.java)
->>>>>>> c77db87b
-    }
-
     override fun removeIllegalNamespaces(doc: Document) {
         /**
          * Removes illegal namespaces from the [Document].
