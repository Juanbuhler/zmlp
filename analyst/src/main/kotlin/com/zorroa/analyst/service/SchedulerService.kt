--- conflicted
+++ resolved
@@ -37,11 +37,8 @@
 @ConfigurationProperties("analyst.scheduler")
 class SchedulerProperties {
     var type: String? = "local"
-<<<<<<< HEAD
-=======
     var maxJobs : Int = 3
     var maxJobAgeHours = 24
->>>>>>> c77db87b
     var k8 : Map<String, Any>? = null
 }
 
