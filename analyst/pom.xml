--- conflicted
+++ resolved
@@ -10,11 +10,7 @@
 
     <groupId>com.zorroa</groupId>
     <artifactId>analyst</artifactId>
-<<<<<<< HEAD
-    <version>0.21.0</version>
-=======
     <version>0.30.0</version>
->>>>>>> e21c128c
     <packaging>jar</packaging>
 
     <properties>
@@ -27,11 +23,7 @@
         <relativePath>../pom.xml</relativePath>
         <groupId>com.zorroa</groupId>
         <artifactId>zorroa-server</artifactId>
-<<<<<<< HEAD
-        <version>0.21.0</version>
-=======
         <version>0.30.0</version>
->>>>>>> e21c128c
     </parent>
 
     <dependencies>
@@ -188,22 +180,6 @@
                             </commandlineArgs>
                         </configuration>
                     </execution>
-<<<<<<< HEAD
-                    <execution>
-                        <id>Install Analyst</id>
-                        <phase>install</phase>
-                        <goals>
-                            <goal>exec</goal>
-                        </goals>
-                        <configuration>
-                            <executable>${project.parent.basedir}/install-jar.sh</executable>
-                            <commandlineArgs>
-                                ${project.artifactId}.jar "${project.build.directory}" "${user.home}/Library/Application Support/Zorroa/${project.artifactId}/lib"
-                            </commandlineArgs>
-                        </configuration>
-                    </execution>
-=======
->>>>>>> e21c128c
                 </executions>
             </plugin>
 
