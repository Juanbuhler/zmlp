import logging
import os
import subprocess
import tempfile
import shlex

from datetime import datetime

import zmlp

logger = logging.getLogger(__name__)


def get_video_duration(video_path):
    """
    Return the duration of the given video file path.

    Args:
        video_path (str): A path to a video file/

    Returns:
        float: the duration in seconds.

    """
    duration_command = ['ffprobe', '-v', 'error', '-show_entries', 'format=duration',
                        '-of', 'default=noprint_wrappers=1:nokey=1', video_path]

    duration = subprocess.check_output(duration_command, shell=False)
    return round(float(duration), 3)


def extract_thumbnail_from_video(video_path, thumbnail_path, seconds):
    """Creates a thumbnail image from the video at the specified seconds.

    Args:
        video_path (str or Path): Path to the source video.
        thumbnail_path (str or Path): Path where the thumbnail should be
            created.
        seconds (float): The time in the video where the thumbnail should be
            taken from.

    Raises:
        (IOError): If the thumbnail could not be created.

    """
    cmd = ["ffmpeg",
           "-v",
           "warning",
           "-y",
           "-ss",
           str(seconds),
           "-i",
           str(video_path),
           "-qscale:v", "4",
           "-vframes",
           "1",
           str(thumbnail_path)]

    logger.info("running command: %s" % cmd)
    try:
        subprocess.check_call(cmd, shell=False)
    except subprocess.CalledProcessError:
        # Don't let CalledProcessError bubble out
        # we're only sending IOError
        pass

    if not os.path.exists(thumbnail_path):
        # Don't let the CalledProcessError impl detail leak out
        raise IOError('FFMpeg failed to create a thumbnail, command failed: {}'.format(cmd))


class WebvttBuilder:
    """
    A simple class for building a webvtt file.  This class is meant to
    be used with a 'with' statement.
    """
    def __init__(self, path=None):
        """
        Create a new WebvttBuilder.

        Args:
            path (str): An optional file path, otherwise a temp file.
        """
        self.path = path or tempfile.mkstemp(".vtt")[1]
        self.fp = None

    def append(self, time_in, time_out, content):
        start = datetime.utcfromtimestamp(float(time_in)).strftime('%H:%M:%S.%f')[:-3]
        stop = datetime.utcfromtimestamp(float(time_out)).strftime('%H:%M:%S.%f')[:-3]
        self.fp.write("{} --> {}\n{}\n\n".format(start, stop, content))

    def __enter__(self):
        self.fp = open(self.path, 'a')
        self.fp.write("WEBVTT\n\n")
        return self

    def __exit__(self, *args):
        self.fp.close()


class VideoFrameExtractor:
    """
    A simple base class for clip generators.
    """
    def __init__(self, video_file):
        """
        Create a new VideoClipGenerator with the given movie file.

        Args:
            video_file (str): The movie file path.
        """
        self.video_file = video_file

    def __iter__(self):
        return self._generate()

    def _generate(self):
        """
        Yields VideoClip instances to the caller.

        Returns:
            generator
        """
        pass


class TimeBasedFrameExtractor(VideoFrameExtractor):
    """
    A VideoFrameExtractor which generates an image for every N seconds
    of a video.  Only 1 frame is on disk at any given time, each
    iteration writes over the previous frame.
    """
    def __init__(self, video_file, seconds=1):
        """
        Create a new TimeBasedFrameExtractor.

        Args:
            video_file (str): The path to the videp file.
            seconds (float): The number of second between each image.
        """
        super(TimeBasedFrameExtractor, self).__init__(video_file)
        self.seconds = seconds
        self.duration = get_video_duration(self.video_file)
        self.output_path = tempfile.mkstemp(".jpg")[1]

    def __iter__(self):
        return self._generate()

    def _generate(self):
        duration = get_video_duration(self.video_file)
        scrubber = self.seconds * -1
        while scrubber < duration:
            scrubber = min(scrubber + self.seconds, duration)
            extract_thumbnail_from_video(self.video_file, self.output_path, scrubber)
            yield scrubber, self.output_path


class ShotBasedFrameExtractor(VideoFrameExtractor):
    """
    ShotBasedFrameExtractor uses ffmpeg lavfi shot detection filter to detect frame
    a high level of difference.  Only 1 frame is on disk at any given time, each
    iteration writes over the previous frame.
    """

<<<<<<< HEAD
    sensitivity = 0.12
=======
    sensitivity = 0.125
>>>>>>> 33bf5146
    """How sensitive shot detection is, higher is less shots."""

    def __init__(self, video_file):
        """
        Create a new ShotBasedClipGenerator.

        Args:
            video_file (str): The video file path.
        """
        super(ShotBasedFrameExtractor, self).__init__(video_file)
<<<<<<< HEAD
=======
        self.output_path = tempfile.mkstemp(".jpg")[1]
>>>>>>> 33bf5146

    def __iter__(self):
        return self._generate()

    def _generate(self):
        for shot_time in self._get_shot_times():
<<<<<<< HEAD
            output_path = tempfile.mkstemp(".jpg")[1]
            extract_thumbnail_from_video(self.video_file, output_path, shot_time)
            yield shot_time, output_path
=======
            extract_thumbnail_from_video(self.video_file, self.output_path, shot_time)
            yield shot_time, self.output_path
>>>>>>> 33bf5146

    def _get_shot_times(self):
        keyframe_command = ('ffprobe -show_frames -of compact=p=0 -show_entries '
                            'frame=pkt_pts_time,pict_type -f lavfi '
                            'movie={},select=gt(scene\\\\,{})'
                            .format(self.video_file, self.sensitivity))

        p = subprocess.Popen(shlex.split(keyframe_command),
                             stderr=subprocess.PIPE,
                             stdout=subprocess.PIPE,
                             shell=False)

        shot_times = [0.0]
        while True:
            line = p.stdout.readline().decode()
            if not line:
                break
            line = line.strip()
            if not line.startswith('pkt_pts_time'):
                continue
            current_seconds = round(float(line.split('|')[0].split('=')[1]), 3)
            shot_times.append(current_seconds)

        try:
            p.wait()
        except OSError:
            logger.warning('Exception thrown waiting on process to complete.')

        return shot_times


def save_timeline(timeline):
    """
    Save the given timeline as Clips.

    Args:
        timeline (TimelineBuilder): The timeline

    Returns:
        dict: A status object.

    """
    app = zmlp.app_from_env()
    return app.clips.create_clips_from_timeline(timeline)<|MERGE_RESOLUTION|>--- conflicted
+++ resolved
@@ -162,11 +162,7 @@
     iteration writes over the previous frame.
     """
 
-<<<<<<< HEAD
-    sensitivity = 0.12
-=======
     sensitivity = 0.125
->>>>>>> 33bf5146
     """How sensitive shot detection is, higher is less shots."""
 
     def __init__(self, video_file):
@@ -177,24 +173,15 @@
             video_file (str): The video file path.
         """
         super(ShotBasedFrameExtractor, self).__init__(video_file)
-<<<<<<< HEAD
-=======
         self.output_path = tempfile.mkstemp(".jpg")[1]
->>>>>>> 33bf5146
 
     def __iter__(self):
         return self._generate()
 
     def _generate(self):
         for shot_time in self._get_shot_times():
-<<<<<<< HEAD
-            output_path = tempfile.mkstemp(".jpg")[1]
-            extract_thumbnail_from_video(self.video_file, output_path, shot_time)
-            yield shot_time, output_path
-=======
             extract_thumbnail_from_video(self.video_file, self.output_path, shot_time)
             yield shot_time, self.output_path
->>>>>>> 33bf5146
 
     def _get_shot_times(self):
         keyframe_command = ('ffprobe -show_frames -of compact=p=0 -show_entries '
