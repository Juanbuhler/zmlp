import glob
import hashlib
import logging
import os
import shutil
import tempfile
import urllib
import requests
from pathlib import Path
from urllib.parse import urlparse

from zmlp import app_from_env, Asset, StoredFile, ZmlpException
from .base import ZmlpEnv
from .cloud import get_cached_google_storage_client, get_pipeline_storage_client, \
    get_cached_aws_client, get_cached_azure_storage_client

__all__ = [
    "file_storage",
    "ZmlpStorageException"
]

logger = logging.getLogger(__name__)


class AssetStorage(object):
    """
    AssetStorage provides ability to store and retrieve files related to the asset.  The
    files are stored in cloud storage.  This is mostly a convenience class around
    the ProjectStorage class, however it performs the extra job or appending the
    StoredFile to the files namepace.
    """

    def __init__(self, app, proj_store):
        self.app = app
        self.proj_store = proj_store

    def get_native_uri(self, stored_file):
        """
        Return the file's native url (like gs://).

        Args:
            stored_file (StoredFile): A filed stored in the Zorroa backend.
        Returns:
            str: The native uri.

        """
        return self.app.client.get('/api/v3/files/_locate/{}'
                                   .format(stored_file.id))['uri']

    def store_file(self, src_path, asset, category, rename=None, attrs=None):
        """
        Add a file to the asset's file list and store into externally
        available cloud storage. Also stores a copy into the
        local file cache for use by other processors.

        To obtain the local cache path for the file, call 'localize_asset_file'
        with the result of this method.

        Args:
            src_path (str): The local path to the file.
            asset (Asset):  A ZMLP Asset instance.
            category (str): The purpose of the file, ex proxy.
            rename (str): Rename the file to something better.
            attrs (dict): Arbitrary attributes to attach to the file.

        Returns:
            StoredFile: A stored file record.

        """
        result = self.proj_store.store_file(src_path, asset, category, rename, attrs)
        asset.add_file(result)
        return result

    def store_blob(self, blob, asset, category, name, attrs=None):
        """
        Add a blob of text to the asset's file list and store into externally
        available cloud storage.  This is mainly a convenience function that
        eliminates the need for the user to write a file to disk.

        To obtain the local cache path for the file, call 'localize_asset_file'
        with the result of this method.

        Args:
            blob (bytes): The string blob of data to write.
            asset (Asset): A ZMLP Asset instance.
            category (str): The purpose of the file, ex proxy.
            name (str): The name of th efile.
            attrs (dict): Arbitrary attributes to attach to the file.
        Returns:
            StoredFile: The stored file record.

        """
        result = self.proj_store.store_blob(blob, asset, category, name, attrs)
        asset.add_file(result)
        return result


class ProjectStorage(object):
    """
    Provides access to Project cloud storage.
    """

    def __init__(self, app, cache):
        self.app = app
        self.cache = cache

    def store_file_by_id(self, src_path, file_id, attrs=None):
        """
        Store a file using its unique file id.

        Args:
<<<<<<< HEAD
            src_path (str): The src path to the file.
            entity (mixed): The instance of the entity to store a file against.
            category (str): The general category for the file. (proxy, model, etc)
            rename (str): An optional file name if it should not be based on the src_path name.
            attrs (dict): A dict of arbitrary attrs.
=======
            src_path (str): The path to the source file.
            file_id (str): The ID of the file.
            attrs (dict): Any additional attrs to be attached to the file.

>>>>>>> e530361b
        Returns:
            StoredFile: A record for the stored file.

        """
        entity, entity_id, category, name = file_id.split("/", 3)

        spec = {
            "entity": entity,
            "entityId": entity_id,
            "category": category,
            "name": name,
            "attrs": attrs or {}
        }

        # To upload a file into project storage, first we get a signed upload URI.
        # Doing it this way offloads upload IO from the Archivist to cloud storage.
        # Additionally there is no size restriction like there would be with
        # a multi-part upload.
        signed = self.app.client.post("/api/v3/files/_signed_upload_uri", spec)
        # Once we have that, we upload the file directly to the URI.
        with open(src_path, 'rb') as fp:
            response = requests.put(signed["uri"],
                                    headers={'Content-Type': signed['mediaType']}, data=fp)
            response.raise_for_status()

        # Now that the file is in place, we add our attrs onto the file
        # This returns a StoredFile record which we can embed into the asset.
        result = StoredFile(self.app.client.put("/api/v3/files/_attrs", spec))

        # Once we have the stored file its precached into the proper cache location
        path = urlparse(str(src_path)).path
        self.cache.precache_file(result, path)
        return result

    def store_file(self, src_path, entity, category, rename=None, attrs=None):
        """
        Store an arbitrary file against the project.

        Args:
            src_path (str): The src path to the file.
            entity (mixed): The instance of the entity to store a file against.
            category (str): The general category for the file. (proxy, model, etc)
            rename (str): An optional file name if it should not be based on the src_path name.
            attrs (dict): A dict of arbitrary attrs.

        Returns:
            StoredFile: A record for the stored file.

        """
        fid = "/".join((
            entity.__class__.__name__.upper() + "S",
            entity.id,
            category,
            rename or Path(src_path).name
        ))
        return self.store_file_by_id(src_path, fid, attrs)

    def store_blob(self, src_blob, entity, category, name, attrs=None):
        """
        Store an arbitrary blob against the given entity.

        Args:
            src_blob (bytes): A byte string or array.
            entity (mixed): The instance of the entity to store a file against.
            category (str): A general category for the blob.
            name (str): A name for the blob
            attrs (dict): Arbitrary attrs for the blob.

        Returns:
            StoredFile: A stored file record.

        """
        if isinstance(src_blob, str):
            src_blob = src_blob.encode('utf-8')
        elif not isinstance(src_blob, (bytes, bytearray)):
            raise ValueError("The blob must be a bytes like object or bytearray")

        base, ext = os.path.splitext(name)
        if not ext:
            raise ValueError("The blob name requires a file extension")

        fd, tmp_path = tempfile.mkstemp(suffix=ext, prefix='zblob')
        with open(tmp_path, 'wb') as fp:
            fp.write(src_blob)

        spec = {
            "entity": entity.__class__.__name__,
            "entityId": entity.id,
            "category": category,
            "name": name,
            "attrs": attrs or {}
        }

        result = StoredFile(self.app.client.upload_file(
            "/api/v3/files/_upload", tmp_path, spec))
        self.cache.precache_file(result, tmp_path)
        return result

    def localize_file(self, sfile):
        """
        Localize the file described by the StoredFile instance.
        If a path argument is provided, overwrite the file cache
        location with that file.

        This storage is used for files you want to serve externally,
        like proxy images.

        Args:
            sfile (StoredFile): a ZMLP StoredFile object.

        Returns:
            str: a path to a location in the local file cache.

        """
        _, suffix = os.path.splitext(sfile.name)
        cache_path = self.cache.get_path(sfile.id, suffix)

        if not os.path.exists(cache_path):
            logger.info("localizing file: {}".format(sfile.id))
            self.app.client.stream('/api/v3/files/_stream/{}'.format(sfile.id), cache_path)
        return cache_path


class FileCache(object):
    """
    The LocalFileCache provides a temporary place for storing source and
    support files such as thumbnails for processing.

    """
    supported_schemes = [
        "gs",
        "http",
        "https"
        "file",
        "zmlp",
        "s3"
    ]
    """
    List of supported URI schemas.
    """

    def __init__(self, app):
        """
        Create a new LocalFileCache instance.
        """
        self.root = None
        self.app = app

    def __init_root(self):
        """
        This method builds the root cache directory when the cache is
        used, otherwise it may leave lots of empty cache temp dirs
        in containers or other places.
        """
        if not self.root:
            task = ZmlpEnv.get_task_id()
            if not task:
                self.root = tempfile.mkdtemp('zmlp', 'lfc')
            else:
                self.root = os.path.join(tempfile.gettempdir(), task)
                os.makedirs(self.root, exist_ok=True)

    def precache_file(self, sfile, src_path):
        """
        Precache the src_file to the cache location for the provided StoredFile.

        Args:
            sfile (StoredFile): A StoredFile instance.
            src_path (str): A path to the file to precache.

        Returns:
            str: The precache location.

        """
        _, suffix = os.path.splitext(sfile.name)
        cache_path = self.get_path(sfile.id, suffix)

        precache_path = urlparse(str(src_path)).path
        logger.info("Pre-caching {} to {}".format(precache_path, cache_path))
        shutil.copy(urlparse(precache_path).path, cache_path)
        return cache_path

    def localize_uri(self, uri):
        """
        Download the given URI, store it in the cache, and return the local path.

        Args:
            uri (str): A supported remote data URI.

        Returns:
            str: The path within the local file cache.

        """
        logger.debug('Localizing URI: {}'.format(uri))
        _, ext = os.path.splitext(uri)
        path = self.get_path(str(uri), ext)
        parsed_uri = urlparse(uri)

        # Remote HTTP/HTTPS Files
        if parsed_uri.scheme in ('http', 'https'):
            urllib.request.urlretrieve(uri, filename=str(path))

        # File URIs
        elif parsed_uri.scheme == 'file':
            return parsed_uri.path

        # ZMLP ML storage
        elif parsed_uri.scheme == 'zmlp':
            data = get_pipeline_storage_client().get_object(parsed_uri.netloc, parsed_uri.path[1:])
            with open(path, 'wb') as fpw:
                for d in data.stream(32 * 1024):
                    fpw.write(d)

        # GCS buckets
        elif parsed_uri.scheme == 'gs':
            gcs_client = get_cached_google_storage_client()
            bucket = gcs_client.get_bucket(parsed_uri.netloc)
            blob = bucket.blob(parsed_uri.path[1:])
            blob.download_to_filename(path)

        # S3 buckets
        elif parsed_uri.scheme == 's3':
            # Using cache, client is slow to connect
            s3_client = get_cached_aws_client('s3')
            s3_client.download_file(parsed_uri.netloc, parsed_uri.path[1:], path)

        # Azure buckets
        elif parsed_uri.scheme == 'azure':
            # Using cache, client is slow to connect
            azure_client = get_cached_azure_storage_client()
            container = azure_client.get_container_client(parsed_uri.netloc)
            blob = container.get_blob_client(parsed_uri.path[1:])
            with open(path, "wb") as fp:
                fp.write(blob.download_blob().readall())

        elif parsed_uri.scheme == '' and parsed_uri.path.startswith("/"):
            path = parsed_uri.path
        else:
            raise ZmlpStorageException('Invalid URI, unsupported scheme: {}'.format(parsed_uri))
        return path

    def get_path(self, key, suffix=""):
        """
        Get the local path for the give cache key.

        Args:
            key (str): a cache key.
            suffix (str): a suffix to append to the result (like a file extension)

        Returns:
            str: The path
        """
        self.__init_root()
        sha = hashlib.sha1()
        # Set during processing.
        project_id = ZmlpEnv.get_project_id()
        if project_id:
            sha.update(project_id.encode('utf-8'))
        sha.update(key.encode('utf-8'))
        sha.update(suffix.encode('utf-8'))
        filename = sha.hexdigest()
        return os.path.join(self.root, filename + suffix)

    def clear(self):
        """
        Clear out the local storage directory.

        """
        if not self.root:
            return
        logger.debug('clearing out local file cache: "{}"'.format(self.root))
        files = glob.glob('{}/*'.format(self.root))
        for f in files:
            os.remove(f)

    def close(self):
        """
        Close the local file cache and remove all files. The cache will
        not be usable after this is called.

        """
        if not self.root:
            return
        logger.info('closing local file cache : "{}"'.format(self.root))
        shutil.rmtree(self.root)


class FileStorage(object):
    """
    The FileStorage class handles storing, retrieving and caching files
    from various sources.

    """

    def __init__(self):
        self.app = app_from_env()
        self.cache = FileCache(self.app)
        self.projects = ProjectStorage(self.app, self.cache)
        self.assets = AssetStorage(self.app, self.projects)

    def localize_file(self, rep):
        """
        Download and and cache the file the given file rep points to
        and return the local file path location.

        Args:
            rep (mixed): Supported types are an Asset, StoredFile, or URI (str).
        Returns:
            str: The local path to the file.

        """
        if isinstance(rep, str):
            return self.cache.localize_uri(rep)
        elif isinstance(rep, Asset):
            # To localize the asset source, we need to check for
            # a "source" entry in the file array, then fall back
            # on the uri.
            source_files = rep.get_files(category="source")
            if source_files:
                return self.projects.localize_file(source_files[0])
            else:
                return self.cache.localize_uri(rep.uri)
        elif isinstance(rep, StoredFile):
            return self.projects.localize_file(rep)
        else:
            raise ValueError("cannot localize file, unable to determine the remote file source")


class ZmlpStorageException(ZmlpException):
    """
    This exception is thrown if there are problems with storing or retrieving a file.
    """
    pass


"""
A local file cache singleton.
"""
file_storage = FileStorage()<|MERGE_RESOLUTION|>--- conflicted
+++ resolved
@@ -109,18 +109,10 @@
         Store a file using its unique file id.
 
         Args:
-<<<<<<< HEAD
-            src_path (str): The src path to the file.
-            entity (mixed): The instance of the entity to store a file against.
-            category (str): The general category for the file. (proxy, model, etc)
-            rename (str): An optional file name if it should not be based on the src_path name.
-            attrs (dict): A dict of arbitrary attrs.
-=======
             src_path (str): The path to the source file.
             file_id (str): The ID of the file.
             attrs (dict): Any additional attrs to be attached to the file.
 
->>>>>>> e530361b
         Returns:
             StoredFile: A record for the stored file.
 
