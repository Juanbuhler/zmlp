--- conflicted
+++ resolved
@@ -211,9 +211,4 @@
     public JsonNode getApiKey() {
         return apiKey;
     }
-<<<<<<< HEAD
-
-
-=======
->>>>>>> c7cfdfe9
 }