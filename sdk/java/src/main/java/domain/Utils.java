--- conflicted
+++ resolved
@@ -81,9 +81,10 @@
      * @return String response for the request
      * @throws IOException HTTP Fail
      */
+
+
     public static String executeHttpRequest(String httpMethod, String urlParam, Map<String, String> header, Map bodyParams) throws IOException {
 
-<<<<<<< HEAD
         // json formatted data
         // Request body Setup
         bodyParams = Optional.ofNullable(bodyParams).orElse(new HashMap());
@@ -94,19 +95,6 @@
 
         Request.Builder builder = new Request.Builder();
 
-=======
-
-    public static String executeHttpRequest(String httpMethod, String urlParam, Map<String, String> header, Map bodyParams) throws IOException {
-
-        // json formatted data
-        // Request body Setup
-        bodyParams = Optional.ofNullable(bodyParams).orElse(new HashMap());
-        String json = new ObjectMapper().writeValueAsString(bodyParams);
-
-        // json request body
-        RequestBody body = RequestBody.create(JSON, json);
-        Request.Builder builder = new Request.Builder();
->>>>>>> c7cfdfe9
         header.entrySet().forEach((entry) -> {
             builder.addHeader(entry.getKey(), entry.getValue());
         });
@@ -117,7 +105,6 @@
                 .build();
 
         try (Response response = Utils.HTTP_CLIENT_INSTANCE.newCall(request).execute()) {
-<<<<<<< HEAD
 
             if (!response.isSuccessful()) throw new IOException("Unexpected code " + response);
 
@@ -126,14 +113,6 @@
         }
     }
 
-=======
-            if (!response.isSuccessful()) throw new IOException("Unexpected code " + response);
-            // Get response body
-            return response.body().string();
-        }
-    }
-
->>>>>>> c7cfdfe9
     public static void updateEnvVariables(String name, String val) throws ReflectiveOperationException {
         Map<String, String> env = System.getenv();
         Field field = env.getClass().getDeclaredField("m");
