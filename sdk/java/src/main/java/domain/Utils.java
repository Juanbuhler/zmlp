package domain;

import com.fasterxml.jackson.core.JsonParseException;
import com.fasterxml.jackson.core.JsonParser;
import com.fasterxml.jackson.databind.ObjectMapper;
import okhttp3.*;

import java.io.IOException;
import java.lang.reflect.Field;
import java.nio.file.Files;
import java.nio.file.Paths;
import java.util.HashMap;
import java.util.Map;
import java.util.Optional;
import java.util.UUID;

public class Utils {

    /**
     * Return true if a String value is a valid JSON
     *
     * @param json JSON in string Format
     * @return True if is a Valid JSON
     */
    public static boolean isValidJSON(final String json) {
        boolean valid = false;
        try {
            final JsonParser parser = new ObjectMapper().getJsonFactory()
                    .createJsonParser(json);
            while (parser.nextToken() != null) {
            }
            valid = true;
        } catch (JsonParseException jpe) {
            jpe.printStackTrace();
        } catch (IOException ioe) {
            ioe.printStackTrace();
        }
        return valid;
    }

    /**
     * Return true if the given value is a valid UUID
     *
     * @param uuidString a string which might be a UUID.
     * @return True if is a valid UUID
     */
    public static Boolean isValidUUI(String uuidString) {

        try {
            UUID uuid = UUID.fromString(uuidString);
            return true;
            //do something
        } catch (IllegalArgumentException exception) {
            //handle the case where string is not valid UUID
            return false;
        }

    }

    /**
     * Retrive a String text from a file.
     *
     * @param filePath File Path
     * @return String text of the given File URL
     * @throws IOException File does not exists
     */
    public static String readTextFromFile(String filePath) throws IOException {
        return new String(Files.readAllBytes(Paths.get(filePath)));
    }

    private static final OkHttpClient HTTP_CLIENT_INSTANCE = new OkHttpClient();
    public static final MediaType JSON = MediaType.parse("application/json");

    /**
     * Execute an HTTP request based on the args
     *
     * @param httpMethod Any HttpMethod name in string format
     * @param urlParam   Endpoint URL
     * @param header     Requests Header
     * @param bodyParams Requests Body
     * @return String response for the request
     * @throws IOException HTTP Fail
     */
    public static String executeHttpRequest(String httpMethod, String urlParam, Map<String, String> header, Map bodyParams) throws IOException {

<<<<<<< HEAD

    public static String executeHttpRequest(String httpMethod, String urlParam, Map<String, String> header, Map bodyParams) throws IOException {

        // json formatted data
        // Request body Setup
        bodyParams = Optional.ofNullable(bodyParams).orElse(new HashMap());
        String json = new ObjectMapper().writeValueAsString(bodyParams);

        // json request body
        RequestBody body = RequestBody.create(JSON, json);

        Request.Builder builder = new Request.Builder();

        header.entrySet().forEach((entry) -> {
            builder.addHeader(entry.getKey(), entry.getValue());
        });

        Request request = builder
                .url(urlParam)
                .method(httpMethod.toUpperCase(), body)
                .build();

        try (Response response = Utils.HTTP_CLIENT_INSTANCE.newCall(request).execute()) {

            if (!response.isSuccessful()) throw new IOException("Unexpected code " + response);

            // Get response body
            return response.body().string();
        }
    }

    public static void updateEnvVariables(String name, String val) throws ReflectiveOperationException {
        Map<String, String> env = System.getenv();
        Field field = env.getClass().getDeclaredField("m");
        field.setAccessible(true);
        ((Map<String, String>) field.get(env)).put(name, val);
    }

=======
        // json formatted data
        // Request body Setup
        bodyParams = Optional.ofNullable(bodyParams).orElse(new HashMap());
        String json = new ObjectMapper().writeValueAsString(bodyParams);

        // json request body
        RequestBody body = RequestBody.create(JSON, json);

        Request.Builder builder = new Request.Builder();

        header.entrySet().forEach((entry) -> {
            builder.addHeader(entry.getKey(), entry.getValue());
        });

        Request request = builder
                .url(urlParam)
                .method(httpMethod.toUpperCase(), body)
                .build();

        try (Response response = Utils.HTTP_CLIENT_INSTANCE.newCall(request).execute()) {

            if (!response.isSuccessful()) throw new IOException("Unexpected code " + response);

            // Get response body
            return response.body().string();
        }
    }

    public static void updateEnvVariables(String name, String val) throws ReflectiveOperationException {
        Map<String, String> env = System.getenv();
        Field field = env.getClass().getDeclaredField("m");
        field.setAccessible(true);
        ((Map<String, String>) field.get(env)).put(name, val);
    }

>>>>>>> 3dd70e73
}<|MERGE_RESOLUTION|>--- conflicted
+++ resolved
@@ -83,10 +83,6 @@
      */
     public static String executeHttpRequest(String httpMethod, String urlParam, Map<String, String> header, Map bodyParams) throws IOException {
 
-<<<<<<< HEAD
-
-    public static String executeHttpRequest(String httpMethod, String urlParam, Map<String, String> header, Map bodyParams) throws IOException {
-
         // json formatted data
         // Request body Setup
         bodyParams = Optional.ofNullable(bodyParams).orElse(new HashMap());
@@ -122,41 +118,4 @@
         ((Map<String, String>) field.get(env)).put(name, val);
     }
 
-=======
-        // json formatted data
-        // Request body Setup
-        bodyParams = Optional.ofNullable(bodyParams).orElse(new HashMap());
-        String json = new ObjectMapper().writeValueAsString(bodyParams);
-
-        // json request body
-        RequestBody body = RequestBody.create(JSON, json);
-
-        Request.Builder builder = new Request.Builder();
-
-        header.entrySet().forEach((entry) -> {
-            builder.addHeader(entry.getKey(), entry.getValue());
-        });
-
-        Request request = builder
-                .url(urlParam)
-                .method(httpMethod.toUpperCase(), body)
-                .build();
-
-        try (Response response = Utils.HTTP_CLIENT_INSTANCE.newCall(request).execute()) {
-
-            if (!response.isSuccessful()) throw new IOException("Unexpected code " + response);
-
-            // Get response body
-            return response.body().string();
-        }
-    }
-
-    public static void updateEnvVariables(String name, String val) throws ReflectiveOperationException {
-        Map<String, String> env = System.getenv();
-        Field field = env.getClass().getDeclaredField("m");
-        field.setAccessible(true);
-        ((Map<String, String>) field.get(env)).put(name, val);
-    }
-
->>>>>>> 3dd70e73
 }