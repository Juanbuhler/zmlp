--- conflicted
+++ resolved
@@ -6,15 +6,7 @@
 import okhttp3.*;
 
 import java.io.IOException;
-<<<<<<< HEAD
 import java.lang.reflect.Field;
-=======
-import java.io.InputStreamReader;
-import java.io.OutputStream;
-import java.lang.reflect.Field;
-import java.net.HttpURLConnection;
-import java.net.URL;
->>>>>>> b4b7deec
 import java.nio.file.Files;
 import java.nio.file.Paths;
 import java.util.HashMap;
@@ -85,35 +77,11 @@
      * @param httpMethod Any HttpMethod name in string format
      * @param urlParam   Endpoint URL
      * @param header     Requests Header
-<<<<<<< HEAD
-     * @param bodyParams       Requests Body
-=======
-     * @param body       Requests Body
->>>>>>> b4b7deec
+     * @param bodyParams Requests Body
      * @return String response for the request
      * @throws IOException HTTP Fail
      */
 
-<<<<<<< HEAD
-    public static String executeHttpRequest(String httpMethod, String urlParam, Map<String, String> header, Map bodyParams) throws IOException {
-
-        // json formatted data
-        // Request body Setup
-        bodyParams = Optional.ofNullable(bodyParams).orElse(new HashMap());
-        String json = new ObjectMapper().writeValueAsString(bodyParams);
-
-        // json request body
-        RequestBody body = RequestBody.create(JSON, json);
-
-        Request.Builder builder = new Request.Builder();
-
-        header.entrySet().forEach((entry) -> {
-            builder.addHeader(entry.getKey(), entry.getValue());
-        });
-
-=======
-    private static final OkHttpClient HTTP_CLIENT_INSTANCE = new OkHttpClient();
-    public static final MediaType JSON = MediaType.parse("application/json");
 
     public static String executeHttpRequest(String httpMethod, String urlParam, Map<String, String> header, Map bodyParams) throws IOException {
 
@@ -124,52 +92,28 @@
 
         // json request body
         RequestBody body = RequestBody.create(JSON, json);
-
         Request.Builder builder = new Request.Builder();
-
         header.entrySet().forEach((entry) -> {
             builder.addHeader(entry.getKey(), entry.getValue());
         });
 
->>>>>>> b4b7deec
         Request request = builder
                 .url(urlParam)
                 .method(httpMethod.toUpperCase(), body)
                 .build();
-<<<<<<< HEAD
 
         try (Response response = Utils.HTTP_CLIENT_INSTANCE.newCall(request).execute()) {
-
-=======
-
-        try (Response response = Utils.HTTP_CLIENT_INSTANCE.newCall(request).execute()) {
-
->>>>>>> b4b7deec
             if (!response.isSuccessful()) throw new IOException("Unexpected code " + response);
-
             // Get response body
             return response.body().string();
-
         }
-
     }
-<<<<<<< HEAD
 
     public static void updateEnvVariables(String name, String val) throws ReflectiveOperationException {
         Map<String, String> env = System.getenv();
         Field field = env.getClass().getDeclaredField("m");
         field.setAccessible(true);
         ((Map<String, String>) field.get(env)).put(name, val);
-=======
-
-    public static void updateEnvVariables(String name, String val) throws ReflectiveOperationException {
-
-        Map<String, String> env = System.getenv();
-        Field field = env.getClass().getDeclaredField("m");
-        field.setAccessible(true);
-        ((Map<String, String>) field.get(env)).put(name, val);
-
->>>>>>> b4b7deec
     }
 
 }