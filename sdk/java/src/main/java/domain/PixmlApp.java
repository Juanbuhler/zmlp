package domain;

import java.io.IOException;
import java.util.Optional;

public class PixmlApp {

    private PixmlClient pixmlClient;
    private AssetApp assetApp;
    private DataSourceApp dataSourceApp;

    /**
     * Exposes the main PixelML API.
     *
     * @param apikey
     * @param server
     */
    public PixmlApp(Object apikey, String server) {

        String envServer = System.getenv("PIXML_SERVER");

        this.pixmlClient = new PixmlClient(apikey, Optional.ofNullable(server).orElse(envServer), null);
        this.assetApp = new AssetApp();
        this.dataSourceApp = new DataSourceApp(this);
    }

    public PixmlApp(Object apikey) {
        this(apikey, null);
    }

    /**
     * Env Variables Constructor
     * Create a PixmlApp configured via environment variables. This method
     * will not throw if the environment is configured improperly, however
     * attempting the use the PixmlApp instance to make a request
     * will fail.
     *
     * Environment Variables
     *  - PIXML_APIKEY : A base64 encoded API key.
     *  - PIXML_APIKEY_FILE : A path to a JSON formatted API key.
     *  - PIXML_SERVER : The URL to the Pixml API server.
     */

    public PixmlApp() {

        Optional<String> envApiKey = Optional.ofNullable(System.getenv("PIXML_APIKEY"));//base64
        Optional<String> envApiKeyFilePath = Optional.ofNullable(System.getenv("PIXML_APIKEY_FILE"));//file path

        String apiKey = null;

        if (envApiKey.isPresent()) {
            apiKey = envApiKey.get();
        } else if (envApiKeyFilePath.isPresent()) {
            apiKey = envApiKeyFilePath.map((String filePath) -> {
                try {
                    return Utils.readTextFromFile(filePath);
                } catch (IOException e) {
                    System.out.println("Invalid Key File Path.");
                    return null;
                }
            }).get();
        }


        // load Variables
        this.pixmlClient = new PixmlClient(apiKey, System.getenv("PIXML_SERVER"), null);
        this.assetApp = new AssetApp();
        this.dataSourceApp = new DataSourceApp(this);
    }

    public PixmlClient getPixmlClient() {
        return pixmlClient;
    }
<<<<<<< HEAD
=======

>>>>>>> c7cfdfe9
    public void setPixmlClient(PixmlClient pixmlClient) {
        this.pixmlClient = pixmlClient;
    }

    public AssetApp getAssetApp() {
        return assetApp;
    }

    public void setAssetApp(AssetApp assetApp) {
        this.assetApp = assetApp;
    }

    public DataSourceApp getDataSourceApp() {
        return dataSourceApp;
    }

    public void setDataSourceApp(DataSourceApp dataSourceApp) {
        this.dataSourceApp = dataSourceApp;
    }
}<|MERGE_RESOLUTION|>--- conflicted
+++ resolved
@@ -71,10 +71,7 @@
     public PixmlClient getPixmlClient() {
         return pixmlClient;
     }
-<<<<<<< HEAD
-=======
 
->>>>>>> c7cfdfe9
     public void setPixmlClient(PixmlClient pixmlClient) {
         this.pixmlClient = pixmlClient;
     }
