package com.zorroa.zmlp.sdk.app;

import com.fasterxml.jackson.databind.JsonNode;
import com.zorroa.zmlp.sdk.ApiKey;
import com.zorroa.zmlp.sdk.Json;
import com.zorroa.zmlp.sdk.ZmlpClient;
import com.zorroa.zmlp.sdk.domain.Asset.*;
<<<<<<< HEAD
=======
import com.zorroa.zmlp.sdk.domain.PagedList;
>>>>>>> 2dc11a14
import okhttp3.mockwebserver.MockResponse;
import org.junit.Before;
import org.junit.Test;

import java.util.*;

import static org.junit.jupiter.api.Assertions.assertEquals;
import static org.junit.jupiter.api.Assertions.assertNotNull;

public class AssetAppTests extends AbstractAppTest {

    AssetApp assetApp;

    @Before
    public void setup() {

        ApiKey key = new ApiKey(UUID.randomUUID(), "1234");
        assetApp = new AssetApp(
                new ZmlpClient(key, webServer.url("/").toString()));
    }

    @Test
    public void testImportFiles() {

        webServer.enqueue(new MockResponse().setBody(Json.asJson(getImportFilesMock())));

        AssetSpec fileImport = new AssetSpec("gs://zorroa-dev-data/image/pluto.png");

        BatchCreateAssetRequest batchCreateAssetRequest = new BatchCreateAssetRequest();
        batchCreateAssetRequest.setAssets(Arrays.asList(fileImport));

        BatchCreateAssetResponse batchCreateAssetResponse = assetApp.importFiles(batchCreateAssetRequest);

        assertEquals(batchCreateAssetResponse.getStatus().get(0).getAssetId(), "abc123");
        assertEquals(batchCreateAssetResponse.getStatus().get(0).getFailed(), false);
    }

    @Test
    public void testGetById() {

        webServer.enqueue(new MockResponse().setBody(Json.asJson(getGetByIdMock())));

        Asset asset = assetApp.getById("abc123");

        assertNotNull(asset.getId());
        assertNotNull(asset.getDocument());
    }

    @Test
    public void testUploadAssets() {

        webServer.enqueue(new MockResponse().setBody(Json.asJson(getUploadAssetsMock())));

        List<AssetSpec> assetSpecList = Arrays.asList(new AssetSpec("../../../zorroa-test-data/images/set01/toucan.jpg"));
        BatchCreateAssetResponse response = assetApp.uploadFiles(assetSpecList);

        assertEquals(response.getStatus().get(0).getAssetId(), "abc123");
    }

    @Test
    public void testSearchRaw() {

        webServer.enqueue(new MockResponse().setBody(Json.asJson(getMockSearchResult())));

        Map query = new HashMap();
        query.put("match_all", new HashMap());
        AssetSearch assetSearch = new AssetSearch(query);

<<<<<<< HEAD
        JsonNode searchResult = assetApp.search(assetSearch, true);
        String path = searchResult.get("hits").get("hits").get(0).get("_source").get("source").get("path").asText();
=======
        Map searchResult = assetApp.rawSearch(assetSearch);
        JsonNode jsonNode = Json.mapper.valueToTree(searchResult);

        String path = jsonNode.get("hits").get("hits").get(0).get("_source").get("source").get("path").asText();
>>>>>>> 2dc11a14

        assertEquals(path, "https://i.imgur.com/SSN26nN.jpg");
    }

    @Test
    public void testSearchElement() {

        webServer.enqueue(new MockResponse().setBody(Json.asJson(getMockSearchResult())));

        Map query = new HashMap();
        query.put("match_all", new HashMap());
        Map elementQuery = new HashMap();
        Map elementQueryTerms = new HashMap();
        elementQueryTerms.put("element.labels", "cat");
        elementQuery.put("terms", elementQueryTerms);

        AssetSearch assetSearch = new AssetSearch(query, elementQuery);

<<<<<<< HEAD
        JsonNode searchResult = assetApp.search(assetSearch, true);
        String path = searchResult.get("hits").get("hits").get(0).get("_source").get("source").get("path").asText();
=======
        PagedList<Asset> searchResult = assetApp.search(assetSearch);
        Asset asset = searchResult.getList().get(0);
        String path = asset.getAttr("path");
>>>>>>> 2dc11a14

        assertEquals(path, "https://i.imgur.com/SSN26nN.jpg");
    }

    @Test
    public void testSearchWrapped() {
        webServer.enqueue(new MockResponse().setBody(Json.asJson(getMockSearchResult())));

        Map query = new HashMap();
        query.put("match_all", new HashMap());
<<<<<<< HEAD
        AssetSearch assetSearch = new AssetSearch(query);
        JsonNode searchResult = assetApp.search(assetSearch);

        assertEquals(searchResult.get("size").asInt(), 2);
        assertEquals(searchResult.get("offset").asInt(), 0);
        assertEquals(searchResult.get("total").asInt(), 2);
    }

=======

        AssetSearch assetSearch = new AssetSearch(query);
        PagedList<Asset> searchResult = assetApp.search(assetSearch);

        Asset asset = searchResult.getList().get(0);
        String nestedValue = asset.getAttr("nestedSource.nestedKey");
        String path = asset.getAttr("path");

        assertEquals(searchResult.getList().size(), 2);
        assertEquals(nestedValue, "nestedValue");
        assertEquals(path, "https://i.imgur.com/SSN26nN.jpg");
    }
    
>>>>>>> 2dc11a14
    // Mocks
    private Map getImportFilesMock() {
        Map mock = new HashMap();

        List statusMockList = new ArrayList();
        Map statusMockMap1 = new HashMap();
        statusMockMap1.put("assetId", "abc123");
        statusMockMap1.put("failed", false);
        statusMockList.add(statusMockMap1);
        mock.put("status", statusMockList);

        List assetsMockList = new ArrayList();
        Map assetsMockMap1 = new HashMap();
        assetsMockMap1.put("id", "abc123");
        Map documentMockMap = new HashMap();
        Map sourceMockMap = new HashMap();
        sourceMockMap.put("path", "gs://zorroa-dev-data/image/pluto.png");
        documentMockMap.put("source", sourceMockMap);
        assetsMockMap1.put("document", documentMockMap);
        assetsMockList.add(assetsMockMap1);
        mock.put("assets", assetsMockList);

        return mock;

    }

    private Map getGetByIdMock() {
        Map mock = new HashMap();

        mock.put("id", "abc123");
        Map documentMock = new HashMap();
        Map sourceMock = new HashMap();
        sourceMock.put("path", "gs://zorroa-dev-data/image/pluto.png");
        documentMock.put("source", sourceMock);
        mock.put("document", documentMock);

        return mock;
    }

    private Map getUploadAssetsMock() {
        Map mock = new HashMap();
        List<Map> statusListMock = new ArrayList();
        Map statusMock = new HashMap();
        statusMock.put("assetId", "abc123");
        statusMock.put("failed", false);
        statusListMock.add(statusMock);
        mock.put("status", statusListMock);

        Map sourceMock = new HashMap();
        sourceMock.put("path", "zmlp:///abc123/source/toucan.jpg");
        Map documentMock = new HashMap();
        documentMock.put("source", sourceMock);

        List<Map> assetsListMock = new ArrayList();
        Map assetsMock = new HashMap();
        assetsMock.put("id", "abc123");
        assetsMock.put("document", documentMock);
        assetsListMock.add(assetsMock);

        mock.put("assets", assetsListMock);

        return mock;

    }

    private Map getMockSearchResult() {
        Map mock = new HashMap();
        mock.put("took", 4);
        mock.put("timed_out", false);

        Map hitsMock = new HashMap();
        List hitsListMock = new ArrayList();
        Map hit1 = new HashMap();
        hit1.put("_index", "litvqrkus86sna2w");
        hit1.put("_type", "asset");
        hit1.put("_id", "dd0KZtqyec48n1q1ffogVMV5yzthRRGx2WKzKLjDphg");
        hit1.put("_score", 0.2876821);
        Map hit1_Source = new HashMap();
        Map hit1Source = new HashMap();
        hit1Source.put("path", "https://i.imgur.com/SSN26nN.jpg");
<<<<<<< HEAD
=======
        Map nestedSourceMap = new HashMap();
        nestedSourceMap.put("nestedKey", "nestedValue");
        hit1Source.put("nestedSource", nestedSourceMap);
>>>>>>> 2dc11a14
        hit1_Source.put("source", hit1Source);
        hit1.put("_source", hit1_Source);
        hitsListMock.add(hit1);


        Map hit2 = new HashMap();
        hit2.put("_index", "litvqrkus86sna2w");
        hit2.put("_type", "asset");
        hit2.put("_id", "dd0KZtqyec48n1q1ffogVMV5yzthRRGx2WKzKLjDphg");
        hit2.put("_score", 0.2876821);
        Map hit2_Source = new HashMap();
        Map hit2Source = new HashMap();
        hit2Source.put("path", "https://i.imgur.com/foo.jpg");
        hit2_Source.put("source", hit2Source);
        hit2.put("_source", hit2_Source);
        hitsListMock.add(hit2);

        hitsMock.put("hits", hitsListMock);
        hitsMock.put("max_score", 0.2876821);

        Map hitsMockTotal = new HashMap();
        hitsMockTotal.put("value", 2);
        hitsMock.put("total", hitsMockTotal);
        mock.put("hits", hitsMock);

        return mock;
    }

}<|MERGE_RESOLUTION|>--- conflicted
+++ resolved
@@ -5,10 +5,7 @@
 import com.zorroa.zmlp.sdk.Json;
 import com.zorroa.zmlp.sdk.ZmlpClient;
 import com.zorroa.zmlp.sdk.domain.Asset.*;
-<<<<<<< HEAD
-=======
 import com.zorroa.zmlp.sdk.domain.PagedList;
->>>>>>> 2dc11a14
 import okhttp3.mockwebserver.MockResponse;
 import org.junit.Before;
 import org.junit.Test;
@@ -77,15 +74,10 @@
         query.put("match_all", new HashMap());
         AssetSearch assetSearch = new AssetSearch(query);
 
-<<<<<<< HEAD
-        JsonNode searchResult = assetApp.search(assetSearch, true);
-        String path = searchResult.get("hits").get("hits").get(0).get("_source").get("source").get("path").asText();
-=======
         Map searchResult = assetApp.rawSearch(assetSearch);
         JsonNode jsonNode = Json.mapper.valueToTree(searchResult);
 
         String path = jsonNode.get("hits").get("hits").get(0).get("_source").get("source").get("path").asText();
->>>>>>> 2dc11a14
 
         assertEquals(path, "https://i.imgur.com/SSN26nN.jpg");
     }
@@ -104,14 +96,9 @@
 
         AssetSearch assetSearch = new AssetSearch(query, elementQuery);
 
-<<<<<<< HEAD
-        JsonNode searchResult = assetApp.search(assetSearch, true);
-        String path = searchResult.get("hits").get("hits").get(0).get("_source").get("source").get("path").asText();
-=======
         PagedList<Asset> searchResult = assetApp.search(assetSearch);
         Asset asset = searchResult.getList().get(0);
         String path = asset.getAttr("path");
->>>>>>> 2dc11a14
 
         assertEquals(path, "https://i.imgur.com/SSN26nN.jpg");
     }
@@ -122,16 +109,6 @@
 
         Map query = new HashMap();
         query.put("match_all", new HashMap());
-<<<<<<< HEAD
-        AssetSearch assetSearch = new AssetSearch(query);
-        JsonNode searchResult = assetApp.search(assetSearch);
-
-        assertEquals(searchResult.get("size").asInt(), 2);
-        assertEquals(searchResult.get("offset").asInt(), 0);
-        assertEquals(searchResult.get("total").asInt(), 2);
-    }
-
-=======
 
         AssetSearch assetSearch = new AssetSearch(query);
         PagedList<Asset> searchResult = assetApp.search(assetSearch);
@@ -145,7 +122,6 @@
         assertEquals(path, "https://i.imgur.com/SSN26nN.jpg");
     }
     
->>>>>>> 2dc11a14
     // Mocks
     private Map getImportFilesMock() {
         Map mock = new HashMap();
@@ -226,12 +202,9 @@
         Map hit1_Source = new HashMap();
         Map hit1Source = new HashMap();
         hit1Source.put("path", "https://i.imgur.com/SSN26nN.jpg");
-<<<<<<< HEAD
-=======
         Map nestedSourceMap = new HashMap();
         nestedSourceMap.put("nestedKey", "nestedValue");
         hit1Source.put("nestedSource", nestedSourceMap);
->>>>>>> 2dc11a14
         hit1_Source.put("source", hit1Source);
         hit1.put("_source", hit1_Source);
         hitsListMock.add(hit1);
