package com.zorroa.zmlp.sdk.app;

import com.zorroa.zmlp.sdk.ApiKey;
import com.zorroa.zmlp.sdk.Json;
import com.zorroa.zmlp.sdk.ZmlpClient;
import com.zorroa.zmlp.sdk.domain.datasource.DataSource;
import com.zorroa.zmlp.sdk.domain.datasource.DataSourceCredentials;
import com.zorroa.zmlp.sdk.domain.datasource.DataSourceSpec;
import okhttp3.mockwebserver.MockResponse;
import org.junit.Before;
import org.junit.Test;

import java.util.*;

import static org.junit.Assert.assertEquals;

public class DataSourceAppTests extends AbstractAppTests {

    DataSourceApp dataSourceApp;

    @Before
    public void setup() {
        ApiKey key = new ApiKey("abcd", "1234");
        dataSourceApp = new DataSourceApp(
                new ZmlpClient(key, webServer.url("/").toString()));

    }

    @Test
    public void testCreateDataSource() {
        Map<String, Object> body = getDataSourceBody();
        webServer.enqueue(new MockResponse().setBody(Json.asJson(body)));

<<<<<<< HEAD
        DataSourceSpec dataSourceSpec = new DataSourceSpec()
                .withName((String) body.get("name"))
                .withUri((String) body.get("uri"))
                .withFileTypes((List<String>) body.get("file_types"))
                .withAnalysis((List<String>) body.get("analysis"));
=======
        DataSourceSpec dataSourceSpec = new DataSourceSpec();
        dataSourceSpec.setName((String) body.get("name"));
        dataSourceSpec.setUri((String) body.get("uri"));
        dataSourceSpec.setFileTypes((List<String>) body.get("file_types"));
        dataSourceSpec.setAnalysis((List<String>) body.get("analysis"));
>>>>>>> 6f00b930

        DataSource dataSource = dataSourceApp.createDataSource(dataSourceSpec);

        assertEquals(body.get("id"), dataSource.getId().toString());
        assertEquals(body.get("name"), dataSource.getName());
        assertEquals(body.get("uri"), dataSource.getUri());
        assertEquals(body.get("file_types"), dataSource.getFileTypes());
        assertEquals(body.get("analysis"), dataSource.getAnalysis());

    }

    @Test
    public void testGetDataSource() {
        Map<String, Object> body = getDataSourceBody();
        webServer.enqueue(new MockResponse().setBody(Json.asJson(body)));

        DataSource dataSource = dataSourceApp.getDataSource((String) body.get("id"));

        assertEquals(body.get("id"), dataSource.getId().toString());
        assertEquals(body.get("name"), dataSource.getName());
        assertEquals(body.get("uri"), dataSource.getUri());
        assertEquals(body.get("file_types"), dataSource.getFileTypes());
        assertEquals(body.get("analysis"), dataSource.getAnalysis());
    }

    @Test
    public void testImportFiles() {
        Map<String, Object> body = getDataSourceBody();
        webServer.enqueue(new MockResponse().setBody(Json.asJson(body)));

<<<<<<< HEAD
        DataSource dataSource = dataSourceApp.importDataSource((String) body.get("id"));

        assertEquals(body.get("id"), dataSource.getId().toString());
        assertEquals(body.get("name"), dataSource.getName());
        assertEquals(body.get("uri"), dataSource.getUri());
        assertEquals(body.get("file_types"), dataSource.getFileTypes());
        assertEquals(body.get("analysis"), dataSource.getAnalysis());
=======
        DataSource emptyDataSource = new DataSource();
        emptyDataSource.setId(UUID.fromString((String) body.get("id")));

        Map dataSourceMap = dataSourceApp.importDataSource(emptyDataSource);

        assertEquals(body.get("id"), dataSourceMap.get("id"));
        assertEquals(body.get("name"), dataSourceMap.get("name"));
        assertEquals(body.get("uri"), dataSourceMap.get("uri"));
        assertEquals(body.get("file_types"), dataSourceMap.get("file_types"));
        assertEquals(body.get("analysis"), dataSourceMap.get("analysis"));
>>>>>>> 6f00b930
    }

    @Test
    public void testUpdateCredentials() {

        //Mock
        UUID id = UUID.randomUUID();
        Map<String, Object> body = new HashMap<>();
        body.put("id", id);
        body.put("type", "DATASOURCE");

        webServer.enqueue(new MockResponse().setBody(Json.asJson(body)));

        DataSourceCredentials dataSourceCredentials = new DataSourceCredentials(id)
                .withBlob("UpdatedCredentials");

        Map status = dataSourceApp.updateCredentials(dataSourceCredentials);

<<<<<<< HEAD
        assertEquals(status.get("type"), "DATASOURCE");
        assertEquals(status.get("id"), id.toString());
=======
        assertEquals("DATASOURCE", status.get("type"));
        assertEquals(id.toString(), status.get("id"));
>>>>>>> 6f00b930
    }

    public Map getDataSourceBody() {
        Map<String, Object> body = new HashMap();
        body.put("id", UUID.randomUUID().toString());
        body.put("name", "test");
        body.put("uri", "gs://test/test");
        body.put("file_types'", Arrays.asList("jpg"));
        body.put("analysis", Arrays.asList("google-ocr"));
        return body;
    }
}




<|MERGE_RESOLUTION|>--- conflicted
+++ resolved
@@ -31,19 +31,11 @@
         Map<String, Object> body = getDataSourceBody();
         webServer.enqueue(new MockResponse().setBody(Json.asJson(body)));
 
-<<<<<<< HEAD
         DataSourceSpec dataSourceSpec = new DataSourceSpec()
                 .withName((String) body.get("name"))
                 .withUri((String) body.get("uri"))
                 .withFileTypes((List<String>) body.get("file_types"))
                 .withAnalysis((List<String>) body.get("analysis"));
-=======
-        DataSourceSpec dataSourceSpec = new DataSourceSpec();
-        dataSourceSpec.setName((String) body.get("name"));
-        dataSourceSpec.setUri((String) body.get("uri"));
-        dataSourceSpec.setFileTypes((List<String>) body.get("file_types"));
-        dataSourceSpec.setAnalysis((List<String>) body.get("analysis"));
->>>>>>> 6f00b930
 
         DataSource dataSource = dataSourceApp.createDataSource(dataSourceSpec);
 
@@ -74,7 +66,6 @@
         Map<String, Object> body = getDataSourceBody();
         webServer.enqueue(new MockResponse().setBody(Json.asJson(body)));
 
-<<<<<<< HEAD
         DataSource dataSource = dataSourceApp.importDataSource((String) body.get("id"));
 
         assertEquals(body.get("id"), dataSource.getId().toString());
@@ -82,18 +73,6 @@
         assertEquals(body.get("uri"), dataSource.getUri());
         assertEquals(body.get("file_types"), dataSource.getFileTypes());
         assertEquals(body.get("analysis"), dataSource.getAnalysis());
-=======
-        DataSource emptyDataSource = new DataSource();
-        emptyDataSource.setId(UUID.fromString((String) body.get("id")));
-
-        Map dataSourceMap = dataSourceApp.importDataSource(emptyDataSource);
-
-        assertEquals(body.get("id"), dataSourceMap.get("id"));
-        assertEquals(body.get("name"), dataSourceMap.get("name"));
-        assertEquals(body.get("uri"), dataSourceMap.get("uri"));
-        assertEquals(body.get("file_types"), dataSourceMap.get("file_types"));
-        assertEquals(body.get("analysis"), dataSourceMap.get("analysis"));
->>>>>>> 6f00b930
     }
 
     @Test
@@ -112,13 +91,8 @@
 
         Map status = dataSourceApp.updateCredentials(dataSourceCredentials);
 
-<<<<<<< HEAD
-        assertEquals(status.get("type"), "DATASOURCE");
-        assertEquals(status.get("id"), id.toString());
-=======
         assertEquals("DATASOURCE", status.get("type"));
         assertEquals(id.toString(), status.get("id"));
->>>>>>> 6f00b930
     }
 
     public Map getDataSourceBody() {
