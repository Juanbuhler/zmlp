--- conflicted
+++ resolved
@@ -117,11 +117,7 @@
         upload_patch.return_value = {}
 
         asset = TestAsset(IMAGE_JPG)
-<<<<<<< HEAD
-        asset.set_attr('tmp.proxy_source_attrs', {'king': 'kong'})
-=======
         asset.set_attr('tmp.image_proxy_source_attrs', {'king': 'kong'})
->>>>>>> b8ad77f8
         zmlp.analysis.proxy.store_proxy_media(
             asset, IMAGE_JPG, (200, 200), attrs={'foo': 'bar'})
 
