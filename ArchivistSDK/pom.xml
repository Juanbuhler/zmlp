--- conflicted
+++ resolved
@@ -9,11 +9,7 @@
     <modelVersion>4.0.0</modelVersion>
     <groupId>com.zorroa</groupId>
     <artifactId>archivist-sdk</artifactId>
-<<<<<<< HEAD
-    <version>0.4.3</version>
-=======
-    <version>0.5.0</version>
->>>>>>> ab8f1802
+    <version>0.5.1</version>
     <packaging>jar</packaging>
 
     <parent>
