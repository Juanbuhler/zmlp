--- conflicted
+++ resolved
@@ -9,11 +9,7 @@
     <modelVersion>4.0.0</modelVersion>
     <groupId>com.zorroa</groupId>
     <artifactId>archivist-sdk</artifactId>
-<<<<<<< HEAD
-    <version>0.9.1</version>
-=======
-    <version>0.9.2</version>
->>>>>>> 0dbd67fe
+    <version>0.9.3</version>
     <packaging>jar</packaging>
 
     <parent>
