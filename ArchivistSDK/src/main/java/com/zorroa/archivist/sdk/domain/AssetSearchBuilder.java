--- conflicted
+++ resolved
@@ -4,9 +4,6 @@
  * Created by chambers on 9/25/15.
  */
 public class AssetSearchBuilder {
-
-<<<<<<< HEAD
-    private String query;                       // Eg. "food and dog", or see ES Query String DSL for details
 
     /**
      * The keyword confidence level to search.  There are currently 5 confidence
@@ -22,13 +19,11 @@
      */
     private int confidence = 0;
     private AssetFilter filter;                 // Restrict results to match filter
-    private List<AssetSearchOrder> order;       // FIXME: Ignored! Multilevel sort order
-=======
+
     private AssetSearch search;
     private int size;
     private int from;
     private int room;
->>>>>>> 1bc5a9aa
 
     public AssetSearchBuilder() { }
 
