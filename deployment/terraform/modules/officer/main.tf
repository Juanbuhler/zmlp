resource "google_container_node_pool" "officer" {
  name               = var.node-pool-name
  cluster            = var.container-cluster-name
  initial_node_count = 1
  autoscaling {
    max_node_count = var.maximum-nodes
    min_node_count = var.minimum-nodes
  }
  management {
    auto_repair  = true
    auto_upgrade = true
  }
  node_config {
    machine_type = var.machine-type
    oauth_scopes = [
      "https://www.googleapis.com/auth/logging.write",
      "https://www.googleapis.com/auth/monitoring",
      "https://www.googleapis.com/auth/cloud-platform",
      "https://www.googleapis.com/auth/devstorage.read_only",
    ]
    taint {
      effect = "NO_SCHEDULE"
      key    = "officer"
      value  = "false"
    }
    labels = {
      type      = "officer"
      namespace = var.namespace
    }
  }
  lifecycle {
    ignore_changes = [
      autoscaling[0].min_node_count,
      autoscaling[0].max_node_count
    ]
  }
}

resource "kubernetes_deployment" "officer" {
  provider = kubernetes
  lifecycle {
    ignore_changes = [spec[0].replicas]
  }
  metadata {
    name      = "officer"
    namespace = var.namespace
    labels = {
      app = "officer"
    }
  }
  spec {
    replicas = 2
    selector {
      match_labels = {
        app = "officer"
      }
    }
    strategy {
      type = var.rollout-strategy
    }
    template {
      metadata {
        labels = {
          app = "officer"
        }
      }
      spec {
        node_selector = {
          type      = "officer"
          namespace = var.namespace
        }
        image_pull_secrets {
          name = var.image-pull-secret
        }
        toleration {
          key      = "officer"
          operator = "Equal"
          value    = "false"
          effect   = "NoSchedule"
        }
        container {
          name              = "officer"
          image             = "boonai/officer:${var.container-tag}"
          image_pull_policy = "Always"
          env {
            name  = "BOONAI_STORAGE_PROJECT_BUCKET"
            value = var.data-bucket-name
          }
          env {
            name  = "REDIS_HOST"
            value = var.redis-host
          }
          env {
<<<<<<< HEAD
            name  = "ZMLP_STORAGE_CLIENT"
=======
            name  = "BOONAI_STORAGE_CLIENT"
>>>>>>> e90d84a8
            value = "gcs"
          }
          liveness_probe {
            initial_delay_seconds = 120
            period_seconds        = 5
            http_get {
              scheme = "HTTP"
              path   = "/monitor/health"
              port   = "7078"
            }
          }
          readiness_probe {
            failure_threshold     = 5
            initial_delay_seconds = 1
            period_seconds        = 30
            http_get {
              scheme = "HTTP"
              path   = "/monitor/health"
              port   = "7078"
            }
          }
          resources {
            requests = {
              memory = var.memory-request
              cpu    = var.cpu-request
            }
            limits = {
              memory = var.memory-limit
              cpu    = var.cpu-limit
            }
          }
        }
      }
    }
  }
}

resource "kubernetes_horizontal_pod_autoscaler" "officer" {
  provider = kubernetes
  metadata {
    name      = "officer-hpa"
    namespace = var.namespace
    labels = {
      app = "officer"
    }
  }
  spec {
    max_replicas = var.maximum-replicas
    min_replicas = var.minimum-replicas
    scale_target_ref {
      api_version = "apps/v1"
      kind        = "Deployment"
      name        = "officer"
    }
    target_cpu_utilization_percentage = 75
  }
  lifecycle {
    ignore_changes = [spec[0].max_replicas, spec[0].min_replicas]
  }
}

resource "kubernetes_service" "officer" {
  metadata {
    name      = "officer-service"
    namespace = var.namespace
    labels = {
      app = "officer"
    }
  }
  spec {
    cluster_ip = var.ip-address
    port {
      name     = "7078-to-7078-tcp"
      protocol = "TCP"
      port     = 7078
    }
    selector = {
      app = "officer"
    }
    type = "ClusterIP"
  }
}
<|MERGE_RESOLUTION|>--- conflicted
+++ resolved
@@ -91,11 +91,7 @@
             value = var.redis-host
           }
           env {
-<<<<<<< HEAD
-            name  = "ZMLP_STORAGE_CLIENT"
-=======
             name  = "BOONAI_STORAGE_CLIENT"
->>>>>>> e90d84a8
             value = "gcs"
           }
           liveness_probe {
