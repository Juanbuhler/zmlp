## Wallet Integration CI Tests
wallet-integration-test-suite:
  stage: test
  image: cypress/browsers:node14.7.0-chrome84
  before_script:
    - cd applications/wallet/cypress
    - npm ci
  script:
    - npm run cli -- --browser chrome --headless --record --spec 'integration/**/*'
  artifacts:
    when: always
    paths:
      - applications/wallet/cypress/videos/**/*.mp4
      - applications/wallet/cypress/screenshots/**/*.png
    expire_in: 1 day
  rules:
    # Scheduled Pipelines
    - if: '$CI_PIPELINE_SOURCE == "schedule"'
      when: always
    # MR to Development with Cypress changes
    - if: $CI_MERGE_REQUEST_IID && $CI_MERGE_REQUEST_TARGET_BRANCH_NAME == "development"
      changes:
        - "applications/wallet/cypress/**/*"
    - if: $CI_MERGE_REQUEST_IID && $CI_MERGE_REQUEST_TARGET_BRANCH_NAME == "qa"

## Wallet Frontend CI Tests
wallet-frontend-test-suite:
  stage: test
  image: node:16
  before_script:
    - cd applications/wallet/frontend
    - npm ci
  script:
    - npm run lint
    - npm run test:cover
    - npm run build
  rules:
    # Scheduled Pipelines
    - if: '$CI_PIPELINE_SOURCE == "schedule"'
      when: never
    # MR to any branch that is not master with Frontend changes
    - if: $CI_MERGE_REQUEST_IID && $CI_MERGE_REQUEST_TARGET_BRANCH_NAME != "master"
      changes:
        - "applications/wallet/frontend/**/*"
    # MR to QA with any change
    - if: $CI_MERGE_REQUEST_IID && $CI_MERGE_REQUEST_TARGET_BRANCH_NAME == "qa"
    # Merged to Development with Frontend changes
    - if: $CI_COMMIT_BRANCH == "development"
      changes:
        - "applications/wallet/frontend/**/*"

## Wallet Backend CI Tests
wallet-backend-test-suite:
  stage: test
  image: mc706/pipenv-3.7
  services:
    - name: postgres:9.6.22
      alias: postgres
  variables:
    POSTGRES_PASSWORD: a8fnnbe934j
    POSTGRES_USER: wallet
    POSTGRES_DB: wallet
    PG_HOST: postgres
  script:
    - cd applications/wallet
    - pipenv sync
    - cd app
    - pipenv run flake8
    - pipenv run pytest --cov=.
  rules:
    # Scheduled Pipelines
    - if: '$CI_PIPELINE_SOURCE == "schedule"'
      when: never
    # MR to any branch that is not master with Backend changes
    - if: $CI_MERGE_REQUEST_IID && $CI_MERGE_REQUEST_TARGET_BRANCH_NAME != "master"
      changes:
        - "applications/wallet/app/**/*"
        - "applications/wallet/Pipfile*"
    # MR to QA with any change
    - if: $CI_MERGE_REQUEST_IID && $CI_MERGE_REQUEST_TARGET_BRANCH_NAME == "qa"
    # Merged to Development with Backend changes
    - if: $CI_COMMIT_BRANCH == "development"
      changes:
        - "applications/wallet/app/**/*"

## Metrics Backend Tests
metrics-backend-test-suite:
  stage: test
  image: mc706/pipenv-3.7
  services:
      - name: postgres:9.6.22
        alias: postgres
  variables:
    DJANGO_SETTINGS_MODULE: metrics.settings.testing
    DEBUG: "true"
    PG_DB_HOST: postgres
    PG_DB_USER: metrics
    PG_DB_PASSWORD: 2mAPDWhuiYdIW69u
    POSTGRES_DB: metrics
    POSTGRES_USER: metrics
    POSTGRES_PASSWORD: 2mAPDWhuiYdIW69u

  script:
    - cd services/metrics
    - pipenv sync
    - cd app
    - pipenv run flake8
    - pipenv run pytest --cov=.
  rules:
    # Scheduled Pipelines
    - if: '$CI_PIPELINE_SOURCE == "schedule"'
      when: never
    # MR to any branch that is not master with Backend changes
    - if: $CI_MERGE_REQUEST_IID && $CI_MERGE_REQUEST_TARGET_BRANCH_NAME != "master"
      changes:
        - "services/metrics/app/**/*"
    # MR to QA with any change
    - if: $CI_MERGE_REQUEST_IID && $CI_MERGE_REQUEST_TARGET_BRANCH_NAME == "qa"
    # Merged to Development with Backend changes
    - if: $CI_COMMIT_BRANCH == "development"
      changes:
        - "services/metrics/**/*"

## Backend Python Lint
backend-py-lint:
  image: python:3.7.5
  stage: pretest
  allow_failure: false
  script:
    - python -m pip install flake8
<<<<<<< HEAD
    - flake8 --config .flake8.cfg client/boonczar client/boonsdk client/boonlab containers/boonflow containers/py3-base containers/boondocks containers/plugins-core containers/plugins-analysis containers/plugins-train services/analyst services/mlbbq services/swivel deployment/datasets
=======
    - flake8 --config .flake8.cfg client/boonczar client/boonsdk client/boonlab containers/boonflow containers/py3-base containers/boondocks containers/plugins-core containers/plugins-analysis containers/plugins-train services/analyst services/mlbbq services/swivel services/tugboat
>>>>>>> 35cb36b1
  rules:
    # Scheduled Pipelines
    - if: '$CI_PIPELINE_SOURCE == "schedule"'
      when: never
    # MR to any branch that is not master with Boon AI Python changes
    - if: $CI_MERGE_REQUEST_IID && $CI_MERGE_REQUEST_TARGET_BRANCH_NAME != "master"
      changes:
        - "client/boonsdk/**/*.py"
        - "client/boonlab/**/*.py"
        - "client/boonczar/**/*.py"
        - "containers/**/*.py"
        - "services/analyst/**/*.py"
        - "services/mlbbq/**/*.py"
        - "services/swivel/*.py"
<<<<<<< HEAD
        - "deployment/datasets/**/*.py"
=======
        - "services/tugboat/*.py"
>>>>>>> 35cb36b1
    # MR to QA with any change
    - if: $CI_MERGE_REQUEST_IID && $CI_MERGE_REQUEST_TARGET_BRANCH_NAME == "qa"

## Backend Kotlin Lint
backend-kotlin-lint:
  image: kkopper/ktlint:0.41.0
  stage: pretest
  script:
    - ktlint services/**/*.kt lib/**/*.kt
  rules:
    # Scheduled Pipelines
    - if: '$CI_PIPELINE_SOURCE == "schedule"'
      when: never
    # MR to any branch that is not master with Boon AI Kotlin changes
    - if: $CI_MERGE_REQUEST_IID && $CI_MERGE_REQUEST_TARGET_BRANCH_NAME != "master"
      changes:
        - "services/**/*.kt"
        - "lib/**/*.kt"
    # MR to QA with any change
    - if: $CI_MERGE_REQUEST_IID && $CI_MERGE_REQUEST_TARGET_BRANCH_NAME == "qa"

# SDK Test
# Testing other containers requires building containers
# Testing analyst requires it can pull plugin containers.
sdk-unit-tests:
  image: python:3.8.5
  stage: test
  allow_failure: false
  script:
    - apt-get update
    - apt-get -y install openimageio-tools mediainfo
    - python -m pip install pipenv pytest cmake
    - pip install --upgrade pip
    - cd client/boonsdk
    - pip install .
    - pytest
    - cd ../../containers/boonflow
    - tar -xJf ffmpeg-amd64-static.tar.xz
    - cp ffmpeg-4.2.2-amd64-static/ffmpeg /usr/bin
    - cp ffmpeg-4.2.2-amd64-static/ffprobe /usr/bin
    - pip install .
    - pytest
    - cd ../boondocks
    - pip install .
    - pytest
    - cd ../../services/swivel
    - pip install -r requirements.txt
    - pytest tests.py
    - cd ../tugboat
    - pip install -r requirements.txt
    - pytest tests.py
  rules:
    # Scheduled Pipelines
    - if: '$CI_PIPELINE_SOURCE == "schedule"'
      when: never
    # MR to any branch that is not master with BOONAI changes
    - if: $CI_MERGE_REQUEST_IID && $CI_MERGE_REQUEST_TARGET_BRANCH_NAME != "master"
      changes:
        - "client/boonsdk/**/*"
        - "client/boonlab/**/*"
        - "client/boonczar/**/*"
        - "containers/boonflow/**/*"
        - "containers/boondocks/**/*"
        - "services/swivel/**/*"
        - "services/tugboat/**/*"
    # MR to QA with any change
    - if: $CI_MERGE_REQUEST_IID && $CI_MERGE_REQUEST_TARGET_BRANCH_NAME == "qa"

plugin-container-tests:
  image: boonai/docker-buildx
  stage: test
  services:
    - docker:19-dind
  variables:
    DOCKER_TLS_CERTDIR: ""
    DOCKER_DRIVER: overlay2
    DOCKER_HOST: tcp://localhost:2375
  retry: 2
  before_script:
    - apk add docker-compose
    - docker login -u "$DOCKERHUB_USER" -p "$DOCKERHUB_PASS"
  script:
    - ./buildx --plugins
    - docker run -v ${PWD}/test-data:/test-data boonai/plugins-core:latest pytest -s /boonai/pylib
    - docker run -v ${PWD}/test-data:/test-data boonai/plugins-analysis:latest pytest -s /boonai/pylib
    - docker run -v ${PWD}/test-data:/test-data boonai/plugins-train:latest pytest -s /boonai/pylib
  rules:
    # Scheduled Pipelines
    - if: '$CI_PIPELINE_SOURCE == "schedule"'
      when: never
    # MR to any branch that is not master with Boon AI changes
    - if: $CI_MERGE_REQUEST_IID && $CI_MERGE_REQUEST_TARGET_BRANCH_NAME != "master"
      changes:
        - "client/boonsdk/**/*"
        - "containers/**/*"
    # MR to QA with any change
    - if: $CI_MERGE_REQUEST_IID && $CI_MERGE_REQUEST_TARGET_BRANCH_NAME == "qa"

# Kotlin services - Unit tests - Step 1
boonai-services-build-artifacts:
  image: boonai/jvm-build:latest
  stage: build
  variables:
    MAVEN_OPTS: "-Dhttps.protocols=TLSv1.2 -Dorg.slf4j.simpleLogger.log.org.apache.maven.cli.transfer.Slf4jMavenTransferListener=WARN -Dorg.slf4j.simpleLogger.showDateTime=true -Djava.awt.headless=true"
  script:
    - cd services/elasticsearch
    - mvn clean install -Dmaven.test.skip=true
  artifacts:
    paths:
      - services/elasticsearch/es-similarity/target/releases/es-similarity.zip
  rules:
    # Scheduled Pipelines
    - if: '$CI_PIPELINE_SOURCE == "schedule"'
      when: never
    # MR to any branch that is not master with Boon AI changes
    - if: $CI_MERGE_REQUEST_IID && $CI_MERGE_REQUEST_TARGET_BRANCH_NAME != "master"
      changes:
        - "services/analyst/**/*"
        - "services/api-gateway/**/*"
        - "services/archivist/**/*"
        - "services/auth-server/**/*"
        - "services/elasticsearch/**/*"
        - "services/mlbbq/**/*"
        - "services/officer/**/*"
        - "services/reporter/**/*"
        - "services/jvm-common/**/*"
        - "services/swivel/**/*"
        - "services/tugboat/**/*"
    # MR to QA with any change
    - if: $CI_MERGE_REQUEST_IID && $CI_MERGE_REQUEST_TARGET_BRANCH_NAME == "qa"

# Kotlin services - Unit tests - Step 2
elasticsearch-push-to-local-registry:
  image: docker:18.09.8-dind
  stage: pretest
  retry: 2
  services:
    - docker:18.09.8-dind
  script:
    - cd services/elasticsearch
    - docker login $CI_REGISTRY -u $CI_REGISTRY_USER -p $CI_REGISTRY_PASSWORD
    - docker build -t $LOCAL_ES_NAME .
    - docker push $LOCAL_ES_NAME
  rules:
    # Scheduled Pipelines
    - if: '$CI_PIPELINE_SOURCE == "schedule"'
      when: never
    # MR to any branch that is not master with Boon AI changes
    - if: $CI_MERGE_REQUEST_IID && $CI_MERGE_REQUEST_TARGET_BRANCH_NAME != "master"
      changes:
        - "services/analyst/**/*"
        - "services/api-gateway/**/*"
        - "services/archivist/**/*"
        - "services/auth-server/**/*"
        - "services/elasticsearch/**/*"
        - "services/mlbbq/**/*"
        - "services/officer/**/*"
        - "services/reporter/**/*"
        - "services/swivel/**/*"
        - "services/tugboat/**/*"
    # MR to QA with any change
    - if: $CI_MERGE_REQUEST_IID && $CI_MERGE_REQUEST_TARGET_BRANCH_NAME == "qa"

boonai-services-unit-tests:
  stage: test
  image: boonai/jvm-build:latest
  retry: 1
  services:
    - name: redis:alpine
      alias: redis
    - name: minio/minio
      alias: minio
      command: ["server", "/data"]
    - name: postgres:9.6.9
      alias: postgres
    - name: $LOCAL_ES_NAME
      alias: elasticsearch
      command: ["bin/elasticsearch", "-Ediscovery.type=single-node"]
  variables:
    POSTGRES_PASSWORD: "zorroa"
    POSTGRES_USER: "zorroa"
    POSTGRES_DB: "zorroa"
    PGDATA: "/var/lib/postgresql/data/pgdata"
    ARCHIVIST_ES_URL: "http://localhost:9200"
    SPRING_DATASOURCE_URL: "jdbc:postgresql://localhost:5432/zorroa?currentSchema=archivist_test"
    LOGGING_LEVEL_COM_ZORROA: "WARN"
    USER: "gitlab"
    BOONAI_STORAGE_PROJECT_ACCESSKEY: "qwerty123"
    BOONAI_STORAGE_PROJECT_SECRETKEY: "123qwerty"
    BOONAI_STORAGE_PROJECT_URL: "http://localhost:9000"
    BOONAI_STORAGE_SYSTEM_ACCESSKEY: "qwerty123"
    BOONAI_STORAGE_SYSTEM_SECRETKEY: "123qwerty"
    BOONAI_STORAGE_SYSTEM_URL: "http://localhost:9000"
    BOONAI_STORAGE_CLIENT: "minio"
    MINIO_ACCESS_KEY: "qwerty123"
    MINIO_SECRET_KEY: "123qwerty"
    MXNET_OS: "linux"
    MINIO_URL: "http://localhost:9000"
    MINIO_DEFAULT_PROTOCOL: "http"
    ARCHIVIST_ES_BACKUP_BUCKET_NAME: "project-storage-test"
    REDIS_HOST: "localhost:6379"
    MAVEN_OPTS: "-Dhttps.protocols=TLSv1.2 -Dorg.slf4j.simpleLogger.log.org.apache.maven.cli.transfer.Slf4jMavenTransferListener=WARN -Dorg.slf4j.simpleLogger.showDateTime=true -Djava.awt.headless=true"
    MAVEN_CLI_OPTS: "--batch-mode --errors --fail-at-end --show-version -DinstallAtEnd=true -DdeployAtEnd=true"
  script:
    - export
    - IP="$(cat /etc/hosts |grep $HOSTNAME|cut -d$'\t' -f1)"
    - ARCHIVIST_ES_URL="http://${IP}:9200"
    - BOONAI_STORAGE_PROJECT_URL="http://${IP}:9000"
    - BOONAI_STORAGE_SYSTEM_URL="http://${IP}:9000"
    - mvn clean install -f services/jvm-common -q -Dmaven.test.skip=true -Dmaven.wagon.http.pool=false
    - mvn test verify -f services/jvm-common -q -Dmaven.wagon.http.pool=false
    - mvn clean install -f services/officer -q -Dmaven.test.skip=true -Dmaven.wagon.http.pool=false
    - mvn test verify -f services/officer -q -Dmaven.wagon.http.pool=false
    - mvn clean install -f services/archivist -q -Dmaven.test.skip=true -Dmaven.wagon.http.pool=false
    - mvn test verify -f services/archivist -q -Dmaven.wagon.http.pool=false
    - SPRING_DATASOURCE_URL="jdbc:postgresql://localhost:5432/zorroa?currentSchema=auth_test"
    - mvn clean install -f services/auth-server -q -Dmaven.test.skip=true -Dmaven.wagon.http.pool=false
    - mvn test verify -f services/auth-server -q -Dmaven.wagon.http.pool=false
  rules:
    # Scheduled Pipelines
    - if: '$CI_PIPELINE_SOURCE == "schedule"'
      when: never
    # MR to any branch that is not master with Boon AI changes
    - if: $CI_MERGE_REQUEST_IID && $CI_MERGE_REQUEST_TARGET_BRANCH_NAME != "master"
      changes:
        - "services/analyst/**/*"
        - "services/api-gateway/**/*"
        - "services/archivist/**/*"
        - "services/auth-server/**/*"
        - "services/elasticsearch/**/*"
        - "services/mlbbq/**/*"
        - "services/officer/**/*"
        - "services/reporter/**/*"
        - "services/jvm-common/**/*"
    # MR to QA with any change
    - if: $CI_MERGE_REQUEST_IID && $CI_MERGE_REQUEST_TARGET_BRANCH_NAME == "qa"<|MERGE_RESOLUTION|>--- conflicted
+++ resolved
@@ -128,11 +128,7 @@
   allow_failure: false
   script:
     - python -m pip install flake8
-<<<<<<< HEAD
-    - flake8 --config .flake8.cfg client/boonczar client/boonsdk client/boonlab containers/boonflow containers/py3-base containers/boondocks containers/plugins-core containers/plugins-analysis containers/plugins-train services/analyst services/mlbbq services/swivel deployment/datasets
-=======
-    - flake8 --config .flake8.cfg client/boonczar client/boonsdk client/boonlab containers/boonflow containers/py3-base containers/boondocks containers/plugins-core containers/plugins-analysis containers/plugins-train services/analyst services/mlbbq services/swivel services/tugboat
->>>>>>> 35cb36b1
+    - flake8 --config .flake8.cfg client/boonczar client/boonsdk client/boonlab containers/boonflow containers/py3-base containers/boondocks containers/plugins-core containers/plugins-analysis containers/plugins-train services/analyst services/mlbbq services/swivel services/tugboat deployment/datasets
   rules:
     # Scheduled Pipelines
     - if: '$CI_PIPELINE_SOURCE == "schedule"'
@@ -147,11 +143,8 @@
         - "services/analyst/**/*.py"
         - "services/mlbbq/**/*.py"
         - "services/swivel/*.py"
-<<<<<<< HEAD
         - "deployment/datasets/**/*.py"
-=======
         - "services/tugboat/*.py"
->>>>>>> 35cb36b1
     # MR to QA with any change
     - if: $CI_MERGE_REQUEST_IID && $CI_MERGE_REQUEST_TARGET_BRANCH_NAME == "qa"
 
