--- conflicted
+++ resolved
@@ -2,15 +2,10 @@
 import os
 
 from ..entity import Model, Job, ModelType, ModelTypeInfo, AnalysisModule, PostTrainAction
-<<<<<<< HEAD
-from ..training import TrainingSetDownloader
-from ..util import as_collection, as_id, zip_directory, is_valid_uuid
 from tempfile import mkstemp
-=======
 from ..util import as_collection, as_id, \
     zip_directory, is_valid_uuid, as_name_collection, as_id_collection
 
->>>>>>> 2eb0eb64
 logger = logging.getLogger(__name__)
 
 __all__ = [
