--- conflicted
+++ resolved
@@ -5,13 +5,9 @@
 
 import pytest
 
-from zmlp import ZmlpClient, app_from_env, Asset
-from zmlp.search import AssetSearchScroller, AssetSearchResult, \
-<<<<<<< HEAD
-    SimilarityQuery, LabelConfidenceQuery, FaceSimilarityQuery
-=======
-    SimilarityQuery, LabelConfidenceQuery, AssetSearchCsvExporter
->>>>>>> eba60bff
+from zmlp import ZmlpClient, app_from_env, Asset, \
+    SimilarityQuery, LabelConfidenceQuery, FaceSimilarityQuery, \
+    AssetSearchCsvExporter, AssetSearchScroller, AssetSearchResult
 
 logging.basicConfig(level=logging.DEBUG)
 logger = logging.getLogger(__name__)
