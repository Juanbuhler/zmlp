--- conflicted
+++ resolved
@@ -110,12 +110,6 @@
             val (mixed): the value/result of the analysis.
 
         """
-<<<<<<< HEAD
-        if not name or not val:
-            raise ValueError("Analysis requires a unique ID and value")
-        attr = "analysis.%s" % name
-        self.set_attr(attr, json.loads(to_json(val)))
-=======
         if not name:
             raise ValueError("Analysis requires a unique name")
         attr = "analysis.%s" % name
@@ -123,20 +117,6 @@
             self.set_attr(attr, None)
         else:
             self.set_attr(attr, json.loads(to_json(val)))
-
-    def get_analysis(self, name):
-        """
-        Return the the given analysis data under the the given name.
-
-        Args:
-            name (str): The pipeline module name that generated the data.
-
-        Returns:
-            dict: An arbitrary dictionary containing predictions, content, etc.
-
-        """
-        return self.get_attr("analysis.{}".format(name))
->>>>>>> e530361b
 
     def get_analysis(self, name):
         """
