--- conflicted
+++ resolved
@@ -86,11 +86,7 @@
         try {
             assetSearch = Json.mapper.readValue(searchSourceBuilder.toString(), Map.class);
         } catch (JsonProcessingException e) {
-<<<<<<< HEAD
-            throw new ZmlpClientException("Bad Json Format");
-=======
             throw new ZmlpClientException("Bad Json Format", e);
->>>>>>> 1e205c7f
         }
         return new AssetSearchResult(this.client, assetSearch);
     }
@@ -137,11 +133,7 @@
         try {
             assetSearch = Json.mapper.readValue(search.toString(), Map.class);
         } catch (JsonProcessingException e) {
-<<<<<<< HEAD
-            throw new ZmlpClientException("Bad Json Format");
-=======
             throw new ZmlpClientException("Bad Json Format", e);
->>>>>>> 1e205c7f
         }
         return this.scrollSearch(assetSearch, timeout);
     }
