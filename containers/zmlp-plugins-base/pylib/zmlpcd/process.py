import datetime
import hashlib
import json
import logging
import os
import sys
import threading
import time
from queue import Queue

from zmlp import Asset
from zmlpsdk import Frame, Context, ZmlpFatalProcessorException
from .logs import AssetLogger

logger = logging.getLogger(__name__)


class ProcessorExecutor(object):
    """
    Handles execution of a single Processor on a single data object.
    """

    def __init__(self, reactor):
        self.reactor = reactor
        self.processors = {}
        self.queue = WorkQueue(int(os.environ.get("ANALYST_THREADS", "4")))

    def execute_generator(self, request):
        if logger.isEnabledFor(logging.DEBUG):
            logger.debug('--Generating------------')
            logger.debug(json.dumps(request, indent=4))
            logger.debug('------------------------')

        ref = request["ref"]
        settings = request.get("settings", {})

        logger.info('Executing generator=\'{}\''.format(ref['className']))
        wrapper = self.get_processor_wrapper(ref)
        wrapper.generate(settings)

    def execute_processor(self, request):
        """
        Executes a single processor on a single data object and returns
        the object in a new state.

        Args:
            request (dict): An execution request

        Returns:
            The processed data object.
        """
        if logger.isEnabledFor(logging.DEBUG):
            logger.debug('--Processing------------')
            logger.debug(json.dumps(request, indent=4))
            logger.debug('------------------------')

        ref = request["ref"]
        assets = request.get("assets")

        wrapper = self.get_processor_wrapper(ref)

        # Multi-thread
        if wrapper.instance:
            if wrapper.instance.use_threads:
                for asset in assets:
                    self.queue.add_asset(wrapper, asset)
                # Wait on the thread pool to be empty.
                self.queue.join()

            # Single thread
            else:
                for asset in assets:
                    self.queue.process_asset(wrapper, asset)
        else:
            logger.warning(
                "The processor {} has no instance, the class was not found".format(
                    wrapper.class_name))

        return assets

    def teardown_processor(self, request):
        """
        Run the teardown for a give n
        Args:
            request (dict): a teardown request

        Returns:
            True if the processor was torn down.

        """
        ref = request.get("ref")
        if not ref:
            self.warning("Invalid teardown request, missing a processor ref.")
            return

        logger.info("tearing down processor='{}'".format(ref["className"]))

        key = self.get_processor_key(ref)
        wrapper = self.processors.get(key)
        if wrapper:
            wrapper.teardown()
            del self.processors[key]
            return True
        else:
            self.warning("Failed to teardown processor, missing from cache {}".format(ref))
        return False

    def get_processor_key(self, ref):
        """
        Given a processor reference, calculate a unique hash.

        Args:
            ref (dict): A Processor reference.

        Returns:
            (str): a hash in hex format.

        """
        sha = hashlib.sha256()
        sha.update(json.dumps(ref, sort_keys=True, default=str).encode("utf-8"))
        return sha.hexdigest()

    def get_processor_wrapper(self, ref):
        """
        Given a Processor reference, return an initialized ProcessorWrapper

        Args:
            ref (dict): A Processor reference.

        Returns:
            (ProcessorWrapper): an initialized wrapper.
        """
        # Determine if we already have a processor instance.
        # Utilize the existing instance.
        key = self.get_processor_key(ref)
        if key not in self.processors:
            wrapper = ProcessorWrapper(self.new_processor_instance(ref), ref, self.reactor)
            wrapper.init()
            self.processors[key] = wrapper
        else:
            wrapper = self.processors[key]
        return wrapper

    def new_processor_instance(self, ref):
        """
        Construct and return an instance of the processor described by
        the given processor reference dict.

        Args:
            ref (dict): A processor reference dict

        Returns:
            Processor: an instance of a Processor.

        """
        try:
            mod_name, cls_name = ref["className"].rsplit(".", 1)
            mod_name = str(mod_name)
            cls_name = str(cls_name)
            module = __import__(mod_name, globals(), locals(), [cls_name])
            instance = getattr(module, cls_name)()
            logger.debug("Created new instance of {}".format(ref["className"]))
            return instance
        except Exception as e:
            logger.warning("Failed to create new instance of {}, {}".format(ref["className"], e))
            self.reactor.error(None, ref.get("className"), e, True, "initialize", sys.exc_info()[2])
            self.reactor.write_event("hardfailure", {})
            # Return an empty wrapper here so we can centralize the point
            # where the 'final' event is emitted.
            return None

    def warning(self, msg):
        """
        Log and emit a warning message.

        Args:
            msg (str): The warning message.

        """
        logger.warning(msg)
        self.reactor.write_event("warning", {"message": msg})


class ProcessorWrapper(object):
    """
    Wraps a given Processor instance to provide:

    * Statistics
    * Events
    * Error handling

    """

    def __init__(self, instance, ref, reactor):
        self.instance = instance
        self.ref = ref or {}
        self.reactor = reactor
        self.stats = {
            "processor": ref["className"],
            "image": ref["image"],
            "error_count": 0,
            "unrecoverable_error_count": 0,
            "process_count": 0,
            "total_time": 0
        }
        self.stat_lock = threading.RLock()

    @property
    def class_name(self):
        return self.ref["className"]

    @property
    def image_name(self):
        return self.ref["image"]

    def init(self):
        """
        Initialize the Processor instance by setting the execution Context
        and calling the init() method.

        """
        if self.instance:
            self.instance.set_context(Context(self.reactor,
                                              self.ref.get("args") or {}, {}))
            self.instance.init()

    def generate(self, settings):
        consumer = AssetConsumer(self.reactor, settings)
        start_time = time.monotonic()
        try:
            # If there are no file types then a bunch of garbage can get
            # imported, like .ds_store, etc.
            if not consumer.file_types:
                raise ValueError("No file types were supplied in job settings property")

            if self.instance:
                self.reactor.write_event("status",
                                         {"status": "Running {}".format(self.ref["className"])})
                self.instance.generate(consumer)
                total_time = round(time.monotonic() - start_time, 2)
                self.increment_stat("generate_count")
                self.increment_stat("total_time", total_time)
            else:
                logger.warning("Generate warning, instance for '{}' does not exist."
                               .format(self.ref))

        except ZmlpFatalProcessorException as upe:
            self.increment_stat("unrecoverable_error_count")
            self.reactor.error(None, self.ref["className"],
                               upe, True, "execute", sys.exc_info()[2])
        except Exception as e:
            if self.instance.fatal_errors:
                self.increment_stat("unrecoverable_error_count")
            else:
                self.increment_stat("error_count")
            self.reactor.error(None, self.instance, e, self.instance.fatal_errors,
                               "generate", sys.exc_info()[2])
        finally:
            consumer.check_expand(True)
            self.reactor.write_event("finished", {})

    def process(self, frame):
        """
        Run the Processor instance on the given Frame.
        Args:
            frame (Frame):

        """
        start_time = time.monotonic()
        error = None
        total_time = 0
        processed = False

        try:
            # There is a finally clause down below that still handles
            # emitting the asset back to the Analyst on these
            # early return methods.

            if not self.instance:
                logger.warning("Execute warning, instance for '{}' does not exist."
                               .format(self.ref))
                return

            if self.is_already_processed(frame.asset):
                logger.debug("The asset {} is already processed".format(frame.asset.id))
                return

            if self.instance.file_types:
                if not is_file_type_allowed(frame.asset, self.instance.file_types):
                    # No need to log, this is normal.
                    return

            self.instance.logger.info("started processor")

            retval = self.instance.process(frame)
            # a -1 means the processor was skipped internally.
            processed = retval != -1

            total_time = round(time.monotonic() - start_time, 2)
            self.increment_stat("process_count")
            self.increment_stat("total_time", total_time)

            # Check the expand queue.  A force check is done at teardown.
            self.reactor.check_expand()

        except ZmlpFatalProcessorException as upe:
            # Set the asset to be skipped for further processing
            # It will not be included in result
            frame.skip = True
            error = "fatal"
            self.increment_stat("unrecoverable_error_count")
            self.reactor.error(frame, self.ref,
                               upe, True, "execute", sys.exc_info()[2])
        except Exception as e:
            if self.instance.fatal_errors:
                error = "fatal"
                frame.skip = True
                self.increment_stat("unrecoverable_error_count")
            else:
                error = "warning"
                self.increment_stat("error_count")
            self.reactor.error(frame, self.ref, e,
                               self.instance.fatal_errors, "execute", sys.exc_info()[2])
        finally:
            # Always show metrics even if it was skipped because otherwise
            # the pipeline checksums don't work.
            self.instance.logger.info("completed processor in {0:.2f}".format(total_time))
            self.apply_metrics(frame.asset, processed, total_time, error)
            self.reactor.write_event("asset", {
                "asset": frame.asset.for_json(),
                "skip": frame.skip
            })

    def teardown(self):
        """
        Run the teardown for the wrapped Processor instance.

        """
        if not self.instance:
            logger.warning("Teardown error, instance for '{}' does not exist.".format(self.ref))
            return
        try:
            self.instance.teardown()
            # When the processor tears down then force an expand check.
            self.reactor.check_expand(force=True)
            self.reactor.write_event("stats", [self.stats])
        except Exception as e:
            self.reactor.error(None, self.instance, e, False, "teardown", sys.exc_info()[2])

    def increment_stat(self, key, value=1):
        """
        Increment a stats counter by given value

        Args:
            key (str): name of stats key
            value (mixed): A value to increment by.

        Returns:
            (mixed): The new value
        """
        with self.stat_lock:
            val = self.stats.get(key, 0) + value
            self.stats[key] = val
            return val

    def apply_metrics(self, asset, processed, exec_time, error):
        """
        Apply execution metrics to the given asset.

        Args:
            asset (Asset): The asset
            processed (bool): True if the asset was actually handled by the processor.
            exec_time (float): The time the processor executed.
            error (str): A type of error, fatal or warning.

        """
        if not self.instance:
            return
        metrics = asset.get_attr("metrics.pipeline")
        if not metrics:
            metrics = []
            asset.set_attr("metrics.pipeline", metrics)

        # We're assumimg that processors are unique here.
        # Which isn't always or technically the case, but we
        # could move that direction using group processors.
        def find(lst, value):
            for i, dic in enumerate(lst):
                if dic.get("processor") == value:
                    return i
            return -1

        class_name = self.ref["className"]
        metric_idx = find(metrics, class_name)
        if metric_idx == -1:
            metric = {
                "processor": class_name,
                "module": self.ref.get("module")
            }
            metrics.append(metric)
        else:
            metric = metrics[metric_idx]

        # The checksum needs to be there even if its not processed
        # or else a zero checksums would signal reprocessing.
        metric["checksum"] = self.ref.get("checksum", 0)

        # Only processed processors get a date and execution time.
        if processed:
            metric["executionTime"] = exec_time
            metric["executionDate"] = datetime.datetime.utcnow().isoformat()

        if error:
            metric["error"] = error

    def is_already_processed(self, asset):
        """
        Check if the asset has already been processed by this processor.  If
        the _force arg is set, then this function always returns false.

        Args:
            asset (Asset): The asset.
        Returns:
            bool True if the asset was processed by the processor
        """
        # If force is set at all, to anything, then its not already processed
        if self.ref.get("force"):
            return False

        metrics = asset.get_attr("metrics.pipeline")
        if not metrics:
            return False
        else:
            # Check if the class and processor are the same and no error exists
            value = ((m["processor"] == self.ref["className"]
                      and m["checksum"] == self.ref.get("checksum"))
                     and not m.get("error") for m in metrics)
            return any(value)


class AssetConsumer(object):
    """
    The AssetConsumer handles expand tasks created by generators. The reason
    to use AssetConsumer instead of just expanding directly from the Reactor
    is that the file types need to be filtered.

    For each file the generator finds, it calls the accept() method with the
    frame.  If the file passes the defined file filters, then it is either
    held for expand or processed inline.

    """
    def __init__(self, reactor, settings):
        """
        Create a new AssetConsumer instance.

        Args:
            reactor (Reactor):  a reactor for talking back to the Archivist
            settings(dict):  A dict of ZPS script settings.

        """
        self.reactor = reactor
        self.file_types = frozenset([ft.lower() for ft in settings.get("fileTypes", [])])
        self.batch_size = int(settings.get("batchSize", reactor.default_batch_size))
        self.frame_count = 0
        self.execute_count = 0
        self.expand_count = 0
        self.exit_status = 0
        self.expand = []

        logger.info("File types filters: {}".format(self.file_types))

    def accept(self, asset):
        """
        Called by the generator once it finds a frame to emit.

        Args:
            asset (Asset): The asset to consume.

        """
        if not is_file_type_allowed(asset, self.file_types):
            return False
        self.expand.append(asset)
        self.check_expand()
        return True

    def check_expand(self, force=False):
        """
        Checks to see if the current job should be expanded.

        Args:
            force(bool): force an expand even if the batchSize is not full.

        """
        waiting = len(self.expand)
        if waiting > 0 and (waiting >= self.batch_size or force):
            assets = [asset.for_json() for asset in self.expand]
            self.expand_count += 1

            logger.info("#%d Expand %d frames into new task" % (self.expand_count, waiting))
            self.reactor.expand(assets)
            self.expand = []


def is_file_type_allowed(asset, file_types):
    """
    Determine if a given frame is filtered out by a set of file types.

    Args:
        asset (Asset): the frame to check
        file_types (list of string): the file types and/or mimetypes filter to check against

    Returns:
        True if the file is allowed.

    """
    if file_types:
        try:
            _, ext = os.path.splitext(asset.uri)
            ext = ext[1:].lower()
            return ext in file_types
        except Exception as e:
<<<<<<< HEAD
            logger.warning('Failed to parse extension for file: {}'.format(asset.uri), e)
=======
            message = 'Failed to parse extension for file: {}. Unexpected: {}'.format(asset.uri, e)
            logger.warning(message)
>>>>>>> 0195c732
            return False
    else:
        # Have to return true here for processors with no type filters.
        return True


class WorkQueue(Queue):
    """
    The WorkQueue is a basic thread pool that works on a queue
    of assets.
    """

    def __init__(self, num_workers):
        """
        Create a new WorkQueue instance with the given number of threads.

        Args:
            num_workers (int): The number of worker threads to spawn.
        """
        Queue.__init__(self)
        self.num_workers = num_workers
        self.__start_workers()

    def __start_workers(self):
        """
        Start the worker threads.
        """
        for i in range(self.num_workers):
            t = threading.Thread(target=self.worker)
            t.daemon = True
            t.start()

    def add_asset(self, wrapper, asset):
        """
        Add an asset to the processing queue.

        Args:
            wrapper (ProcessorWrapper): A ProceessorWrapper instance.
            asset (dict): An asset dictionary.
        """
        self.put([wrapper, asset])

    def worker(self):
        """
        The worker thread entry point function.
        """
        while True:
            # All threads block on get() until something appears in the queue.
            wrapper, asset = self.get()
            try:
                self.process_asset(wrapper, asset)
            finally:
                self.task_done()

    def process_asset(self, wrapper, asset):
        """
        Processes a given asset using the given processor wrapper.

        Args:
            wrapper (ProcessorWrapper): The processor wrapper to execute.
            asset (dict): The asset dictionary.
        """
        frame = Frame(Asset(asset))
        # This has to be done in the thread for
        # the logger to pick up the thread local value.
        AssetLogger.set_asset_id(frame.asset.id)
        try:
            wrapper.process(frame)
        finally:
            AssetLogger.clear_asset_id()<|MERGE_RESOLUTION|>--- conflicted
+++ resolved
@@ -519,12 +519,8 @@
             ext = ext[1:].lower()
             return ext in file_types
         except Exception as e:
-<<<<<<< HEAD
-            logger.warning('Failed to parse extension for file: {}'.format(asset.uri), e)
-=======
             message = 'Failed to parse extension for file: {}. Unexpected: {}'.format(asset.uri, e)
             logger.warning(message)
->>>>>>> 0195c732
             return False
     else:
         # Have to return true here for processors with no type filters.
