--- conflicted
+++ resolved
@@ -4,12 +4,9 @@
     tesseract-ocr \
     libtesseract-dev
 
-<<<<<<< HEAD
-=======
 COPY pylib /zvi/pylib
 
 RUN pip3 install torch==1.4.0+cpu torchvision==0.5.0+cpu -f https://download.pytorch.org/whl/torch_stable.html
->>>>>>> a3c49c52
 COPY requirements.txt .
 RUN pip3 install --no-cache-dir -r requirements.txt
 RUN rm requirements.txt
