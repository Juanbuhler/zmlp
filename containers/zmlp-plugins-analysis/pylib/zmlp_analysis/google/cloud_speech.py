import subprocess
import tempfile
import time
import os
import json

import backoff
from google.api_core.exceptions import ResourceExhausted
from google.cloud import speech_v1p1beta1 as speech

from zmlpsdk import Argument, AssetProcessor, file_storage, FileTypes
from zmlpsdk.analysis import ContentDetectionAnalysis
from .gcp_client import initialize_gcp_client
from .cloud_timeline import save_speech_to_text_webvtt
from subprocess import check_output


class AsyncSpeechToTextProcessor(AssetProcessor):
    file_types = FileTypes.videos

    tool_tips = {
        'language': 'A ISO 639-1 standard language code indicating the primary '
                    'language to be expected in the given assets. (Default: '
                    '"en-US")',
        'alt_languages':
            'A set of alternative languages that your audio data might contain.'
    }

    namespace = 'gcp-speech-to-text'

    max_length_sec = 120 * 60

    def __init__(self):
        super(AsyncSpeechToTextProcessor, self).__init__()
        self.add_arg(Argument('language', 'string', default='en-US',
                              toolTip=self.tool_tips['language']))
        self.add_arg(Argument('alt_languages', 'list',
                              toolTip=self.tool_tips['alt_languages']))
        self.speech_client = None
        self.audio_channels = 2
        self.audio_sample_rate = 44100

    def init(self):
        self.speech_client = initialize_gcp_client(speech.SpeechClient)

    def process(self, frame):
        asset = frame.asset

        if asset.get_attr('media.length') > self.max_length_sec:
            self.logger.warning(
                'Skipping, video is longer than {} seconds.'.format(self.max_length_sec))
            return

        if not self.has_audio(file_storage.localize_file(asset)):
            self.logger.warning('Skipping, video has no audio.')
            return

        audio_uri = self.get_audio_proxy_uri(asset)
        audio_result = self.recognize_speech(audio_uri)

        self.set_analysis(asset, audio_result)
        self.save_raw_result(asset, audio_result)
        self.save_webvtt(asset, audio_result)

    def save_webvtt(self, asset, audio_result):
        save_speech_to_text_webvtt(asset, audio_result)

    def save_raw_result(self, asset, audio_result):
        file_storage.assets.store_blob(audio_result.SerializeToString(),
                                       asset,
                                       'gcp',
                                       'gcp-speech-to-text.dat')

    def set_analysis(self, asset, audio_result):
        # The speech to text results come with multiple possibilities per segment, we
        # only keep the highest confidence.
        analysis = ContentDetectionAnalysis()
        languages = set()

        for r in audio_result.results:
            sorted_results = sorted(r.alternatives, key=lambda i: i.confidence, reverse=True)
            analysis.add_content(sorted_results[0].transcript)
            languages.add(r.language_code)

        analysis.set_attr('language', languages)
        asset.add_analysis(self.namespace, analysis)

<<<<<<< HEAD
=======
        results = audio_result.SerializeToString()
        if results:
            file_storage.assets.store_blob(results,
                                           asset,
                                           'gcp',
                                           'speech-to-text.dat')

>>>>>>> f7b2263c
    @backoff.on_exception(backoff.expo, ResourceExhausted, max_tries=3, max_time=3600)
    def recognize_speech(self, audio_uri):
        """
        Call Google Speech2Text in Async mode and wait for the result.

        Args:
            audio_uri (str): The URI to the audio dump.

        Returns:
            LongRunningRecognizeResponse: Google Speech2Text response
        """
        audio = {
            'uri': audio_uri
        }
        config = speech.types.RecognitionConfig(
            encoding=speech.enums.RecognitionConfig.AudioEncoding.FLAC,
            enable_word_time_offsets=True,
            audio_channel_count=self.audio_channels,
            sample_rate_hertz=self.audio_sample_rate,
            language_code=self.arg_value('language'),
            alternative_language_codes=self.arg_value('alt_languages') or None,
            max_alternatives=5)

        op = self.speech_client.long_running_recognize(config=config, audio=audio)
        while not op.done():
            self.logger.info('Waiting no google speech to text: {}'.format(audio['uri']))
            time.sleep(0.5)
        return op.result()

    def get_audio_proxy_uri(self, asset):
        """
        Get a URI to the audio proxy.  We either have one already
        made or have to make it.
        Args:
            asset: (Asset): The asset to find an audio proxy for.

        Returns:
            str: A URI to an audio proxy.

        """
        audio_proxy = asset.get_files(category="audio", name="audio_proxy.flac")
        if audio_proxy:
            return file_storage.assets.get_native_uri(audio_proxy[0])
        else:
            audio_fname = tempfile.mkstemp(suffix=".flac", prefix="audio", )[1]
            cmd_line = ['ffmpeg',
                        '-v',
                        'quiet',
                        '-y',
                        '-i', file_storage.localize_file(asset),
                        '-vn',
                        '-acodec', 'flac',
                        '-ar', str(self.audio_sample_rate),
                        '-ac', str(self.audio_channels),
                        audio_fname]

            self.logger.info('Executing {}'.format(" ".join(cmd_line)))
            subprocess.check_call(cmd_line)

        if not os.path.exists(audio_fname):
            return None

        sfile = file_storage.assets.store_file(
            audio_fname, asset, 'audio', rename='audio_proxy.flac')
        return file_storage.assets.get_native_uri(sfile)

    def has_audio(self, src_path):
        """Returns the json results of an ffprobe command as a dictionary.

        Args:
            src_path (str): Path the the media.

        Returns:
            True is media has at least one audio stream, False otherwise.
        """

        cmd = ['ffprobe',
               str(src_path),
               '-show_streams',
               '-select_streams', 'a',
               '-print_format', 'json',
               '-loglevel', 'error']

        self.logger.debug("running command: %s" % cmd)

        ffprobe_result = check_output(cmd, shell=False)
        n_streams = len(json.loads(ffprobe_result)['streams'])
        if n_streams > 0:
            return True
        else:
            return False<|MERGE_RESOLUTION|>--- conflicted
+++ resolved
@@ -58,9 +58,10 @@
         audio_uri = self.get_audio_proxy_uri(asset)
         audio_result = self.recognize_speech(audio_uri)
 
-        self.set_analysis(asset, audio_result)
-        self.save_raw_result(asset, audio_result)
-        self.save_webvtt(asset, audio_result)
+        if audio_result.results:
+            self.set_analysis(asset, audio_result)
+            self.save_raw_result(asset, audio_result)
+            self.save_webvtt(asset, audio_result)
 
     def save_webvtt(self, asset, audio_result):
         save_speech_to_text_webvtt(asset, audio_result)
@@ -85,16 +86,6 @@
         analysis.set_attr('language', languages)
         asset.add_analysis(self.namespace, analysis)
 
-<<<<<<< HEAD
-=======
-        results = audio_result.SerializeToString()
-        if results:
-            file_storage.assets.store_blob(results,
-                                           asset,
-                                           'gcp',
-                                           'speech-to-text.dat')
-
->>>>>>> f7b2263c
     @backoff.on_exception(backoff.expo, ResourceExhausted, max_tries=3, max_time=3600)
     def recognize_speech(self, audio_uri):
         """
