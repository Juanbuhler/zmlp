import zmlpsdk.timeline as ztl


def build_text_detection_timeline(annotations):
    """
    Build a timeline for video text detection.

    Args:
        annotations (AnnotateVideoResponse):

    Returns:
        Timeline: The populated Timeline.

    """
    timeline = ztl.Timeline("gcp-video-text-detection")
    track = timeline.add_track("Detected Text")

    for annotation in annotations.text_annotations:
        for segment in annotation.segments:
            start_time = convert_offset(segment.segment.start_time_offset)
            end_time = convert_offset(segment.segment.end_time_offset)
            track.add_clip(start_time, end_time, {"content": annotation.text})

    return timeline


<<<<<<< HEAD
def build_logo_detection_timeline(annotations):
    """
    Build a timeline for video logo detection.
=======
def build_object_detection_timeline(annotations):
    """
    Build a timeline for video object detection.
>>>>>>> 89210c6a

    Args:
        annotations (AnnotateVideoResponse):

    Returns:
        Timeline: The populated Timeline.

    """
<<<<<<< HEAD
    timeline = ztl.Timeline("gcp-video-logo-detection")
    track = timeline.add_track("Detected Logo")
    for annotation in annotations.logo_recognition_annotations:
        labels = set([annotation.entity.description])

        for segment in annotation.segments:
            if not segment.start_time_offset:
                clip_start = 0
            else:
                clip_start = convert_offset(segment.start_time_offset)

            clip_stop = convert_offset(segment.end_time_offset)

        for label in labels:
            track = timeline.add_track(label)
            track.add_clip(clip_start, clip_stop)
=======
    timeline = ztl.Timeline("gcp-video-object-detection")
    track = timeline.add_track("Detected Object")

    for annotation in annotations.object_annotations:
        label = annotation.entity.description

        if not annotation.segment.start_time_offset:
            clip_start = 0
        else:
            clip_start = convert_offset(annotation.segment.start_time_offset)

        clip_stop = convert_offset(annotation.segment.end_time_offset)

        track = timeline.add_track(label)
        track.add_clip(clip_start, clip_stop,
                       {"content": annotation.entity.description,
                        "confidence": annotation.confidence})
>>>>>>> 89210c6a

    return timeline


def build_content_moderation_timeline(annotations):
    """
    Use the explicit annotation to build a timeline.

    Args:
        annotations (AnnotateVideoResponse):

    Returns:

    """
    timeline = ztl.Timeline("gcp-video-explicit-detection")
    tracks = [
        None,
        timeline.add_track("Very Unlikely", sort=5),
        timeline.add_track("Unlikely", sort=3),
        timeline.add_track("Possible", sort=3),
        timeline.add_track("Likely", sort=2),
        timeline.add_track("Very Likely", sort=1)
    ]

    current_clip = None
    previous_frame = None

    for frame in annotations.explicit_annotation.frames:
        scrubber = convert_offset(frame.time_offset)

        # Close the current clip of this happens.
        if previous_frame and previous_frame.pornography_likelihood != frame.pornography_likelihood:
            if current_clip:
                current_clip.extend_to(scrubber)
                current_clip = None

        if frame.pornography_likelihood > 0:
            if not current_clip:
                current_clip = tracks[frame.pornography_likelihood].add_clip(scrubber, scrubber)
            else:
                current_clip.extend_to(scrubber)

        previous_frame = frame

    return timeline


def build_label_detection_timeline(annotations):
    """
    Use label annotations to build a label detection timeline.

    Args:
        annotations (AnnotateVideoResponse):

    Returns:
        Timeline: The Label Detection timeline.
    """
    timeline = ztl.Timeline("gcp-video-label-detection")

    for annotation in annotations.shot_presence_label_annotations:
        labels = set([annotation.entity.description])

        for category in annotation.category_entities:
            labels.add(category.description)

        for seg in annotation.segments:
            if not seg.segment.start_time_offset:
                clip_start = 0
            else:
                clip_start = convert_offset(seg.segment.start_time_offset)

            clip_stop = convert_offset(seg.segment.end_time_offset)

        for label in labels:
            track = timeline.add_track(label)
            track.add_clip(clip_start, clip_stop)

    return timeline


def convert_offset(offset):
    """
    Convert the GCP seconds/nanos to a float.

    Args:
        offset (object): A GCP time object.

    Returns:
        float: A float representing seconds and nanos.

    """
    return offset.seconds + (offset.nanos / 1000000000.0)<|MERGE_RESOLUTION|>--- conflicted
+++ resolved
@@ -24,15 +24,9 @@
     return timeline
 
 
-<<<<<<< HEAD
-def build_logo_detection_timeline(annotations):
-    """
-    Build a timeline for video logo detection.
-=======
 def build_object_detection_timeline(annotations):
     """
     Build a timeline for video object detection.
->>>>>>> 89210c6a
 
     Args:
         annotations (AnnotateVideoResponse):
@@ -41,24 +35,6 @@
         Timeline: The populated Timeline.
 
     """
-<<<<<<< HEAD
-    timeline = ztl.Timeline("gcp-video-logo-detection")
-    track = timeline.add_track("Detected Logo")
-    for annotation in annotations.logo_recognition_annotations:
-        labels = set([annotation.entity.description])
-
-        for segment in annotation.segments:
-            if not segment.start_time_offset:
-                clip_start = 0
-            else:
-                clip_start = convert_offset(segment.start_time_offset)
-
-            clip_stop = convert_offset(segment.end_time_offset)
-
-        for label in labels:
-            track = timeline.add_track(label)
-            track.add_clip(clip_start, clip_stop)
-=======
     timeline = ztl.Timeline("gcp-video-object-detection")
     track = timeline.add_track("Detected Object")
 
@@ -76,7 +52,37 @@
         track.add_clip(clip_start, clip_stop,
                        {"content": annotation.entity.description,
                         "confidence": annotation.confidence})
->>>>>>> 89210c6a
+
+    return timeline
+
+
+def build_logo_detection_timeline(annotations):
+    """
+    Build a timeline for video logo detection.
+
+    Args:
+        annotations (AnnotateVideoResponse):
+
+    Returns:
+        Timeline: The populated Timeline.
+
+    """
+    timeline = ztl.Timeline("gcp-video-logo-detection")
+    track = timeline.add_track("Detected Logo")
+    for annotation in annotations.logo_recognition_annotations:
+        labels = set([annotation.entity.description])
+
+        for segment in annotation.segments:
+            if not segment.start_time_offset:
+                clip_start = 0
+            else:
+                clip_start = convert_offset(segment.start_time_offset)
+
+            clip_stop = convert_offset(segment.end_time_offset)
+
+        for label in labels:
+            track = timeline.add_track(label)
+            track.add_clip(clip_start, clip_stop)
 
     return timeline
 
