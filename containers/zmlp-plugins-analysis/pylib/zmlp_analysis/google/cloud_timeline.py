import zmlpsdk.timeline as ztl


def build_text_detection_timeline(annotations):
    """
    Build a timeline for video text detection.

    Args:
        annotations (AnnotateVideoResponse):

    Returns:
        Timeline: The populated Timeline.

    """
    timeline = ztl.Timeline("gcp-video-text-detection")
    track = timeline.add_track("Detected Text")

    for annotation in annotations.text_annotations:
        for segment in annotation.segments:
            start_time = convert_offset(segment.segment.start_time_offset)
            end_time = convert_offset(segment.segment.end_time_offset)
            track.add_clip(start_time, end_time, {"content": annotation.text})

    return timeline


<<<<<<< HEAD
def build_speech_transcription_timeline(annotations):
    """
    Build a timeline for video text detection.
=======
def build_object_detection_timeline(annotations):
    """
    Build a timeline for video object detection.
>>>>>>> 4c462bad

    Args:
        annotations (AnnotateVideoResponse):

    Returns:
        Timeline: The populated Timeline.

    """
<<<<<<< HEAD
    timeline = ztl.Timeline("gcp-video-speech-transcription")
    track = timeline.add_track("Speech Transcription")

    for transcription in annotations.speech_transcriptions:
        for alternative in transcription.alternatives:
            if alternative.words:
                # get first and last word
                start_word = alternative.words[0]
                end_word = alternative.words[-1]

                start_time = convert_offset(start_word.start_time)
                end_time = convert_offset(end_word.end_time)

                track.add_clip(start_time, end_time, {"content": alternative.transcript})
=======
    timeline = ztl.Timeline("gcp-video-object-detection")
    track = timeline.add_track("Detected Object")

    for annotation in annotations.object_annotations:
        label = annotation.entity.description

        if not annotation.segment.start_time_offset:
            clip_start = 0
        else:
            clip_start = convert_offset(annotation.segment.start_time_offset)

        clip_stop = convert_offset(annotation.segment.end_time_offset)

        track = timeline.add_track(label)
        track.add_clip(clip_start, clip_stop,
                       {"content": annotation.entity.description,
                        "confidence": annotation.confidence})

    return timeline


def build_logo_detection_timeline(annotations):
    """
    Build a timeline for video logo detection.

    Args:
        annotations (AnnotateVideoResponse):

    Returns:
        Timeline: The populated Timeline.

    """
    timeline = ztl.Timeline("gcp-video-logo-detection")
    track = timeline.add_track("Detected Logo")
    for annotation in annotations.logo_recognition_annotations:
        labels = set([annotation.entity.description])

        for segment in annotation.segments:
            if not segment.start_time_offset:
                clip_start = 0
            else:
                clip_start = convert_offset(segment.start_time_offset)

            clip_stop = convert_offset(segment.end_time_offset)

        for label in labels:
            track = timeline.add_track(label)
            track.add_clip(clip_start, clip_stop)
>>>>>>> 4c462bad

    return timeline


def build_content_moderation_timeline(annotations):
    """
    Use the explicit annotation to build a timeline.

    Args:
        annotations (AnnotateVideoResponse):

    Returns:

    """
    timeline = ztl.Timeline("gcp-video-explicit-detection")
    tracks = [
        None,
        timeline.add_track("Very Unlikely", sort=5),
        timeline.add_track("Unlikely", sort=3),
        timeline.add_track("Possible", sort=3),
        timeline.add_track("Likely", sort=2),
        timeline.add_track("Very Likely", sort=1)
    ]

    current_clip = None
    previous_frame = None

    for frame in annotations.explicit_annotation.frames:
        scrubber = convert_offset(frame.time_offset)

        # Close the current clip of this happens.
        if previous_frame and previous_frame.pornography_likelihood != frame.pornography_likelihood:
            if current_clip:
                current_clip.extend_to(scrubber)
                current_clip = None

        if frame.pornography_likelihood > 0:
            if not current_clip:
                current_clip = tracks[frame.pornography_likelihood].add_clip(scrubber, scrubber)
            else:
                current_clip.extend_to(scrubber)

        previous_frame = frame

    return timeline


def build_label_detection_timeline(annotations):
    """
    Use label annotations to build a label detection timeline.

    Args:
        annotations (AnnotateVideoResponse):

    Returns:
        Timeline: The Label Detection timeline.
    """
    timeline = ztl.Timeline("gcp-video-label-detection")

    for annotation in annotations.shot_presence_label_annotations:
        labels = set([annotation.entity.description])

        for category in annotation.category_entities:
            labels.add(category.description)

        for seg in annotation.segments:
            if not seg.segment.start_time_offset:
                clip_start = 0
            else:
                clip_start = convert_offset(seg.segment.start_time_offset)

            clip_stop = convert_offset(seg.segment.end_time_offset)

        for label in labels:
            track = timeline.add_track(label)
            track.add_clip(clip_start, clip_stop)

    return timeline


def convert_offset(offset):
    """
    Convert the GCP seconds/nanos to a float.

    Args:
        offset (object): A GCP time object.

    Returns:
        float: A float representing seconds and nanos.

    """
    return offset.seconds + (offset.nanos / 1000000000.0)<|MERGE_RESOLUTION|>--- conflicted
+++ resolved
@@ -24,24 +24,17 @@
     return timeline
 
 
-<<<<<<< HEAD
 def build_speech_transcription_timeline(annotations):
     """
     Build a timeline for video text detection.
-=======
-def build_object_detection_timeline(annotations):
-    """
-    Build a timeline for video object detection.
->>>>>>> 4c462bad
-
-    Args:
-        annotations (AnnotateVideoResponse):
-
-    Returns:
-        Timeline: The populated Timeline.
-
-    """
-<<<<<<< HEAD
+
+    Args:
+        annotations (AnnotateVideoResponse):
+
+    Returns:
+        Timeline: The populated Timeline.
+
+    """
     timeline = ztl.Timeline("gcp-video-speech-transcription")
     track = timeline.add_track("Speech Transcription")
 
@@ -56,7 +49,21 @@
                 end_time = convert_offset(end_word.end_time)
 
                 track.add_clip(start_time, end_time, {"content": alternative.transcript})
-=======
+
+    return timeline
+
+
+def build_object_detection_timeline(annotations):
+    """
+    Build a timeline for video object detection.
+
+    Args:
+        annotations (AnnotateVideoResponse):
+
+    Returns:
+        Timeline: The populated Timeline.
+
+    """
     timeline = ztl.Timeline("gcp-video-object-detection")
     track = timeline.add_track("Detected Object")
 
@@ -105,7 +112,6 @@
         for label in labels:
             track = timeline.add_track(label)
             track.add_clip(clip_start, clip_stop)
->>>>>>> 4c462bad
 
     return timeline
 
