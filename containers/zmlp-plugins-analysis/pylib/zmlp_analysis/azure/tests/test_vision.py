--- conflicted
+++ resolved
@@ -3,12 +3,8 @@
 
 from azure.cognitiveservices.vision.computervision.models import OperationStatusCodes
 
-<<<<<<< HEAD
-from zmlp_analysis import azure
-=======
 import zmlp_analysis.azure.vision as vision
 from zmlpsdk import file_storage
->>>>>>> 575d43f8
 from zmlpsdk.base import Frame
 from zmlpsdk.testing import PluginUnitTestCase, TestAsset, zorroa_test_path, get_prediction_labels
 
@@ -72,11 +68,7 @@
         proxy_patch.return_value = DOGBIKE
         frame = Frame(TestAsset(DOGBIKE))
 
-<<<<<<< HEAD
-        processor = self.init_processor(azure.AzureVisionObjectDetection())
-=======
         processor = self.init_processor(vision.AzureVisionObjectDetection())
->>>>>>> 575d43f8
         processor.process(frame)
 
         namespace = 'azure-object-detection'
@@ -90,11 +82,7 @@
         proxy_patch.return_value = DOGBIKE
         frame = Frame(TestAsset(DOGBIKE))
 
-<<<<<<< HEAD
-        processor = self.init_processor(azure.AzureVisionLabelDetection())
-=======
         processor = self.init_processor(vision.AzureVisionLabelDetection())
->>>>>>> 575d43f8
         processor.process(frame)
 
         namespace = 'azure-label-detection'
@@ -108,11 +96,7 @@
         proxy_patch.return_value = DOGBIKE
         frame = Frame(TestAsset(DOGBIKE))
 
-<<<<<<< HEAD
-        processor = self.init_processor(azure.AzureVisionImageDescription())
-=======
         processor = self.init_processor(vision.AzureVisionImageDescriptionDetection())
->>>>>>> 575d43f8
         processor.process(frame)
 
         namespace = 'azure-image-description-detection'
@@ -127,11 +111,7 @@
         proxy_patch.return_value = DOGBIKE
         frame = Frame(TestAsset(DOGBIKE))
 
-<<<<<<< HEAD
-        processor = self.init_processor(azure.AzureVisionImageTagsDetection())
-=======
         processor = self.init_processor(vision.AzureVisionImageTagsDetection())
->>>>>>> 575d43f8
         processor.process(frame)
 
         namespace = 'azure-tag-detection'
@@ -145,11 +125,7 @@
         proxy_patch.return_value = RYAN_GOSLING
         frame = Frame(TestAsset(RYAN_GOSLING))
 
-<<<<<<< HEAD
-        processor = self.init_processor(azure.AzureVisionCelebrityDetection())
-=======
         processor = self.init_processor(vision.AzureVisionCelebrityDetection())
->>>>>>> 575d43f8
         processor.process(frame)
 
         namespace = 'azure-celebrity-detection'
@@ -163,11 +139,7 @@
         proxy_patch.return_value = EIFFEL_TOWER
         frame = Frame(TestAsset(EIFFEL_TOWER))
 
-<<<<<<< HEAD
-        processor = self.init_processor(azure.AzureVisionLandmarkDetection())
-=======
         processor = self.init_processor(vision.AzureVisionLandmarkDetection())
->>>>>>> 575d43f8
         processor.process(frame)
 
         namespace = 'azure-landmark-detection'
@@ -181,11 +153,7 @@
         proxy_patch.return_value = LOGOS
         frame = Frame(TestAsset(LOGOS))
 
-<<<<<<< HEAD
-        processor = self.init_processor(azure.AzureVisionLogoDetection())
-=======
         processor = self.init_processor(vision.AzureVisionLogoDetection())
->>>>>>> 575d43f8
         processor.process(frame)
 
         namespace = 'azure-logo-detection'
@@ -199,11 +167,7 @@
         proxy_patch.return_value = DOGBIKE
         frame = Frame(TestAsset(DOGBIKE))
 
-<<<<<<< HEAD
-        processor = self.init_processor(azure.AzureVisionCategoryDetection())
-=======
         processor = self.init_processor(vision.AzureVisionCategoryDetection())
->>>>>>> 575d43f8
         processor.process(frame)
 
         namespace = 'azure-category-detection'
@@ -217,11 +181,7 @@
         proxy_patch.return_value = DOGBIKE
         frame = Frame(TestAsset(DOGBIKE))
 
-<<<<<<< HEAD
-        processor = self.init_processor(azure.AzureVisionExplicitContentDetection())
-=======
         processor = self.init_processor(vision.AzureVisionExplicitContentDetection())
->>>>>>> 575d43f8
         processor.process(frame)
 
         namespace = 'azure-explicit-detection'
@@ -235,11 +195,7 @@
         proxy_patch.return_value = FACES
         frame = Frame(TestAsset(FACES))
 
-<<<<<<< HEAD
-        processor = self.init_processor(azure.AzureVisionFaceDetection())
-=======
         processor = self.init_processor(vision.AzureVisionFaceDetection())
->>>>>>> 575d43f8
         processor.process(frame)
 
         namespace = 'azure-face-detection'
@@ -253,11 +209,7 @@
         proxy_patch.return_value = STREETSIGN
         frame = Frame(TestAsset(STREETSIGN))
 
-<<<<<<< HEAD
-        processor = self.init_processor(azure.AzureVisionTextDetection())
-=======
         processor = self.init_processor(vision.AzureVisionTextDetection())
->>>>>>> 575d43f8
         processor.process(frame)
 
         namespace = 'azure-image-text-detection'
