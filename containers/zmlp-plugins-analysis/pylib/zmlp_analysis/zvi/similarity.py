--- conflicted
+++ resolved
@@ -37,12 +37,8 @@
         self.mod = mxnet.mod.Module(symbol=self.sym, context=mxnet.cpu(), label_names=None)
         self.mod.bind(for_training=False, data_shapes=[('data', (1, 3, 224, 224))])
         self.mod.set_params(self.arg_params, self.aux_params, allow_missing=True)
-        with open(self.model_path + '/synset.txt', 'r') as f:
-<<<<<<< HEAD
-            self.labels = [lchar.rstrip() for lchar in f]
-=======
-            self.labels = [l1.rstrip() for l1 in f]
->>>>>>> 0195c732
+        with open(self.model_path + '/synset.txt', 'r') as fp:
+            self.labels = [lchar.rstrip() for lchar in fp]
 
     def process(self, frame):
         asset = frame.asset
