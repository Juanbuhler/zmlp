import os

import requests
import tempfile

from boonai_analysis.utils.prechecks import Prechecks
from boonflow import Argument, file_storage, proxy, clips, video, Prediction
from boonflow.analysis import LabelDetectionAnalysis
from boonflow.base import ImageInputStream
from ..custom.base import CustomModelProcessor

from PIL import Image
import numpy as np


class TorchModelBase(CustomModelProcessor):

    def __init__(self):
        super(TorchModelBase, self).__init__()
        self.add_arg(Argument("endpoint", "str", required=True))
        self.add_arg(Argument("model", "str", default="model1"))
        self.endpoint = None

    def init(self):
        """Init constructor """
        # get model by model id
        self.load_app_model()
        self.endpoint = os.path.join(
            self.arg_value('endpoint'), 'predictions', self.arg_value('model'))

    def process_image(self, frame):
        input_image = self.load_proxy_image(frame, 1)
        predictions = self.load_predictions(input_image)
        analysis = LabelDetectionAnalysis(min_score=self.min_score)

        analysis.add_predictions(predictions)
        frame.asset.add_analysis(self.app_model.module_name, analysis)

    def process(self, frame):
        pass

    def load_predictions(self, input_image):
        pass

    def predict(self, stream):
        pass

    def process_video(self, asset):
        """
        Process a video asset.

        Args:
            asset (Asset): An Asset instance.
        """
        asset_id = asset.id
        final_time = asset.get_attr('media.length')

        if not Prechecks.is_valid_video_length(asset):
            return

        video_proxy = proxy.get_video_proxy(asset)
        if not video_proxy:
            self.logger.warning(f'No video could be found for {asset_id}')
            return

        local_path = file_storage.localize_file(video_proxy)

        extractor = video.ShotBasedFrameExtractor(local_path)
        clip_tracker = clips.ClipTracker(asset, self.app_model.module_name)
        analysis, clip_tracker = self.set_analysis(extractor, clip_tracker)
        asset.add_analysis(self.app_model.module_name, analysis)
        timeline = clip_tracker.build_timeline(final_time)
        video.save_timeline(asset, timeline)

    def set_analysis(self, extractor, clip_tracker):
        """ Set up ClipTracker and Asset Detection Analysis

        Args:
            extractor: ShotBasedFrameExtractor
            clip_tracker: ClipTracker

        Returns:
            (tuple): asset detection analysis, clip_tracker
        """
        analysis = LabelDetectionAnalysis(collapse_labels=True, min_score=self.min_score)

        for time_ms, path in extractor:
            results = self.load_predictions(ImageInputStream.from_path(path))
            clip_tracker.append_predictions(time_ms, results)
            analysis.add_predictions(results)

        return analysis, clip_tracker


class TorchModelArchiveClassifier(TorchModelBase):
    def __init__(self):
        super(TorchModelArchiveClassifier, self).__init__()

    def process(self, frame):
        asset = frame.asset
        if asset.get_attr('media.type') == "video":
            self.process_video(asset)
        else:
            self.process_image(frame)

    def load_predictions(self, input_file):
        """
            Run prediction methods and returns a list of Prediction objects
        Args:
            input_file: An object with a read() method that returns bytes.

        Returns:
            list[Prediction]: A list of Prediction objects

        """
        raw_predictions = self.predict(input_file)
        predictions = []
        for label in raw_predictions:
            predictions.append(Prediction(label[0], label[1]))

        return predictions

    def predict(self, stream):
        """
        Call the model to make predictions.

        Args:
            stream (IOBase): An object with a read() method that returns bytes.

        Returns:
            list: A list of tuples containing predictions

        """
        rsp = requests.post(self.endpoint, data=stream)
        rsp.raise_for_status()

        return [(k, v) for k, v in rsp.json().items()]


class TorchModelArchiveDetector(TorchModelBase):

    def __init__(self):
        super(TorchModelArchiveDetector, self).__init__()

    def process(self, frame):
        asset = frame.asset
        if asset.get_attr('media.type') == "video":
            self.process_video(asset)
        else:
            self.process_image(frame)

    def load_predictions(self, input_image):
        """
            Run prediction methods and returns a list of Prediction objects
        Args:
            input_image: An object with a read() method that returns bytes.

        Returns:
            list[Prediction]: A list of Prediction objects

        """
        raw_predictions = self.predict(input_image)
        predictions = []
        for label in raw_predictions:
            predictions.append(Prediction(label[0], label[1], bbox=label[2]))

        return predictions

    def predict(self, stream):
        """
        Call the model to make predictions.

        Args:
            stream (IOBase): An object with a read() method that returns bytes.

        Returns:
            list: A list of tuples containing predictions

        """
        rsp = requests.post(self.endpoint, data=stream)
        rsp.raise_for_status()

        preds = []
        for pred in rsp.json():
            keys = list(pred.keys())
            keys.remove("score")
            label = keys[0]
            score = pred['score']
            bbox = pred[label]
            preds.append((label, score, bbox))

        return preds


class TorchModelTextClassifier(TorchModelBase):

    def __init__(self):
        super(TorchModelTextClassifier, self).__init__()

    def process(self, frame):
        asset = frame.asset
        if self.arg_value('text_content_field') or asset.get_attr('media.content'):
            self.process_text(frame)

    def load_predictions(self, text):
        """
            Run prediction methods and returns a list of Prediction objects
        Args:
            text: A String that will have the content predicted.

        Returns:
            list[Prediction]: A list of Prediction objects

        """
        stream = bytearray(text.encode())
        raw_predictions = self.predict(stream)
        predictions = []
        for label in raw_predictions:
            predictions.append(Prediction(label[0], label[1]))

        return predictions

    def process_text(self, frame):
        asset = frame.asset
        arg_name = 'text_content_field'

        if self.arg_value(arg_name) and asset.attr_exists(self.arg_value(arg_name)):
            text = asset.get_attr(self.arg_value(arg_name))
        else:
            text = asset.get_attr('media.content')

        if text:
            predictions = self.load_predictions(text)
            analysis = LabelDetectionAnalysis(min_score=self.min_score)

            analysis.add_predictions(predictions)
            frame.asset.add_analysis(self.app_model.module_name, analysis)

    def predict(self, stream):
        """
        Call the model to make predictions.

        Args:
            stream (IOBase): An object with a read() method that returns bytes.

        Returns:
            list: A list of tuples containing predictions

        """
        rsp = requests.post(self.endpoint, data=stream)
        rsp.raise_for_status()

        return [(k, v) for k, v in rsp.json().items()]


class TorchModelImageSegmenter(TorchModelBase):
<<<<<<< HEAD
    CLASSES_LABEL = [
        ('Unknown', [0, 0, 0], '#000000'),
        ('Aeroplane', [128, 128, 128], '#808080'),
        ('Bicycle', [0, 0, 128], '#000080'),
        ('Bird', [0, 191, 255], '#00bfff'),
        ('Boat', [0, 128, 128], '#008080'),
        ('Bottle', [0, 100, 0], '#006400'),
        ('Bus', [128, 128, 0], '#808000'),
        ('Car', [139, 69, 19], '#8b4513'),
        ('Cat', [255, 222, 173], '#ff16ad'),
        ('Chair', [75, 0, 130], '#4c0082'),
        ('Cow', [139, 0, 139], '#8b008b'),
        ('Diningtable', [255, 0, 255], '#ff00ff'),
        ('Dog', [255, 20, 147], '#ff1491'),
        ('Horse', [139, 0, 0], '#8b0000'),
        ('Motorbike', [255, 0, 0], '#ff0000'),
        ('Person', [255, 69, 0], '#ff4400'),
        ('Potted plant', [255, 255, 0], '#ffff00'),
        ('Sheep', [250, 128, 114], '#fa8090'),
        ('Sofa', [148, 0, 211], '#9400d3'),
        ('Train', [211, 211, 211], '#d3d3d3'),
        ('Tv/Monitor', [66, 49, 49], '#423131')
    ]
=======
>>>>>>> dcc2d036

    def __init__(self):
        super(TorchModelImageSegmenter, self).__init__()
        self.image = None
        self.response_image = None
        self.asset = None
<<<<<<< HEAD
=======
        self.label_index = self._load_label_file()
        self.colors = self._load_color_array()

    def _load_label_file(self):
        raise NotImplementedError("load file from cloud storage and return a dict")

    def _load_color_array(self):
        color_array = []
        color_file = \
            os.path.join(os.path.dirname(os.path.abspath(__file__)), 'resources/colors.txt')
        with open(color_file) as f:
            for line in f.read().splitlines():
                rgb = line.split(' ')
                color_array.append((int(rgb[0]), int(rgb[1]), int(rgb[2])))

        return color_array

    def _rgb_to_hex(self, rgb):
        return '#%02x%02x%02x' % rgb
>>>>>>> dcc2d036

    def process(self, frame):
        self.asset = frame.asset
        if frame.asset.get_attr('media.type') == "video":
            self.process_video(frame.asset)
        else:
            self.process_image(frame)

    def load_predictions(self, image):
        """
            Run prediction methods and returns a list of Prediction objects
        Args:
            image: The image that will be segmented

        Returns:
            list[Prediction]: A list of Prediction Labels containing the colors present in the image

        """
        self.image = image
        raw_predictions = self.predict(image)
        predictions = []
        for label in raw_predictions:
<<<<<<< HEAD
            predictions.append(Prediction(label[0], 1, kwargs={'color': label[1]}))
=======
            predictions.append(Prediction(label[1], 1,
                                          kwargs={'color': self._rgb_to_hex(label[0])}))
>>>>>>> dcc2d036

        return predictions

    def predict(self, image):
        """
        Call the model to make predictions.

        Args:
            stream (IOBase): An object with a read() method that returns bytes.

        Returns:
            list: A list of tuples containing predictions

        """
        rsp = requests.post(self.endpoint, data=image.read())

        rsp.raise_for_status()

        self.response_image = rsp.json()

        return self._get_labels(rsp.json())

    def process_image(self, frame):
        super(TorchModelImageSegmenter, self).process_image(frame)
        self._segment_image(original_image=self.image, response_image=self.response_image)

    def _get_labels(self, response_image):
        response_np = np.delete(np.array(response_image), 1, 2)
<<<<<<< HEAD
        return [[self.CLASSES_LABEL[x][0], self.CLASSES_LABEL[x][2]] for x in
=======

        return [[self.colors[x % 500], self.label_index[str(x)]] for x in
>>>>>>> dcc2d036
                np.unique(response_np).astype(np.uint8)]

    def _segment_image(self, original_image, response_image):

        response_np = np.delete(np.array(response_image), 1, 2)
        response_shape = list(response_np.shape)
        response_shape[-1] = 3

        np_colored_image = np.array(
<<<<<<< HEAD
            [self.CLASSES_LABEL[x][1] for x in response_np.astype(int).flatten()]) \
=======
            [self.colors[x] for x in response_np.astype(int).flatten()]) \
>>>>>>> dcc2d036
            .reshape(response_shape).astype(np.uint8)

        original_image_size = original_image.pil_img().size
        colored_image = Image.fromarray(np_colored_image, 'RGB').resize(original_image_size)
        colored_image_file = self._save_to_file(colored_image)

        # Create Proxy image
        self._create_proxy_image(colored_image_file, original_image_size)

    def _save_to_file(self, colored_image):
        _, path = tempfile.mkstemp(suffix='.jpg')
        colored_image.save(path)
        return path

    def _create_proxy_image(self, colored_image_file, original_shape):
        attrs = {"width": original_shape[0], "height": original_shape[1]}
        return file_storage.assets.store_file(colored_image_file, self.asset, "web-proxy",
                                              "web-proxy.jpg", attrs)<|MERGE_RESOLUTION|>--- conflicted
+++ resolved
@@ -254,40 +254,12 @@
 
 
 class TorchModelImageSegmenter(TorchModelBase):
-<<<<<<< HEAD
-    CLASSES_LABEL = [
-        ('Unknown', [0, 0, 0], '#000000'),
-        ('Aeroplane', [128, 128, 128], '#808080'),
-        ('Bicycle', [0, 0, 128], '#000080'),
-        ('Bird', [0, 191, 255], '#00bfff'),
-        ('Boat', [0, 128, 128], '#008080'),
-        ('Bottle', [0, 100, 0], '#006400'),
-        ('Bus', [128, 128, 0], '#808000'),
-        ('Car', [139, 69, 19], '#8b4513'),
-        ('Cat', [255, 222, 173], '#ff16ad'),
-        ('Chair', [75, 0, 130], '#4c0082'),
-        ('Cow', [139, 0, 139], '#8b008b'),
-        ('Diningtable', [255, 0, 255], '#ff00ff'),
-        ('Dog', [255, 20, 147], '#ff1491'),
-        ('Horse', [139, 0, 0], '#8b0000'),
-        ('Motorbike', [255, 0, 0], '#ff0000'),
-        ('Person', [255, 69, 0], '#ff4400'),
-        ('Potted plant', [255, 255, 0], '#ffff00'),
-        ('Sheep', [250, 128, 114], '#fa8090'),
-        ('Sofa', [148, 0, 211], '#9400d3'),
-        ('Train', [211, 211, 211], '#d3d3d3'),
-        ('Tv/Monitor', [66, 49, 49], '#423131')
-    ]
-=======
->>>>>>> dcc2d036
 
     def __init__(self):
         super(TorchModelImageSegmenter, self).__init__()
         self.image = None
         self.response_image = None
         self.asset = None
-<<<<<<< HEAD
-=======
         self.label_index = self._load_label_file()
         self.colors = self._load_color_array()
 
@@ -307,7 +279,6 @@
 
     def _rgb_to_hex(self, rgb):
         return '#%02x%02x%02x' % rgb
->>>>>>> dcc2d036
 
     def process(self, frame):
         self.asset = frame.asset
@@ -330,12 +301,8 @@
         raw_predictions = self.predict(image)
         predictions = []
         for label in raw_predictions:
-<<<<<<< HEAD
-            predictions.append(Prediction(label[0], 1, kwargs={'color': label[1]}))
-=======
             predictions.append(Prediction(label[1], 1,
                                           kwargs={'color': self._rgb_to_hex(label[0])}))
->>>>>>> dcc2d036
 
         return predictions
 
@@ -364,12 +331,8 @@
 
     def _get_labels(self, response_image):
         response_np = np.delete(np.array(response_image), 1, 2)
-<<<<<<< HEAD
-        return [[self.CLASSES_LABEL[x][0], self.CLASSES_LABEL[x][2]] for x in
-=======
 
         return [[self.colors[x % 500], self.label_index[str(x)]] for x in
->>>>>>> dcc2d036
                 np.unique(response_np).astype(np.uint8)]
 
     def _segment_image(self, original_image, response_image):
@@ -379,11 +342,7 @@
         response_shape[-1] = 3
 
         np_colored_image = np.array(
-<<<<<<< HEAD
-            [self.CLASSES_LABEL[x][1] for x in response_np.astype(int).flatten()]) \
-=======
             [self.colors[x] for x in response_np.astype(int).flatten()]) \
->>>>>>> dcc2d036
             .reshape(response_shape).astype(np.uint8)
 
         original_image_size = original_image.pil_img().size
