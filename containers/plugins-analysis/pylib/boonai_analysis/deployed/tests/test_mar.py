import os
import shutil
from unittest.mock import patch

import pytest
import json

from boonsdk.app import ModelApp
from boonsdk.entity import Model
from boonflow.base import Frame, ImageInputStream
from boonflow.storage import file_storage
from boonflow.testing import PluginUnitTestCase, TestAsset, test_path

from boonai_analysis.deployed.mar import TorchModelArchiveClassifier, TorchModelArchiveDetector, \
    TorchModelTextClassifier, TorchModelImageSegmenter


class TorchModelArchiveTests(PluginUnitTestCase):
    model_id = "model-id-34568"
    base_dir = os.path.dirname(__file__)

    def setUp(self):
        try:
            shutil.rmtree("/tmp/boonai/model-cache")
        except FileNotFoundError:
            print("Didn't clear out model cache, this is ok.")

    @patch.object(ModelApp, "get_model")
    @patch.object(file_storage.projects, "localize_file")
    @patch("boonflow.base.get_proxy_level_path")
    @patch.object(TorchModelArchiveClassifier, "predict")
    def test_image_classifier(self, predict_patch, proxy_patch, file_patch, model_patch):
        name = "custom-flowers-label-detection-tf2-xfer-mobilenet2"
        model_patch.return_value = Model(
            {
                "id": self.model_id,
                "type": "TORCH_MAR_CLASSIFIER",
                "fileId": "models/{}/foo/bar".format(self.model_id),
                "name": name,
                "moduleName": name
            }
        )
        predict_patch.return_value = [
            ("daisy", 0.998),
            ("cat", 0.222)
        ]

        args = {
            "model_id": self.model_id,
            "tag": "latest",
            "endpoint": "http://127.0.0.1:8080"
        }

        path = test_path("training/test_dsy.jpg")
        proxy_patch.return_value = path
        frame = Frame(TestAsset(path))

        processor = self.init_processor(
            TorchModelArchiveClassifier(), args
        )
        processor.process(frame)
        analysis = frame.asset.get_analysis(name)
        assert len(analysis['predictions']) == 2
        assert analysis['predictions'][0]['label'] == 'daisy'


@pytest.mark.skip(reason='dont run automatically')
class TorchModelArchiveIntegrationTests(PluginUnitTestCase):
    model_id = "model-id-34568"

    @patch.object(ModelApp, "get_model")
    def test_image_classifier_frame_image(self, model_patch):
        """
        Should have a resnet152 server deployed locally.
        https://github.com/pytorch/serve/tree/master/examples/image_classifier/resnet_152_batch

        """
        name = "custom-flowers-label-detection-tf2-xfer-mobilenet2"
        model_patch.return_value = Model(
            {
                "id": self.model_id,
                "type": "TORCH_MAR_CLASSIFIER",
                "fileId": "models/{}/foo/bar".format(self.model_id),
                "name": name,
                "moduleName": name
            }
        )

        args = {
            "model_id": self.model_id,
            "tag": "latest",
            "endpoint": "http://127.0.0.1:8080",
            "model": "resnet152"
        }

        frame = Frame(TestAsset())
        path = test_path("images/set01/toucan.jpg")
        frame.image = ImageInputStream.from_path(path)

        processor = self.init_processor(
            TorchModelArchiveClassifier(), args
        )
        processor.process(frame)
        analysis = frame.asset.get_analysis(name)

        assert len(analysis['predictions']) == 1
        assert analysis['predictions'][0]['label'] == 'toucan'

    @patch.object(ModelApp, "get_model")
    @patch("boonflow.base.get_proxy_level_path")
    def test_image_classifier_asset(self, proxy_patch, model_patch):
        """
        Should have a resnet152 server deployed locally.
        https://github.com/pytorch/serve/tree/master/examples/image_classifier/resnet_152_batch

        """
        name = "custom-flowers-label-detection-tf2-xfer-mobilenet2"
        model_patch.return_value = Model(
            {
                "id": self.model_id,
                "type": "TORCH_MAR_CLASSIFIER",
                "fileId": "models/{}/foo/bar".format(self.model_id),
                "name": name,
                "moduleName": name
            }
        )
        path = test_path("images/set01/toucan.jpg")
        proxy_patch.return_value = path

        args = {
            "model_id": self.model_id,
            "tag": "latest",
            "endpoint": "http://127.0.0.1:8080",
            "model": "resnet152"
        }

        frame = Frame(TestAsset(path))

        processor = self.init_processor(
            TorchModelArchiveClassifier(), args
        )
        processor.process(frame)

        analysis = frame.asset.get_analysis(name)

        assert len(analysis['predictions']) == 1
        assert analysis['predictions'][0]['label'] == 'toucan'


class TorchModelArchiveDetectorTests(PluginUnitTestCase):
    model_id = "model-id-34568"
    torch_model_name = "maskrcnn"
    base_dir = os.path.dirname(__file__)

    def setUp(self):
        try:
            shutil.rmtree("/tmp/boonai/model-cache")
        except FileNotFoundError:
            print("Didn't clear out model cache, this is ok.")

    @patch.object(ModelApp, "get_model")
    @patch.object(file_storage.projects, "localize_file")
    @patch("boonflow.base.get_proxy_level_path")
    @patch.object(TorchModelArchiveDetector, "predict")
    def test_image_classifier(self, predict_patch, proxy_patch, file_patch, model_patch):
        name = "custom-object-detection"
        model_patch.return_value = Model(
            {
                "id": self.model_id,
                "type": "TORCH_MAR_DETECTOR",
                "fileId": "models/{}/foo/bar".format(self.model_id),
                "name": name,
                "moduleName": name
            }
        )
        predict_patch.return_value = [
            ("person", 0.998, [1.0, 1.0, 2.0, 2.0]),
            ("cat", 0.222, [2.0, 2.0, 3.0, 3.0])
        ]

        args = {
            "model_id": self.model_id,
            "tag": "latest",
            "endpoint": "http://127.0.0.1:8080"
        }

        path = test_path("images/set01/faces.jpg")
        proxy_patch.return_value = path
        frame = Frame(TestAsset(path))

        processor = self.init_processor(
            TorchModelArchiveDetector(), args
        )
        processor.process(frame)
        analysis = frame.asset.get_analysis(name)
        assert len(analysis['predictions']) == 2
        assert analysis['predictions'][0]['label'] == 'person'


@pytest.mark.skip(reason='dont run automatically')
class TorchModelArchiveDetectorIntegrationTests(PluginUnitTestCase):
    """
    Should have a Pythorch server deployed locally with maskrcnn model
    https://github.com/pytorch/serve/tree/master/examples/object_detector/maskrcnn
    After building maskrcnn.mar and moving into model_store
    Run: $ curl-X POST "localhost:8081/models?model_name=maskrcnn&url=maskrcnn.mar&
    batch_size=4&max_batch_delay=5000&initial_workers=3&synchronous=true"
    to sign the model in the server
    """

    model_id = "model-id-34568"
    name = "custom-label"
    torch_model_name = "maskrcnn"

    @patch.object(ModelApp, "get_model")
    def test_object_detection_frame_image(self, model_patch):
        model_patch.return_value = Model(
            {
                "id": self.model_id,
                "type": "TORCH_MAR_DETECTOR",
                "fileId": "models/{}/foo/bar".format(self.model_id),
                "name": self.name,
                "moduleName": self.name
            }
        )

        args = {
            "model_id": self.model_id,
            "tag": "latest",
            "endpoint": "http://127.0.0.1:8080",
            "model": self.torch_model_name
        }

        frame = Frame(TestAsset())
        path = test_path("images/set01/faces.jpg")
        frame.image = ImageInputStream.from_path(path)

        processor = self.init_processor(
            TorchModelArchiveDetector(), args
        )
        processor.process(frame)
        analysis = frame.asset.get_analysis(self.name)

        assert len(analysis['predictions']) == 2
        assert analysis['predictions'][0]['label'] == 'person'

    @patch.object(ModelApp, "get_model")
    @patch("boonflow.base.get_proxy_level_path")
    def test_object_detection_asset(self, proxy_patch, model_patch):
        model_patch.return_value = Model(
            {
                "id": self.model_id,
                "type": "TORCH_MAR_DETECTOR",
                "fileId": "models/{}/foo/bar".format(self.model_id),
                "name": self.name,
                "moduleName": self.name
            }
        )
        path = test_path("images/set01/faces.jpg")
        proxy_patch.return_value = path

        args = {
            "model_id": self.model_id,
            "tag": "latest",
            "endpoint": "http://127.0.0.1:8080",
            "model": self.torch_model_name
        }

        frame = Frame(TestAsset(path))

        processor = self.init_processor(
            TorchModelArchiveDetector(), args
        )
        processor.process(frame)

        analysis = frame.asset.get_analysis(self.name)

        assert len(analysis['predictions']) == 2
        assert analysis['predictions'][0]['label'] == 'person'
        assert analysis['predictions'][0]['score'] == 0.999

    @patch.object(ModelApp, "get_model")
    @patch("boonflow.video.save_timeline")
    @patch("boonflow.proxy.get_video_proxy")
    def test_object_detection_video(self, proxy_patch, save_video_patch, model_patch):
        model_patch.return_value = Model(
            {
                "id": self.model_id,
                "type": "TORCH_MAR_DETECTOR",
                "fileId": "models/{}/foo/bar".format(self.model_id),
                "name": self.name,
                "moduleName": self.name
            }
        )
        path = ''  # PATH TO A VIDEO FILE

        proxy_patch.return_value = path

        args = {
            "model_id": self.model_id,
            "tag": "latest",
            "endpoint": "http://127.0.0.1:8080",
            "model": self.torch_model_name
        }

        frame = Frame(TestAsset(path, attrs={"media.type": "video", "media.length": 73}))

        processor = self.init_processor(
            TorchModelArchiveDetector(), args
        )
        processor.process(frame)

        analysis = frame.asset.get_analysis(self.name)

        assert len(analysis['predictions']) > 0
        assert analysis['count'] > 0


class TorchModelArchiveTextClassificationTests(PluginUnitTestCase):
    model_id = "model-id-34568"
    name = "custom-label"
    torch_model_name = "my_tc"

    @patch.object(ModelApp, "get_model")
    @patch.object(file_storage.projects, "localize_file")
    @patch.object(TorchModelTextClassifier, "predict")
    def test_text_classifier_from_media_content(self, predict_patch, file_patch, model_patch):
        model_patch.return_value = Model(
            {
                "id": self.model_id,
                "type": "TORCH_MAR_TEXT_CLASSIFIER",
                "fileId": "models/{}/foo/bar".format(self.model_id),
                "name": self.name,
                "moduleName": self.name
            }
        )
        predict_patch.return_value = [
            ("Business", 0.999)
        ]
        args = {
            "model_id": self.model_id,
            "tag": "latest",
            "endpoint": "http://127.0.0.1:8080",
            "model": self.torch_model_name
        }

        text = 'Bloomberg has decided to publish a new report on global economic situation.'

        frame = Frame(TestAsset(attrs={"media.content": text}))

        processor = self.init_processor(
            TorchModelTextClassifier(), args
        )
        processor.process(frame)

        analysis = frame.asset.get_analysis(self.name)
        assert len(analysis['predictions']) == 1
        assert analysis['count'] == 1
        assert analysis['predictions'][0]['label'] == 'Business'
        assert analysis['predictions'][0]['score'] == 0.999

    @patch.object(ModelApp, "get_model")
    @patch.object(file_storage.projects, "localize_file")
    @patch.object(TorchModelTextClassifier, "predict")
    def test_text_classifier_from_custom_field(self, predict_patch, file_patch, model_patch):
        model_patch.return_value = Model(
            {
                "id": self.model_id,
                "type": "TORCH_MAR_TEXT_CLASSIFIER",
                "fileId": "models/{}/foo/bar".format(self.model_id),
                "name": self.name,
                "moduleName": self.name
            }
        )
        predict_patch.return_value = [
            ("Business", 0.999)
        ]
        args = {
            "model_id": self.model_id,
            "tag": "latest",
            "endpoint": "http://127.0.0.1:8080",
            "model": self.torch_model_name,
            "text_content_field": "text.content"  # custom Field
        }

        text = 'Bloomberg has decided to publish a new report on global economic situation.'

        frame = Frame(TestAsset(attrs={"text.content": text}))

        processor = self.init_processor(
            TorchModelTextClassifier(), args
        )
        processor.process(frame)

        analysis = frame.asset.get_analysis(self.name)
        assert len(analysis['predictions']) == 1
        assert analysis['count'] == 1
        assert analysis['predictions'][0]['label'] == 'Business'
        assert analysis['predictions'][0]['score'] == 0.999


@pytest.mark.skip(reason='dont run automatically')
class TorchModelArchiveTextClassificationIntegrationTests(PluginUnitTestCase):
    """
    Should have a Pythorch server deployed locally with text_classification model
    https://github.com/pytorch/serve/tree/master/examples/text_classification
    """

    model_id = "model-id-34568"
    name = "custom-label"
    torch_model_name = "my_tc"

    @patch.object(ModelApp, "get_model")
    @patch("boonflow.base.get_proxy_level_path")
    def test_text_classifier_asset(self, proxy_patch, model_patch):
        model_patch.return_value = Model(
            {
                "id": self.model_id,
                "type": "TORCH_MAR_CLASSIFIER",
                "fileId": "models/{}/foo/bar".format(self.model_id),
                "name": self.name,
                "moduleName": self.name
            }
        )

        text = 'Bloomberg has decided to publish a new report on global economic situation.'

        args = {
            "model_id": self.model_id,
            "tag": "latest",
            "endpoint": "http://127.0.0.1:8080",
            "model": self.torch_model_name,
            'text_content_field': 'text.content'
        }

        frame = Frame(TestAsset(attrs={"media.content": text, 'text.content': text}))

        processor = self.init_processor(
            TorchModelTextClassifier(), args
        )
        processor.process(frame)

        analysis = frame.asset.get_analysis(self.name)

        assert len(analysis['predictions']) == 1
        assert analysis['count'] == 1
        assert analysis['predictions'][0]['label'] == 'Business'
        assert analysis['predictions'][0]['score'] == 0.927


class TorchModelImageSegmenterTests(PluginUnitTestCase):
    model_id = "model-id-34568"
    name = "custom-label"
    torch_model_name = "deeplabv3"

<<<<<<< HEAD
=======
    @patch.object(TorchModelImageSegmenter, "_load_label_file")
>>>>>>> dcc2d036
    @patch.object(TorchModelImageSegmenter, "_segment_image")
    @patch.object(TorchModelImageSegmenter, "predict")
    @patch.object(file_storage.assets, 'store_file')
    @patch.object(ModelApp, "get_model")
    @patch("boonflow.base.get_proxy_level_path")
    def test_image_segmenter(self, proxy_patch, model_patch, file_storage_patch,
<<<<<<< HEAD
                             predict_patch, segment_image_patch):
=======
                             predict_patch, segment_image_patch, label_file_patch):
>>>>>>> dcc2d036
        model_patch.return_value = Model(
            {
                "id": self.model_id,
                "type": "TORCH_MAR_IMAGE_SEGMENTER",
                "fileId": "models/{}/foo/bar".format(self.model_id),
                "name": self.name,
                "moduleName": self.name
            }
        )

<<<<<<< HEAD
        predict_patch.return_value = [['Unknown', '#000000'], ['Person', '#ff4400']]
=======
        with open(test_path("models/mar/index_to_name.json")) as json_file:
            label_file_patch.return_value = json.load(json_file)

        predict_patch.return_value = [[(0, 0, 0), ['Unknown']], [(238, 121, 159), ['Person']]]
>>>>>>> dcc2d036

        path = test_path("images/set01/faces.jpg")
        proxy_patch.return_value = path

        args = {
            "model_id": self.model_id,
            "tag": "latest",
            "endpoint": "http://127.0.0.1:8080",
            "model": self.torch_model_name
        }

        frame = Frame(TestAsset(path))

        processor = self.init_processor(
            TorchModelImageSegmenter(), args
        )
        processor.process(frame)

        analysis = frame.asset.get_analysis(self.name)

        assert len(analysis['predictions']) == 2
        assert analysis['count'] == 2
<<<<<<< HEAD
        assert analysis['predictions'][0]['label'] == 'Unknown'
        assert analysis['predictions'][0]['kwargs']['color'] == '#000000'
        assert analysis['predictions'][1]['label'] == 'Person'
        assert analysis['predictions'][1]['kwargs']['color'] == '#ff4400'
=======
        assert analysis['predictions'][0]['label'] == ['Unknown']
        assert analysis['predictions'][0]['kwargs']['color'] == '#000000'
        assert analysis['predictions'][1]['label'] == ['Person']
        assert analysis['predictions'][1]['kwargs']['color'] == '#ee799f'
>>>>>>> dcc2d036


@pytest.mark.skip(reason='dont run automatically')
class TorchModelImageSegmenterIntegrationTests(PluginUnitTestCase):
    """
    Should have a Pythorch server deployed locally with image_segmenter model
    https://github.com/pytorch/serve/tree/master/examples/image_segmenter/deeplabv3
    """

    model_id = "model-id-34568"
    name = "custom-label"
    torch_model_name = "deeplabv3"

<<<<<<< HEAD
    @patch.object(file_storage.assets, 'store_file')
    @patch.object(ModelApp, "get_model")
    @patch("boonflow.base.get_proxy_level_path")
    def test_image_segmenter(self, proxy_patch, model_patch, file_storage_patch):
=======
    @patch.object(TorchModelImageSegmenter, "_load_label_file")
    @patch.object(file_storage.assets, 'store_file')
    @patch.object(ModelApp, "get_model")
    @patch("boonflow.base.get_proxy_level_path")
    def test_image_segmenter(self, proxy_patch, model_patch, file_storage_patch, label_file_patch):
>>>>>>> dcc2d036
        model_patch.return_value = Model(
            {
                "id": self.model_id,
                "type": "TORCH_MAR_IMAGE_SEGMENTER",
                "fileId": "models/{}/foo/bar".format(self.model_id),
                "name": self.name,
                "moduleName": self.name
            }
        )
        path = test_path("images/set01/faces.jpg")
        proxy_patch.return_value = path

<<<<<<< HEAD
=======
        with open(test_path("models/mar/index_to_name.json")) as json_file:
            label_file_patch.return_value = json.load(json_file)

>>>>>>> dcc2d036
        args = {
            "model_id": self.model_id,
            "tag": "latest",
            "endpoint": "http://127.0.0.1:8080",
            "model": self.torch_model_name
        }

        frame = Frame(TestAsset(path))

        processor = self.init_processor(
            TorchModelImageSegmenter(), args
        )
        processor.process(frame)

        analysis = frame.asset.get_analysis(self.name)

        assert len(analysis['predictions']) == 2
        assert analysis['count'] == 2
<<<<<<< HEAD
        assert analysis['predictions'][0]['label'] == 'Unknown'
        assert analysis['predictions'][0]['kwargs']['color'] == '#000000'
        assert analysis['predictions'][1]['label'] == 'Person'
        assert analysis['predictions'][1]['kwargs']['color'] == '#ff4400'
=======
        assert analysis['predictions'][0]['label'] == ['Unknown']
        assert analysis['predictions'][0]['kwargs']['color'] == '#000000'
        assert analysis['predictions'][1]['label'] == ['Person']
        assert analysis['predictions'][1]['kwargs']['color'] == '#ee799f'
>>>>>>> dcc2d036

    @patch("boonflow.video.save_timeline")
    @patch.object(file_storage.assets, 'store_file')
    @patch.object(ModelApp, "get_model")
    @patch("boonflow.proxy.get_video_proxy")
    def test_video_segmenter(self, proxy_patch, model_patch,
                             file_storage_patch, save_timeline_patch):
        model_patch.return_value = Model(
            {
                "id": self.model_id,
                "type": "TORCH_MAR_IMAGE_SEGMENTER",
                "fileId": "models/{}/foo/bar".format(self.model_id),
                "name": self.name,
                "moduleName": self.name
            }
        )

        path = ''  # Video Path
        proxy_patch.return_value = path

        args = {
            "model_id": self.model_id,
            "tag": "latest",
            "endpoint": "http://127.0.0.1:8080",
            "model": self.torch_model_name
        }

        frame = Frame(TestAsset(path, attrs={'media.type': 'video', "media.length": 73}))

        processor = self.init_processor(
            TorchModelImageSegmenter(), args
        )
        processor.process(frame)

        analysis = frame.asset.get_analysis(self.name)

        assert analysis['count'] == 9
<<<<<<< HEAD
        assert analysis['predictions'][0]['label'] == 'Unknown'
        assert analysis['predictions'][1]['label'] == 'Aeroplane'
        assert analysis['predictions'][2]['label'] == 'Boat'
=======
        assert analysis['predictions'][0]['label'] == ['Unknown']
        assert analysis['predictions'][1]['label'] == ['Aeroplane']
        assert analysis['predictions'][2]['label'] == ['Boat']
>>>>>>> dcc2d036
<|MERGE_RESOLUTION|>--- conflicted
+++ resolved
@@ -453,21 +453,14 @@
     name = "custom-label"
     torch_model_name = "deeplabv3"
 
-<<<<<<< HEAD
-=======
     @patch.object(TorchModelImageSegmenter, "_load_label_file")
->>>>>>> dcc2d036
     @patch.object(TorchModelImageSegmenter, "_segment_image")
     @patch.object(TorchModelImageSegmenter, "predict")
     @patch.object(file_storage.assets, 'store_file')
     @patch.object(ModelApp, "get_model")
     @patch("boonflow.base.get_proxy_level_path")
     def test_image_segmenter(self, proxy_patch, model_patch, file_storage_patch,
-<<<<<<< HEAD
-                             predict_patch, segment_image_patch):
-=======
                              predict_patch, segment_image_patch, label_file_patch):
->>>>>>> dcc2d036
         model_patch.return_value = Model(
             {
                 "id": self.model_id,
@@ -478,14 +471,10 @@
             }
         )
 
-<<<<<<< HEAD
-        predict_patch.return_value = [['Unknown', '#000000'], ['Person', '#ff4400']]
-=======
         with open(test_path("models/mar/index_to_name.json")) as json_file:
             label_file_patch.return_value = json.load(json_file)
 
         predict_patch.return_value = [[(0, 0, 0), ['Unknown']], [(238, 121, 159), ['Person']]]
->>>>>>> dcc2d036
 
         path = test_path("images/set01/faces.jpg")
         proxy_patch.return_value = path
@@ -508,17 +497,10 @@
 
         assert len(analysis['predictions']) == 2
         assert analysis['count'] == 2
-<<<<<<< HEAD
-        assert analysis['predictions'][0]['label'] == 'Unknown'
-        assert analysis['predictions'][0]['kwargs']['color'] == '#000000'
-        assert analysis['predictions'][1]['label'] == 'Person'
-        assert analysis['predictions'][1]['kwargs']['color'] == '#ff4400'
-=======
         assert analysis['predictions'][0]['label'] == ['Unknown']
         assert analysis['predictions'][0]['kwargs']['color'] == '#000000'
         assert analysis['predictions'][1]['label'] == ['Person']
         assert analysis['predictions'][1]['kwargs']['color'] == '#ee799f'
->>>>>>> dcc2d036
 
 
 @pytest.mark.skip(reason='dont run automatically')
@@ -532,18 +514,11 @@
     name = "custom-label"
     torch_model_name = "deeplabv3"
 
-<<<<<<< HEAD
-    @patch.object(file_storage.assets, 'store_file')
-    @patch.object(ModelApp, "get_model")
-    @patch("boonflow.base.get_proxy_level_path")
-    def test_image_segmenter(self, proxy_patch, model_patch, file_storage_patch):
-=======
     @patch.object(TorchModelImageSegmenter, "_load_label_file")
     @patch.object(file_storage.assets, 'store_file')
     @patch.object(ModelApp, "get_model")
     @patch("boonflow.base.get_proxy_level_path")
     def test_image_segmenter(self, proxy_patch, model_patch, file_storage_patch, label_file_patch):
->>>>>>> dcc2d036
         model_patch.return_value = Model(
             {
                 "id": self.model_id,
@@ -556,12 +531,9 @@
         path = test_path("images/set01/faces.jpg")
         proxy_patch.return_value = path
 
-<<<<<<< HEAD
-=======
         with open(test_path("models/mar/index_to_name.json")) as json_file:
             label_file_patch.return_value = json.load(json_file)
 
->>>>>>> dcc2d036
         args = {
             "model_id": self.model_id,
             "tag": "latest",
@@ -580,17 +552,10 @@
 
         assert len(analysis['predictions']) == 2
         assert analysis['count'] == 2
-<<<<<<< HEAD
-        assert analysis['predictions'][0]['label'] == 'Unknown'
-        assert analysis['predictions'][0]['kwargs']['color'] == '#000000'
-        assert analysis['predictions'][1]['label'] == 'Person'
-        assert analysis['predictions'][1]['kwargs']['color'] == '#ff4400'
-=======
         assert analysis['predictions'][0]['label'] == ['Unknown']
         assert analysis['predictions'][0]['kwargs']['color'] == '#000000'
         assert analysis['predictions'][1]['label'] == ['Person']
         assert analysis['predictions'][1]['kwargs']['color'] == '#ee799f'
->>>>>>> dcc2d036
 
     @patch("boonflow.video.save_timeline")
     @patch.object(file_storage.assets, 'store_file')
@@ -628,12 +593,6 @@
         analysis = frame.asset.get_analysis(self.name)
 
         assert analysis['count'] == 9
-<<<<<<< HEAD
-        assert analysis['predictions'][0]['label'] == 'Unknown'
-        assert analysis['predictions'][1]['label'] == 'Aeroplane'
-        assert analysis['predictions'][2]['label'] == 'Boat'
-=======
         assert analysis['predictions'][0]['label'] == ['Unknown']
         assert analysis['predictions'][1]['label'] == ['Aeroplane']
-        assert analysis['predictions'][2]['label'] == ['Boat']
->>>>>>> dcc2d036
+        assert analysis['predictions'][2]['label'] == ['Boat']