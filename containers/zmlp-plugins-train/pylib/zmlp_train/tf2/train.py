--- conflicted
+++ resolved
@@ -96,13 +96,9 @@
         plt.title('Training and Validation Loss')
         plt.xlabel('epoch')
 
-<<<<<<< HEAD
         with tempfile.NamedTemporaryFile(suffix=".png") as fp:
             plt.savefig(fp.name)
-            file_storage.projects.store_file(fp.name, self.app_model, self.app_model.module_name)
-=======
-        file_storage.projects.store_file(fname, self.app_model, "model")
->>>>>>> feb07720
+            file_storage.projects.store_file(fp.name, self.app_model, "model")
 
     def publish_model(self, labels):
         """
