import os
import tempfile

import tensorflow as tf
from tensorflow.keras.applications import mobilenet_v2 as mobilenet_v2
from tensorflow.keras.applications import resnet_v2 as resnet_v2
from tensorflow.keras.applications import vgg16 as vgg16
from tensorflow.keras.layers import Dropout, Flatten, Dense, BatchNormalization
from tensorflow.keras.preprocessing.image import ImageDataGenerator

import zmlp
from zmlpsdk import AssetProcessor, Argument, ZmlpFatalProcessorException
from ..utils.models import upload_model_directory, download_dataset


class TensorflowTransferLearningTrainer(AssetProcessor):
    img_size = (224, 224)
    file_types = None

    def __init__(self):
        super(TensorflowTransferLearningTrainer, self).__init__()

        # These are the base args
        self.add_arg(Argument("model_id", "str", required=True,
                              toolTip="The model Id"))

        # These can be set optionally.
        self.add_arg(Argument("epochs", "int", required=True, default=10,
                              toolTip="The number of training epochs"))
        self.add_arg(Argument("min_concepts", "int", required=True, default=2,
                              toolTip="The min number of concepts needed to train."))
        self.add_arg(Argument("min_examples", "int", required=True, default=10,
                              toolTip="The min number of examples needed to train"))
        self.add_arg(
            Argument("train-test-ratio", "int", required=True, default=3,
                     toolTip="The number of training images vs test images"))
        self.app = zmlp.app_from_env()

        self.model = None
        self.labels = None
        self.base_dir = None

    def init(self):
        self.app_model = self.app.models.get_model(self.arg_value('model_id'))
        self.labels = self.app.datasets.get_label_counts(self.app_model.dataset_id)
        self.base_dir = tempfile.mkdtemp('tf2-xfer-learning')
        self.check_labels()

    def process(self, frame):
<<<<<<< HEAD
        download_dataset(self.ds.id, self.base_dir,
                         self.arg_value('train-test-ratio'))
=======
        self.reactor.write_event("status", {
            "status": "Downloading files in DataSet"
        })
        download_dataset(self.app_model.dataset_id, self.base_dir,
                         self.arg_value('train-test-ratio'))

        self.reactor.write_event("status", {
            "status": "Training model{}".format(self.app_model.file_id)
        })
>>>>>>> c381308b
        self.build_model()
        train_gen, test_gen = self.build_generators()
        self.model.fit_generator(
            train_gen,
            validation_data=test_gen,
            epochs=self.arg_value('epochs')
        )

        # Build the label list
        labels = [None] * len(self.labels)
        for label, idx in train_gen.class_indices.items():
            labels[int(idx)] = label

        self.publish_model(labels)

    def publish_model(self, labels):
        """
        Publishes the trained model and a Pipeline Module which uses it.

        Args:
            labels (list): An array of labels in the correct order.

        """
        self.logger.info('publishing model')
        model_dir = tempfile.mkdtemp() + '/' + self.app_model.name
        os.makedirs(model_dir)

        self.logger.info('saving model : {}'.format(model_dir))
        self.model.save(model_dir)
        with open(model_dir + '/labels.txt', 'w') as fp:
            for label in labels:
                fp.write('{}\n'.format(label))

        # Upload the zipped model to project storage.
        self.logger.info('uploading model')

<<<<<<< HEAD
        stored_file = upload_model_directory(model_dir,
                                             self.arg_value("file_id"))
=======
        self.reactor.write_event("status", {
            "status": "Uploading model{}".format(self.app_model.file_id)
        })
>>>>>>> c381308b

        upload_model_directory(model_dir, self.app_model.file_id)

        self.app.models.publish_model(self.app_model)
        self.reactor.write_event("status", {
            "status": "Published model {}".format(self.app_model.file_id)
        })

    def check_labels(self):
        """
        Check the dataset labels to ensure we have enough labels and example images.

        """
        min_concepts = self.arg_value('min_concepts')
        min_examples = self.arg_value('min_examples')

        # Do some checks here.
        if len(self.labels) < min_concepts:
            raise ValueError(
                'You need at least {} labels to train.'.format(min_concepts))

        for name, count in self.labels.items():
            if count < min_examples:
                msg = 'You need at least {} examples to train, {} has  {}'
                raise ValueError(msg.format(min_examples, name, count))

    def build_model(self):
        """
        Build the Tensorflow model using the base model specified in the args.
        """
        self.reactor.write_event("status", {
            "status": "Building model{}".format(self.app_model.file_id)
        })

        base_model = self.get_base_model()

        base_model.trainable = False
        for layer in base_model.layers:
            layer.trainable = False

        self.model = tf.keras.models.Sequential([
            base_model,

            Flatten(),
            Dense(512, activation='relu'),
            BatchNormalization(),
            Dropout(0.5),

            Dense(64, activation='relu'),
            BatchNormalization(),
            Dropout(0.5),
            Dense(len(self.labels), activation='softmax')
        ])

        self.model.summary()
        self.logger.info('Compiling...')

        self.model.compile(
            optimizer='adam',
            loss='categorical_crossentropy',
            metrics=['acc']
        )

    def build_generators(self):
        """
        Build the tensorflow ImageDataGenerators used to load in the the train
        and test images.

        Returns:
            tuple: a tuple of ImageDataGenerators, 1st one is train, other is tet.
        """
        train_datagen = ImageDataGenerator(
            rescale=1. / 255,
            rotation_range=40,
            width_shift_range=0.2,
            height_shift_range=0.2,
            shear_range=0.2,
            zoom_range=0.2,
            horizontal_flip=True,
            fill_mode='nearest'
        )

        test_datagen = ImageDataGenerator(rescale=1. / 255.)

        train_generator = train_datagen.flow_from_directory(
            '{}/set_train/'.format(self.base_dir),
            batch_size=128,
            class_mode='categorical',
            target_size=self.img_size
        )

        test_generator = test_datagen.flow_from_directory(
            '{}/set_test/'.format(self.base_dir),
            batch_size=128,
            class_mode='categorical',
            target_size=self.img_size
        )

        return train_generator, test_generator

    def get_base_model(self):
        """
        Using the 'base_model' arg, choose the base model for transfer learning/

        Returns:
            Model: A tensorflow model.

        Raises:
            ZmlpFatalProcessorException: If the model is not fouond/

        """
        modl_base = self.app_model.type
        if modl_base == zmlp.ModelType.LABEL_DETECTION_MOBILENET2:
            return mobilenet_v2.MobileNetV2(weights='imagenet',
                                            include_top=False,
                                            input_shape=(224, 224, 3))
        elif modl_base == zmlp.ModelType.LABEL_DETECTION_RESNET152:
            return resnet_v2.ResNet152V2(weights='imagenet',
                                         include_top=False,
                                         input_shape=(224, 224, 3))
        elif modl_base == zmlp.ModelType.LABEL_DETECTION_VGG16:
            return vgg16.VGG16(weights='imagenet',
                               include_top=False,
                               input_shape=(224, 224, 3))
        else:
<<<<<<< HEAD
            raise ZmlpFatalProcessorException(
                'Invalid model: {}'.format(model))
=======
            raise ZmlpFatalProcessorException('Invalid model: {}'.format(modl_base))
>>>>>>> c381308b
<|MERGE_RESOLUTION|>--- conflicted
+++ resolved
@@ -42,15 +42,12 @@
 
     def init(self):
         self.app_model = self.app.models.get_model(self.arg_value('model_id'))
-        self.labels = self.app.datasets.get_label_counts(self.app_model.dataset_id)
+        self.labels = self.app.datasets.get_label_counts(
+            self.app_model.dataset_id)
         self.base_dir = tempfile.mkdtemp('tf2-xfer-learning')
         self.check_labels()
 
     def process(self, frame):
-<<<<<<< HEAD
-        download_dataset(self.ds.id, self.base_dir,
-                         self.arg_value('train-test-ratio'))
-=======
         self.reactor.write_event("status", {
             "status": "Downloading files in DataSet"
         })
@@ -60,7 +57,6 @@
         self.reactor.write_event("status", {
             "status": "Training model{}".format(self.app_model.file_id)
         })
->>>>>>> c381308b
         self.build_model()
         train_gen, test_gen = self.build_generators()
         self.model.fit_generator(
@@ -97,142 +93,147 @@
         # Upload the zipped model to project storage.
         self.logger.info('uploading model')
 
-<<<<<<< HEAD
-        stored_file = upload_model_directory(model_dir,
-                                             self.arg_value("file_id"))
-=======
-        self.reactor.write_event("status", {
-            "status": "Uploading model{}".format(self.app_model.file_id)
-        })
->>>>>>> c381308b
-
-        upload_model_directory(model_dir, self.app_model.file_id)
-
-        self.app.models.publish_model(self.app_model)
-        self.reactor.write_event("status", {
-            "status": "Published model {}".format(self.app_model.file_id)
-        })
-
-    def check_labels(self):
-        """
-        Check the dataset labels to ensure we have enough labels and example images.
-
-        """
-        min_concepts = self.arg_value('min_concepts')
-        min_examples = self.arg_value('min_examples')
-
-        # Do some checks here.
-        if len(self.labels) < min_concepts:
-            raise ValueError(
-                'You need at least {} labels to train.'.format(min_concepts))
-
-        for name, count in self.labels.items():
-            if count < min_examples:
-                msg = 'You need at least {} examples to train, {} has  {}'
-                raise ValueError(msg.format(min_examples, name, count))
-
-    def build_model(self):
-        """
-        Build the Tensorflow model using the base model specified in the args.
-        """
-        self.reactor.write_event("status", {
-            "status": "Building model{}".format(self.app_model.file_id)
-        })
-
-        base_model = self.get_base_model()
-
-        base_model.trainable = False
-        for layer in base_model.layers:
-            layer.trainable = False
-
-        self.model = tf.keras.models.Sequential([
-            base_model,
-
-            Flatten(),
-            Dense(512, activation='relu'),
-            BatchNormalization(),
-            Dropout(0.5),
-
-            Dense(64, activation='relu'),
-            BatchNormalization(),
-            Dropout(0.5),
-            Dense(len(self.labels), activation='softmax')
-        ])
-
-        self.model.summary()
-        self.logger.info('Compiling...')
-
-        self.model.compile(
-            optimizer='adam',
-            loss='categorical_crossentropy',
-            metrics=['acc']
-        )
-
-    def build_generators(self):
-        """
-        Build the tensorflow ImageDataGenerators used to load in the the train
-        and test images.
-
-        Returns:
-            tuple: a tuple of ImageDataGenerators, 1st one is train, other is tet.
-        """
-        train_datagen = ImageDataGenerator(
-            rescale=1. / 255,
-            rotation_range=40,
-            width_shift_range=0.2,
-            height_shift_range=0.2,
-            shear_range=0.2,
-            zoom_range=0.2,
-            horizontal_flip=True,
-            fill_mode='nearest'
-        )
-
-        test_datagen = ImageDataGenerator(rescale=1. / 255.)
-
-        train_generator = train_datagen.flow_from_directory(
-            '{}/set_train/'.format(self.base_dir),
-            batch_size=128,
-            class_mode='categorical',
-            target_size=self.img_size
-        )
-
-        test_generator = test_datagen.flow_from_directory(
-            '{}/set_test/'.format(self.base_dir),
-            batch_size=128,
-            class_mode='categorical',
-            target_size=self.img_size
-        )
-
-        return train_generator, test_generator
-
-    def get_base_model(self):
-        """
-        Using the 'base_model' arg, choose the base model for transfer learning/
-
-        Returns:
-            Model: A tensorflow model.
-
-        Raises:
-            ZmlpFatalProcessorException: If the model is not fouond/
-
-        """
-        modl_base = self.app_model.type
-        if modl_base == zmlp.ModelType.LABEL_DETECTION_MOBILENET2:
-            return mobilenet_v2.MobileNetV2(weights='imagenet',
-                                            include_top=False,
-                                            input_shape=(224, 224, 3))
-        elif modl_base == zmlp.ModelType.LABEL_DETECTION_RESNET152:
-            return resnet_v2.ResNet152V2(weights='imagenet',
-                                         include_top=False,
-                                         input_shape=(224, 224, 3))
-        elif modl_base == zmlp.ModelType.LABEL_DETECTION_VGG16:
-            return vgg16.VGG16(weights='imagenet',
-                               include_top=False,
-                               input_shape=(224, 224, 3))
-        else:
-<<<<<<< HEAD
-            raise ZmlpFatalProcessorException(
-                'Invalid model: {}'.format(model))
-=======
-            raise ZmlpFatalProcessorException('Invalid model: {}'.format(modl_base))
->>>>>>> c381308b
+<< << << < HEAD
+stored_file = upload_model_directory(model_dir,
+                                     self.arg_value("file_id"))
+== == == =
+self.reactor.write_event("status", {
+    "status": "Uploading model{}".format(self.app_model.file_id)
+})
+>> >> >> > c381308b17d7834c486f415a2a5a59a906295ca7
+
+upload_model_directory(model_dir, self.app_model.file_id)
+
+self.app.models.publish_model(self.app_model)
+self.reactor.write_event("status", {
+    "status": "Published model {}".format(self.app_model.file_id)
+})
+
+
+def check_labels(self):
+    """
+    Check the dataset labels to ensure we have enough labels and example images.
+
+    """
+    min_concepts = self.arg_value('min_concepts')
+    min_examples = self.arg_value('min_examples')
+
+    # Do some checks here.
+    if len(self.labels) < min_concepts:
+        raise ValueError(
+            'You need at least {} labels to train.'.format(min_concepts))
+
+    for name, count in self.labels.items():
+        if count < min_examples:
+            msg = 'You need at least {} examples to train, {} has  {}'
+            raise ValueError(msg.format(min_examples, name, count))
+
+
+def build_model(self):
+    """
+    Build the Tensorflow model using the base model specified in the args.
+    """
+    self.reactor.write_event("status", {
+        "status": "Building model{}".format(self.app_model.file_id)
+    })
+
+    base_model = self.get_base_model()
+
+    base_model.trainable = False
+    for layer in base_model.layers:
+        layer.trainable = False
+
+    self.model = tf.keras.models.Sequential([
+        base_model,
+
+        Flatten(),
+        Dense(512, activation='relu'),
+        BatchNormalization(),
+        Dropout(0.5),
+
+        Dense(64, activation='relu'),
+        BatchNormalization(),
+        Dropout(0.5),
+        Dense(len(self.labels), activation='softmax')
+    ])
+
+    self.model.summary()
+    self.logger.info('Compiling...')
+
+    self.model.compile(
+        optimizer='adam',
+        loss='categorical_crossentropy',
+        metrics=['acc']
+    )
+
+
+def build_generators(self):
+    """
+    Build the tensorflow ImageDataGenerators used to load in the the train
+    and test images.
+
+    Returns:
+        tuple: a tuple of ImageDataGenerators, 1st one is train, other is tet.
+    """
+    train_datagen = ImageDataGenerator(
+        rescale=1. / 255,
+        rotation_range=40,
+        width_shift_range=0.2,
+        height_shift_range=0.2,
+        shear_range=0.2,
+        zoom_range=0.2,
+        horizontal_flip=True,
+        fill_mode='nearest'
+    )
+
+    test_datagen = ImageDataGenerator(rescale=1. / 255.)
+
+    train_generator = train_datagen.flow_from_directory(
+        '{}/set_train/'.format(self.base_dir),
+        batch_size=128,
+        class_mode='categorical',
+        target_size=self.img_size
+    )
+
+    test_generator = test_datagen.flow_from_directory(
+        '{}/set_test/'.format(self.base_dir),
+        batch_size=128,
+        class_mode='categorical',
+        target_size=self.img_size
+    )
+
+    return train_generator, test_generator
+
+
+def get_base_model(self):
+    """
+    Using the 'base_model' arg, choose the base model for transfer learning/
+
+    Returns:
+        Model: A tensorflow model.
+
+    Raises:
+        ZmlpFatalProcessorException: If the model is not fouond/
+
+    """
+    modl_base = self.app_model.type
+    if modl_base == zmlp.ModelType.LABEL_DETECTION_MOBILENET2:
+        return mobilenet_v2.MobileNetV2(weights='imagenet',
+                                        include_top=False,
+                                        input_shape=(224, 224, 3))
+    elif modl_base == zmlp.ModelType.LABEL_DETECTION_RESNET152:
+        return resnet_v2.ResNet152V2(weights='imagenet',
+                                     include_top=False,
+                                     input_shape=(224, 224, 3))
+    elif modl_base == zmlp.ModelType.LABEL_DETECTION_VGG16:
+        return vgg16.VGG16(weights='imagenet',
+                           include_top=False,
+                           input_shape=(224, 224, 3))
+    else:
+
+<< << << < HEAD
+raise ZmlpFatalProcessorException(
+    'Invalid model: {}'.format(model))
+== == == =
+raise ZmlpFatalProcessorException('Invalid model: {}'.format(modl_base))
+>> >> >> > c381308b17d7834c486f415a2a5a59a906295ca7