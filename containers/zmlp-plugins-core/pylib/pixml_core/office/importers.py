--- conflicted
+++ resolved
@@ -177,15 +177,10 @@
             num_pages = asset.get_attr("media.pages")
             if not asset.attr_exists("media.clip") and num_pages > 1:
                 for page_num in range(1, num_pages + 1):
-<<<<<<< HEAD
-                    clip = Clip('page',page_num, page_num)
+                    clip = Clip('page', page_num, page_num)
                     child_asset = FileImport(asset.get_attr('source.path'), clip=clip)
                     child_asset.attrs[self.tmp_loc_attr] = output_dir
-=======
-                    clip = Clip('page', page_num, page_num)
-                    child_asset = FileImport(asset.get_attr('source.path'), clip)
-                    child_asset.set_attr(self.tmp_loc_attr, output_dir)
->>>>>>> 4945e4a5
+
                     expand = ExpandFrame(child_asset)
                     self.expand(frame, expand)
 
