--- conflicted
+++ resolved
@@ -44,17 +44,10 @@
         fp = FileSystemGenerator()
         image_dir = tempfile.mkdtemp()
 
-<<<<<<< HEAD
         tempfile.NamedTemporaryFile(
             prefix='\xe4\xb8\x89\xe9\xab\x98\xe8\x95\x83\xe8\x8c\x84\xe6\xa0\x91',
             suffix='jpg', dir=image_dir)
         tempfile.NamedTemporaryFile(prefix='stra\xc3\x9fe', suffix='tif', dir=image_dir)
-=======
-        f1 = tempfile.NamedTemporaryFile(
-            prefix='\xe4\xb8\x89\xe9\xab\x98\xe8\x95\x83\xe8\x8c\x84\xe6\xa0\x91',
-            suffix='jpg', dir=image_dir)
-        f2 = tempfile.NamedTemporaryFile(prefix='stra\xc3\x9fe', suffix='tif', dir=image_dir)
->>>>>>> 1009dade
 
         fp.set_context(zsdk.Context(None, {"paths": [image_dir]}, {}))
         fp.generate(c)
