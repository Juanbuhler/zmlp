--- conflicted
+++ resolved
@@ -6,9 +6,6 @@
     <modelVersion>4.0.0</modelVersion>
     <groupId>com.zorroa</groupId>
     <artifactId>server-sdk</artifactId>
-<<<<<<< HEAD
-    <version>0.39.3</version>
-=======
 
     <parent>
         <relativePath>../pom.xml</relativePath>
@@ -16,7 +13,6 @@
         <artifactId>zorroa-server</artifactId>
         <version>0.40.0-SNAPSHOT</version>
     </parent>
->>>>>>> 663312cd
 
     <properties>
         <kotlin.version>1.2.41</kotlin.version>
