--- conflicted
+++ resolved
@@ -1,11 +1,7 @@
 {
     "_meta": {
         "hash": {
-<<<<<<< HEAD
-            "sha256": "78e9a8081c4ca5888bd6fd302e0b7fafaf44ccdf621d2209a0132527cc4b67ae"
-=======
             "sha256": "4f13a547c9fc07448ebe360208185d61f7b37fe25cdddfcc52a8f318d7d85bf5"
->>>>>>> cd7777e9
         },
         "pipfile-spec": 6,
         "requires": {
@@ -256,25 +252,6 @@
             "index": "pypi",
             "version": "==3.7.9"
         },
-<<<<<<< HEAD
-        "google-api-core": {
-            "extras": [
-                "grpc"
-            ],
-            "hashes": [
-                "sha256:859f7392676761f2b160c6ee030c3422135ada4458f0948c5690a6a7c8d86294",
-                "sha256:92e962a087f1c4b8d1c5c88ade1c1dfd550047dcffb320c57ef6a534a20403e2"
-            ],
-            "version": "==1.16.0"
-        },
-        "google-api-python-client": {
-            "hashes": [
-                "sha256:8dd35a3704650c2db44e6cf52abdaf9de71f409c93c56bbe48a321ab5e14ebad",
-                "sha256:bf482c13fb41a6d01770f9d62be6b33fdcd41d68c97f2beb9be02297bdd9e725"
-            ],
-            "index": "pypi",
-            "version": "==1.8.2"
-=======
         "flatten-dict": {
             "hashes": [
                 "sha256:0ccc43f15c7c84c5ef387ad19254f6769a32d170313a1bcbf4ce582089313d7e",
@@ -282,7 +259,6 @@
             ],
             "index": "pypi",
             "version": "==0.3.0"
->>>>>>> cd7777e9
         },
         "google-auth": {
             "hashes": [
@@ -291,83 +267,6 @@
             ],
             "index": "pypi",
             "version": "==1.14.1"
-<<<<<<< HEAD
-        },
-        "google-auth-httplib2": {
-            "hashes": [
-                "sha256:098fade613c25b4527b2c08fa42d11f3c2037dda8995d86de0745228e965d445",
-                "sha256:f1c437842155680cf9918df9bc51c1182fda41feef88c34004bd1978c8157e08"
-            ],
-            "version": "==0.0.3"
-        },
-        "google-cloud": {
-            "hashes": [
-                "sha256:01430187cf56df10a9ba775dd547393185d4b40741db0ea5889301f8e7a9d5d3",
-                "sha256:fb1ab7b0548fe44b3d538041f0a374505b7f990d448a935ea36649c5ccab5acf"
-            ],
-            "index": "pypi",
-            "version": "==0.34.0"
-        },
-        "google-cloud-pubsub": {
-            "hashes": [
-                "sha256:96430babaf5173a9a386a8a451a3c2f81e10039413d5741e1c7465bee7473624",
-                "sha256:cdb133910f04fa2151c9b96aed1403fc968e32d146e39e7b03735127a9138c63"
-            ],
-            "index": "pypi",
-            "version": "==1.4.3"
-        },
-        "googleapis-common-protos": {
-            "extras": [
-                "grpc"
-            ],
-            "hashes": [
-                "sha256:013c91704279119150e44ef770086fdbba158c1f978a6402167d47d5409e226e"
-            ],
-            "version": "==1.51.0"
-        },
-        "grpc-google-iam-v1": {
-            "hashes": [
-                "sha256:0bfb5b56f648f457021a91c0df0db4934b6e0c300bd0f2de2333383fe958aa72"
-            ],
-            "version": "==0.12.3"
-        },
-        "grpcio": {
-            "hashes": [
-                "sha256:085bbf7fd0070b8d65e84aa32979f17cfe624d27b5ce23955ef770c19d2d9623",
-                "sha256:0ae207a47ec0ad66eb1f53a27d566674d13a236c62ced409891335318ea9b8c5",
-                "sha256:0c130204ff5de0b9f041bf3126db0d29369d69883592e4b0d3c19868ba0ced7e",
-                "sha256:0ef6b380a588c2c6b29c6cfa0ba7f5d367beb33d5504bcc68658fa241ad498d2",
-                "sha256:16e1edb367763ea08d0994d4635ec05f4f8db9db59c39304b061097e3b93df43",
-                "sha256:16f5523dacae5aaeda4cf900da7e980747f663298c38c18eb4e5317704aa007a",
-                "sha256:181b5078cf568f37915b8a118afcef5fc9f3128c59c38998ed93e7dd793e3928",
-                "sha256:245564713cb4ac7bccb0f11be63781beb62299a44d8ab69031c859dbd9461728",
-                "sha256:271abbe28eb99fa5c70b3f272c0c66b67dab7bb11e1d29d8e616b4e0e099d29a",
-                "sha256:2e1b01cba26988c811c7fb91a0bca19c9afb776cc3d228993f08d324bdd0510a",
-                "sha256:3366bd6412c1e73acb1ee27d7f0c7d7dbee118ad8d98c957c8173691b2effeec",
-                "sha256:3893b39a0a17d857dc3a42fdb02a26aa53a59bfce49987187bcc0261647f1f55",
-                "sha256:3c7864d5ae63b787001b01b376f6315aef1a015aa9c809535235ed0ead907919",
-                "sha256:42c6716adf3ec1f608b2b56e885f26dd86e80d2fc1617f51fc92d1b0b649e28e",
-                "sha256:4bef0756b9e0df78e8d67a5b1e0e89b7daf41525d575f74e1f14a993c55b680d",
-                "sha256:4fe081862e58b8fbef0e479aefc9a64f8f17f53074df1085d8c1fe825a6e5df4",
-                "sha256:505a8d1b4ac571a51f10c4c995d5d4714f03c886604dc3c097ef5fd57bcfcf0b",
-                "sha256:5c2e81b6ab9768c43f2ca1c9a4c925823aad79ae95efb351007df4b92ebce592",
-                "sha256:70ff2df0c1795c5cf585a72d95bb458838b40bad5653c314b9067ba819e918f9",
-                "sha256:97b5612fc5d4bbf0490a2d80bed5eab5b59112ef1640440c1a9ac824bafa6968",
-                "sha256:a35f8f4a0334ed8b05db90383aecef8e49923ab430689a4360a74052f3a89cf4",
-                "sha256:aafe85a8210dfa1da3c46831b7f00c3735240b7b028eeba339eaea6ffdb593fb",
-                "sha256:c2e53eb253840f05278a8410628419ba7060815f86d48c9d83b6047de21c9956",
-                "sha256:c3645887db3309fc87c3db740b977d403fb265ebab292f1f6a926c4661231fd5",
-                "sha256:c6565cc92853af13237b2233f331efdad07339d27fe1f5f74256bfde7dc2f587",
-                "sha256:cbc322c5d5615e67c2a15be631f64e6c2bab8c12505bc7c150948abdaa0bdbac",
-                "sha256:df749ee982ec35ab76d37a1e637b10a92b4573e2b4e1f86a5fa8a1273c40a850",
-                "sha256:e9439d7b801c86df13c6cbb4c5a7e181c058f3c119d5e119a94a5f3090a8f060",
-                "sha256:f493ac4754717f25ace3614a51dd408a32b8bff3c9c0c85e9356e7e0a120a8c8",
-                "sha256:f80d10bdf1a306f7063046321fd4efc7732a606acdd4e6259b8a37349079b704",
-                "sha256:f83b0c91796eb42865451a20e82246011078ba067ea0744f7301e12a94ae2e1b"
-            ],
-            "version": "==1.28.1"
-=======
->>>>>>> cd7777e9
         },
         "gunicorn": {
             "hashes": [
@@ -376,13 +275,6 @@
             ],
             "index": "pypi",
             "version": "==20.0.4"
-        },
-        "httplib2": {
-            "hashes": [
-                "sha256:39dd15a333f67bfb70798faa9de8a6e99c819da6ad82b77f9a259a5c7b1225a2",
-                "sha256:6d9722decd2deacd486ef10c5dd5e2f120ca3ba8736842b90509afcdc16488b1"
-            ],
-            "version": "==0.17.3"
         },
         "idna": {
             "hashes": [
@@ -493,29 +385,6 @@
                 "sha256:966c145cd83c96502c3c3868f50408687b38434af77734af1e9ca461a4081d2d"
             ],
             "version": "==0.13.1"
-        },
-        "protobuf": {
-            "hashes": [
-                "sha256:0bae429443cc4748be2aadfdaf9633297cfaeb24a9a02d0ab15849175ce90fab",
-                "sha256:24e3b6ad259544d717902777b33966a1a069208c885576254c112663e6a5bb0f",
-                "sha256:310a7aca6e7f257510d0c750364774034272538d51796ca31d42c3925d12a52a",
-                "sha256:52e586072612c1eec18e1174f8e3bb19d08f075fc2e3f91d3b16c919078469d0",
-                "sha256:73152776dc75f335c476d11d52ec6f0f6925774802cd48d6189f4d5d7fe753f4",
-                "sha256:7774bbbaac81d3ba86de646c39f154afc8156717972bf0450c9dbfa1dc8dbea2",
-                "sha256:82d7ac987715d8d1eb4068bf997f3053468e0ce0287e2729c30601feb6602fee",
-                "sha256:8eb9c93798b904f141d9de36a0ba9f9b73cc382869e67c9e642c0aba53b0fc07",
-                "sha256:adf0e4d57b33881d0c63bb11e7f9038f98ee0c3e334c221f0858f826e8fb0151",
-                "sha256:c40973a0aee65422d8cb4e7d7cbded95dfeee0199caab54d5ab25b63bce8135a",
-                "sha256:c77c974d1dadf246d789f6dad1c24426137c9091e930dbf50e0a29c1fcf00b1f",
-                "sha256:dd9aa4401c36785ea1b6fff0552c674bdd1b641319cb07ed1fe2392388e9b0d7",
-                "sha256:e11df1ac6905e81b815ab6fd518e79be0a58b5dc427a2cf7208980f30694b956",
-                "sha256:e2f8a75261c26b2f5f3442b0525d50fd79a71aeca04b5ec270fc123536188306",
-                "sha256:e512b7f3a4dd780f59f1bf22c302740e27b10b5c97e858a6061772668cd6f961",
-                "sha256:ef2c2e56aaf9ee914d3dccc3408d42661aaf7d9bb78eaa8f17b2e6282f214481",
-                "sha256:fac513a9dc2a74b99abd2e17109b53945e364649ca03d9f7a0b96aa8d1807d0a",
-                "sha256:fdfb6ad138dbbf92b5dbea3576d7c8ba7463173f7d2cb0ca1bd336ec88ddbd80"
-            ],
-            "version": "==3.11.3"
         },
         "psycopg2-binary": {
             "hashes": [
@@ -635,10 +504,10 @@
         },
         "pytz": {
             "hashes": [
-                "sha256:a494d53b6d39c3c6e44c3bec237336e14305e4f29bbf800b599253057fbb79ed",
-                "sha256:c35965d010ce31b23eeb663ed3cc8c906275d6be1a34393a1d73a41febf4a048"
-            ],
-            "version": "==2020.1"
+                "sha256:1c557d7d0e871de1f5ccd5833f60fb2550652da6be2693c1e02300743d21500d",
+                "sha256:b02c06db6cf09c12dd25137e563b31700d3b80fcc4ad23abb7a315f2789819be"
+            ],
+            "version": "==2019.3"
         },
         "requests": {
             "hashes": [
@@ -684,20 +553,11 @@
             "index": "pypi",
             "version": "==1.2.0"
         },
-<<<<<<< HEAD
-        "uritemplate": {
-            "hashes": [
-                "sha256:07620c3f3f8eed1f12600845892b0e036a2420acf513c53f7de0abd911a5894f",
-                "sha256:5af8ad10cec94f215e3f48112de2022e1d5a37ed427fbd88652fa908f2ab7cae"
-            ],
-            "version": "==3.0.1"
-=======
         "unicodecsv": {
             "hashes": [
                 "sha256:018c08037d48649a0412063ff4eda26eaa81eff1546dbffa51fa5293276ff7fc"
             ],
             "version": "==0.14.1"
->>>>>>> cd7777e9
         },
         "uritools": {
             "hashes": [
