{
    "_meta": {
        "hash": {
<<<<<<< HEAD
            "sha256": "7948ca2b90da24c2f3bfc147c8ff36a8c5f2e3a1e030a9d9dd1eb090db5ec256"
=======
            "sha256": "8eb0cb48abfa3a7f33e3d5be890eebf2a25d4184a27a16cf2774fec2f21be7d5"
>>>>>>> 51847c33
        },
        "pipfile-spec": 6,
        "requires": {
            "python_version": "3.7"
        },
        "sources": [
            {
                "name": "pypi",
                "url": "https://pypi.org/simple",
                "verify_ssl": true
            }
        ]
    },
    "default": {
        "amqp": {
            "hashes": [
                "sha256:03e16e94f2b34c31f8bf1206d8ddd3ccaa4c315f7f6a1879b7b1210d229568c2",
                "sha256:493a2ac6788ce270a2f6a765b017299f60c1998f5a8617908ee9be082f7300fb"
            ],
            "markers": "python_version >= '3.6'",
            "version": "==5.0.6"
        },
        "asgiref": {
            "hashes": [
                "sha256:92906c611ce6c967347bbfea733f13d6313901d54dcca88195eaeb52b2a8e8ee",
                "sha256:d1216dfbdfb63826470995d31caed36225dcaf34f182e0fa257a4dd9e86f1b78"
            ],
            "markers": "python_version >= '3.6'",
            "version": "==3.3.4"
        },
        "attrs": {
            "hashes": [
                "sha256:149e90d6d8ac20db7a955ad60cf0e6881a3f20d37096140088356da6c716b0b1",
                "sha256:ef6aaac3ca6cd92904cdd0d83f629a15f18053ec84e6432106f7a4d04ae4f5fb"
            ],
            "markers": "python_version >= '2.7' and python_version not in '3.0, 3.1, 3.2, 3.3, 3.4'",
            "version": "==21.2.0"
        },
        "backoff": {
            "hashes": [
                "sha256:5e73e2cbe780e1915a204799dba0a01896f45f4385e636bcca7a0614d879d0cd",
                "sha256:b8fba021fac74055ac05eb7c7bfce4723aedde6cd0a504e5326bcb0bdd6d19a4"
            ],
            "index": "pypi",
            "version": "==1.10.0"
        },
        "billiard": {
            "hashes": [
                "sha256:299de5a8da28a783d51b197d496bef4f1595dd023a93a4f59dde1886ae905547",
                "sha256:87103ea78fa6ab4d5c751c4909bcff74617d985de7fa8b672cf8618afd5a875b"
            ],
            "version": "==3.6.4.0"
        },
        "boonsdk": {
            "path": "./../../client/boonsdk",
            "version": "==1.3.0"
        },
        "cachetools": {
            "hashes": [
                "sha256:2cc0b89715337ab6dbba85b5b50effe2b0c74e035d83ee8ed637cf52f12ae001",
                "sha256:61b5ed1e22a0924aed1d23b478f37e8d52549ff8a961de2909c69bf950020cff"
            ],
            "markers": "python_version ~= '3.5'",
            "version": "==4.2.2"
        },
        "celery": {
            "hashes": [
                "sha256:1329de1edeaf734ef859e630cb42df2c116d53e59d2f46433b13aed196e85620",
                "sha256:65f061c04578cf189cd7352c192e1a79fdeb370b916bff792bcc769560e81184"
            ],
            "index": "pypi",
            "version": "==5.1.0"
        },
        "certifi": {
            "hashes": [
                "sha256:2bbf76fd432960138b3ef6dda3dde0544f27cbf8546c458e60baf371917ba9ee",
                "sha256:50b1e4f8446b06f41be7dd6338db18e0990601dce795c2b1686458aa7e8fa7d8"
            ],
            "version": "==2021.5.30"
        },
        "cffi": {
            "hashes": [
                "sha256:005a36f41773e148deac64b08f233873a4d0c18b053d37da83f6af4d9087b813",
                "sha256:04c468b622ed31d408fea2346bec5bbffba2cc44226302a0de1ade9f5ea3d373",
                "sha256:06d7cd1abac2ffd92e65c0609661866709b4b2d82dd15f611e602b9b188b0b69",
                "sha256:06db6321b7a68b2bd6df96d08a5adadc1fa0e8f419226e25b2a5fbf6ccc7350f",
                "sha256:0857f0ae312d855239a55c81ef453ee8fd24136eaba8e87a2eceba644c0d4c06",
                "sha256:0f861a89e0043afec2a51fd177a567005847973be86f709bbb044d7f42fc4e05",
                "sha256:1071534bbbf8cbb31b498d5d9db0f274f2f7a865adca4ae429e147ba40f73dea",
                "sha256:158d0d15119b4b7ff6b926536763dc0714313aa59e320ddf787502c70c4d4bee",
                "sha256:1bf1ac1984eaa7675ca8d5745a8cb87ef7abecb5592178406e55858d411eadc0",
                "sha256:1f436816fc868b098b0d63b8920de7d208c90a67212546d02f84fe78a9c26396",
                "sha256:24a570cd11895b60829e941f2613a4f79df1a27344cbbb82164ef2e0116f09c7",
                "sha256:24ec4ff2c5c0c8f9c6b87d5bb53555bf267e1e6f70e52e5a9740d32861d36b6f",
                "sha256:2894f2df484ff56d717bead0a5c2abb6b9d2bf26d6960c4604d5c48bbc30ee73",
                "sha256:29314480e958fd8aab22e4a58b355b629c59bf5f2ac2492b61e3dc06d8c7a315",
                "sha256:293e7ea41280cb28c6fcaaa0b1aa1f533b8ce060b9e701d78511e1e6c4a1de76",
                "sha256:34eff4b97f3d982fb93e2831e6750127d1355a923ebaeeb565407b3d2f8d41a1",
                "sha256:35f27e6eb43380fa080dccf676dece30bef72e4a67617ffda586641cd4508d49",
                "sha256:3c3f39fa737542161d8b0d680df2ec249334cd70a8f420f71c9304bd83c3cbed",
                "sha256:3d3dd4c9e559eb172ecf00a2a7517e97d1e96de2a5e610bd9b68cea3925b4892",
                "sha256:43e0b9d9e2c9e5d152946b9c5fe062c151614b262fda2e7b201204de0b99e482",
                "sha256:48e1c69bbacfc3d932221851b39d49e81567a4d4aac3b21258d9c24578280058",
                "sha256:51182f8927c5af975fece87b1b369f722c570fe169f9880764b1ee3bca8347b5",
                "sha256:58e3f59d583d413809d60779492342801d6e82fefb89c86a38e040c16883be53",
                "sha256:5de7970188bb46b7bf9858eb6890aad302577a5f6f75091fd7cdd3ef13ef3045",
                "sha256:65fa59693c62cf06e45ddbb822165394a288edce9e276647f0046e1ec26920f3",
                "sha256:681d07b0d1e3c462dd15585ef5e33cb021321588bebd910124ef4f4fb71aef55",
                "sha256:69e395c24fc60aad6bb4fa7e583698ea6cc684648e1ffb7fe85e3c1ca131a7d5",
                "sha256:6c97d7350133666fbb5cf4abdc1178c812cb205dc6f41d174a7b0f18fb93337e",
                "sha256:6e4714cc64f474e4d6e37cfff31a814b509a35cb17de4fb1999907575684479c",
                "sha256:72d8d3ef52c208ee1c7b2e341f7d71c6fd3157138abf1a95166e6165dd5d4369",
                "sha256:8ae6299f6c68de06f136f1f9e69458eae58f1dacf10af5c17353eae03aa0d827",
                "sha256:8b198cec6c72df5289c05b05b8b0969819783f9418e0409865dac47288d2a053",
                "sha256:99cd03ae7988a93dd00bcd9d0b75e1f6c426063d6f03d2f90b89e29b25b82dfa",
                "sha256:9cf8022fb8d07a97c178b02327b284521c7708d7c71a9c9c355c178ac4bbd3d4",
                "sha256:9de2e279153a443c656f2defd67769e6d1e4163952b3c622dcea5b08a6405322",
                "sha256:9e93e79c2551ff263400e1e4be085a1210e12073a31c2011dbbda14bda0c6132",
                "sha256:9ff227395193126d82e60319a673a037d5de84633f11279e336f9c0f189ecc62",
                "sha256:a465da611f6fa124963b91bf432d960a555563efe4ed1cc403ba5077b15370aa",
                "sha256:ad17025d226ee5beec591b52800c11680fca3df50b8b29fe51d882576e039ee0",
                "sha256:afb29c1ba2e5a3736f1c301d9d0abe3ec8b86957d04ddfa9d7a6a42b9367e396",
                "sha256:b85eb46a81787c50650f2392b9b4ef23e1f126313b9e0e9013b35c15e4288e2e",
                "sha256:bb89f306e5da99f4d922728ddcd6f7fcebb3241fc40edebcb7284d7514741991",
                "sha256:cbde590d4faaa07c72bf979734738f328d239913ba3e043b1e98fe9a39f8b2b6",
                "sha256:cc5a8e069b9ebfa22e26d0e6b97d6f9781302fe7f4f2b8776c3e1daea35f1adc",
                "sha256:cd2868886d547469123fadc46eac7ea5253ea7fcb139f12e1dfc2bbd406427d1",
                "sha256:d42b11d692e11b6634f7613ad8df5d6d5f8875f5d48939520d351007b3c13406",
                "sha256:df5052c5d867c1ea0b311fb7c3cd28b19df469c056f7fdcfe88c7473aa63e333",
                "sha256:f2d45f97ab6bb54753eab54fffe75aaf3de4ff2341c9daee1987ee1837636f1d",
                "sha256:fd78e5fee591709f32ef6edb9a015b4aa1a5022598e36227500c8f4e02328d9c"
            ],
            "version": "==1.14.5"
        },
        "chardet": {
            "hashes": [
                "sha256:0d6f53a15db4120f2b08c94f11e7d93d2c911ee118b6b30a04ec3ee8310179fa",
                "sha256:f864054d66fd9118f2e67044ac8981a54775ec5b67aed0441892edb553d21da5"
            ],
            "markers": "python_version >= '2.7' and python_version not in '3.0, 3.1, 3.2, 3.3, 3.4'",
            "version": "==4.0.0"
        },
        "click": {
            "hashes": [
                "sha256:d2b5255c7c6349bc1bd1e59e08cd12acbbd63ce649f2588755783aa94dfb6b1a",
                "sha256:dacca89f4bfadd5de3d7489b7c8a566eee0d3676333fbb50030263894c38c0dc"
            ],
            "markers": "python_version >= '2.7' and python_version not in '3.0, 3.1, 3.2, 3.3, 3.4'",
            "version": "==7.1.2"
        },
        "click-didyoumean": {
            "hashes": [
                "sha256:112229485c9704ff51362fe34b2d4f0b12fc71cc20f6d2b3afabed4b8bfa6aeb"
            ],
            "version": "==0.0.3"
        },
        "click-plugins": {
            "hashes": [
                "sha256:46ab999744a9d831159c3411bb0c79346d94a444df9a3a3742e9ed63645f264b",
                "sha256:5d262006d3222f5057fd81e1623d4443e41dcda5dc815c06b442aa3c02889fc8"
            ],
            "version": "==1.1.1"
        },
        "click-repl": {
            "hashes": [
                "sha256:94b3fbbc9406a236f176e0506524b2937e4b23b6f4c0c0b2a0a83f8a64e9194b",
                "sha256:cd12f68d745bf6151210790540b4cb064c7b13e571bc64b6957d98d120dacfd8"
            ],
            "version": "==0.2.0"
        },
        "coverage": {
            "hashes": [
                "sha256:004d1880bed2d97151facef49f08e255a20ceb6f9432df75f4eef018fdd5a78c",
                "sha256:01d84219b5cdbfc8122223b39a954820929497a1cb1422824bb86b07b74594b6",
                "sha256:040af6c32813fa3eae5305d53f18875bedd079960822ef8ec067a66dd8afcd45",
                "sha256:06191eb60f8d8a5bc046f3799f8a07a2d7aefb9504b0209aff0b47298333302a",
                "sha256:13034c4409db851670bc9acd836243aeee299949bd5673e11844befcb0149f03",
                "sha256:13c4ee887eca0f4c5a247b75398d4114c37882658300e153113dafb1d76de529",
                "sha256:184a47bbe0aa6400ed2d41d8e9ed868b8205046518c52464fde713ea06e3a74a",
                "sha256:18ba8bbede96a2c3dde7b868de9dcbd55670690af0988713f0603f037848418a",
                "sha256:1aa846f56c3d49205c952d8318e76ccc2ae23303351d9270ab220004c580cfe2",
                "sha256:217658ec7187497e3f3ebd901afdca1af062b42cfe3e0dafea4cced3983739f6",
                "sha256:24d4a7de75446be83244eabbff746d66b9240ae020ced65d060815fac3423759",
                "sha256:2910f4d36a6a9b4214bb7038d537f015346f413a975d57ca6b43bf23d6563b53",
                "sha256:2949cad1c5208b8298d5686d5a85b66aae46d73eec2c3e08c817dd3513e5848a",
                "sha256:2a3859cb82dcbda1cfd3e6f71c27081d18aa251d20a17d87d26d4cd216fb0af4",
                "sha256:2cafbbb3af0733db200c9b5f798d18953b1a304d3f86a938367de1567f4b5bff",
                "sha256:2e0d881ad471768bf6e6c2bf905d183543f10098e3b3640fc029509530091502",
                "sha256:30c77c1dc9f253283e34c27935fded5015f7d1abe83bc7821680ac444eaf7793",
                "sha256:3487286bc29a5aa4b93a072e9592f22254291ce96a9fbc5251f566b6b7343cdb",
                "sha256:372da284cfd642d8e08ef606917846fa2ee350f64994bebfbd3afb0040436905",
                "sha256:41179b8a845742d1eb60449bdb2992196e211341818565abded11cfa90efb821",
                "sha256:44d654437b8ddd9eee7d1eaee28b7219bec228520ff809af170488fd2fed3e2b",
                "sha256:4a7697d8cb0f27399b0e393c0b90f0f1e40c82023ea4d45d22bce7032a5d7b81",
                "sha256:51cb9476a3987c8967ebab3f0fe144819781fca264f57f89760037a2ea191cb0",
                "sha256:52596d3d0e8bdf3af43db3e9ba8dcdaac724ba7b5ca3f6358529d56f7a166f8b",
                "sha256:53194af30d5bad77fcba80e23a1441c71abfb3e01192034f8246e0d8f99528f3",
                "sha256:5fec2d43a2cc6965edc0bb9e83e1e4b557f76f843a77a2496cbe719583ce8184",
                "sha256:6c90e11318f0d3c436a42409f2749ee1a115cd8b067d7f14c148f1ce5574d701",
                "sha256:74d881fc777ebb11c63736622b60cb9e4aee5cace591ce274fb69e582a12a61a",
                "sha256:7501140f755b725495941b43347ba8a2777407fc7f250d4f5a7d2a1050ba8e82",
                "sha256:796c9c3c79747146ebd278dbe1e5c5c05dd6b10cc3bcb8389dfdf844f3ead638",
                "sha256:869a64f53488f40fa5b5b9dcb9e9b2962a66a87dab37790f3fcfb5144b996ef5",
                "sha256:8963a499849a1fc54b35b1c9f162f4108017b2e6db2c46c1bed93a72262ed083",
                "sha256:8d0a0725ad7c1a0bcd8d1b437e191107d457e2ec1084b9f190630a4fb1af78e6",
                "sha256:900fbf7759501bc7807fd6638c947d7a831fc9fdf742dc10f02956ff7220fa90",
                "sha256:92b017ce34b68a7d67bd6d117e6d443a9bf63a2ecf8567bb3d8c6c7bc5014465",
                "sha256:970284a88b99673ccb2e4e334cfb38a10aab7cd44f7457564d11898a74b62d0a",
                "sha256:972c85d205b51e30e59525694670de6a8a89691186012535f9d7dbaa230e42c3",
                "sha256:9a1ef3b66e38ef8618ce5fdc7bea3d9f45f3624e2a66295eea5e57966c85909e",
                "sha256:af0e781009aaf59e25c5a678122391cb0f345ac0ec272c7961dc5455e1c40066",
                "sha256:b6d534e4b2ab35c9f93f46229363e17f63c53ad01330df9f2d6bd1187e5eaacf",
                "sha256:b7895207b4c843c76a25ab8c1e866261bcfe27bfaa20c192de5190121770672b",
                "sha256:c0891a6a97b09c1f3e073a890514d5012eb256845c451bd48f7968ef939bf4ae",
                "sha256:c2723d347ab06e7ddad1a58b2a821218239249a9e4365eaff6649d31180c1669",
                "sha256:d1f8bf7b90ba55699b3a5e44930e93ff0189aa27186e96071fac7dd0d06a1873",
                "sha256:d1f9ce122f83b2305592c11d64f181b87153fc2c2bbd3bb4a3dde8303cfb1a6b",
                "sha256:d314ed732c25d29775e84a960c3c60808b682c08d86602ec2c3008e1202e3bb6",
                "sha256:d636598c8305e1f90b439dbf4f66437de4a5e3c31fdf47ad29542478c8508bbb",
                "sha256:deee1077aae10d8fa88cb02c845cfba9b62c55e1183f52f6ae6a2df6a2187160",
                "sha256:ebe78fe9a0e874362175b02371bdfbee64d8edc42a044253ddf4ee7d3c15212c",
                "sha256:f030f8873312a16414c0d8e1a1ddff2d3235655a2174e3648b4fa66b3f2f1079",
                "sha256:f0b278ce10936db1a37e6954e15a3730bea96a0997c26d7fee88e6c396c2086d",
                "sha256:f11642dddbb0253cc8853254301b51390ba0081750a8ac03f20ea8103f0c56b6"
            ],
            "markers": "python_version >= '2.7' and python_version not in '3.0, 3.1, 3.2, 3.3, 3.4' and python_version < '4'",
            "version": "==5.5"
        },
        "cryptography": {
            "hashes": [
                "sha256:0f1212a66329c80d68aeeb39b8a16d54ef57071bf22ff4e521657b27372e327d",
                "sha256:1e056c28420c072c5e3cb36e2b23ee55e260cb04eee08f702e0edfec3fb51959",
                "sha256:240f5c21aef0b73f40bb9f78d2caff73186700bf1bc6b94285699aff98cc16c6",
                "sha256:26965837447f9c82f1855e0bc8bc4fb910240b6e0d16a664bb722df3b5b06873",
                "sha256:37340614f8a5d2fb9aeea67fd159bfe4f5f4ed535b1090ce8ec428b2f15a11f2",
                "sha256:3d10de8116d25649631977cb37da6cbdd2d6fa0e0281d014a5b7d337255ca713",
                "sha256:3d8427734c781ea5f1b41d6589c293089704d4759e34597dce91014ac125aad1",
                "sha256:7ec5d3b029f5fa2b179325908b9cd93db28ab7b85bb6c1db56b10e0b54235177",
                "sha256:8e56e16617872b0957d1c9742a3f94b43533447fd78321514abbe7db216aa250",
                "sha256:de4e5f7f68220d92b7637fc99847475b59154b7a1b3868fb7385337af54ac9ca",
                "sha256:eb8cc2afe8b05acbd84a43905832ec78e7b3873fb124ca190f574dca7389a87d",
                "sha256:ee77aa129f481be46f8d92a1a7db57269a2f23052d5f2433b4621bb457081cc9"
            ],
            "markers": "python_version >= '3.6'",
            "version": "==3.4.7"
        },
        "cycler": {
            "hashes": [
                "sha256:1d8a5ae1ff6c5cf9b93e8811e581232ad8920aeec647c37316ceac982b08cb2d",
                "sha256:cd7b2d1018258d7247a71425e9f26463dfb444d411c39569972f4ce586b0c9d8"
            ],
            "version": "==0.10.0"
        },
        "django": {
            "hashes": [
                "sha256:66c9d8db8cc6fe938a28b7887c1596e42d522e27618562517cc8929eb7e7f296",
                "sha256:ea735cbbbb3b2fba6d4da4784a0043d84c67c92f1fdf15ad6db69900e792c10f"
            ],
            "index": "pypi",
            "version": "==3.2.4"
        },
        "django-appconf": {
            "hashes": [
                "sha256:1b1d0e1069c843ebe8ae5aa48ec52403b1440402b320c3e3a206a0907e97bb06",
                "sha256:be58deb54a43d77d2e1621fe59f787681376d3cd0b8bd8e4758ef6c3a6453380"
            ],
            "version": "==1.0.4"
        },
        "django-axes": {
            "hashes": [
                "sha256:611418b3557526adde0e11d1ca578e3c6776737481097735aad460931513fd0a",
                "sha256:924b1046f64fe4d890fa08ccde178831681829e7aebad0944f6aba041d5768b5"
            ],
            "index": "pypi",
            "version": "==5.15.0"
        },
        "django-celery-beat": {
            "hashes": [
                "sha256:b8a13afb15e7c53fc04f4f847ac71a6d32088959aba701eb7c4a59f0c28ba543",
                "sha256:c4c72a9579f20eff4c4ccf1b58ebdca5ef940f4210065057db1754ea5f8dffdc"
            ],
            "index": "pypi",
            "version": "==2.2.0"
        },
        "django-cors-headers": {
            "hashes": [
                "sha256:1ac2b1213de75a251e2ba04448da15f99bcfcbe164288ae6b5ff929dc49b372f",
                "sha256:96069c4aaacace786a34ee7894ff680780ec2644e4268b31181044410fecd12e"
            ],
            "index": "pypi",
            "version": "==3.7.0"
        },
        "django-cryptography": {
            "hashes": [
                "sha256:0a99980b1cee7cc5e52f9b20b322620fea7cc124d770273e7bd285b20fd9d222",
                "sha256:13de5cf8f1250744c104b9e24774d03aa6d8488959dd40cdc016934043652445"
            ],
            "index": "pypi",
            "version": "==1.0"
        },
        "django-filter": {
            "hashes": [
                "sha256:84e9d5bb93f237e451db814ed422a3a625751cbc9968b484ecc74964a8696b06",
                "sha256:e00d32cebdb3d54273c48f4f878f898dced8d5dfaad009438fe61ebdf535ace1"
            ],
            "index": "pypi",
            "version": "==2.4.0"
        },
        "django-health-check": {
            "hashes": [
                "sha256:334bcbbb9273a6dbd9c928e78474306e623dfb38cc442281cb9fd230a20a7fdb",
                "sha256:86a8869d67e72394a1dd73e37819a7d2cfd915588b96927fda611d7451fd4735"
            ],
            "index": "pypi",
            "version": "==3.16.4"
        },
        "django-ipware": {
            "hashes": [
                "sha256:c7df8e1410a8e5d6b1fbae58728402ea59950f043c3582e033e866f0f0cf5e94"
            ],
            "version": "==3.0.2"
        },
        "django-multiselectfield": {
            "hashes": [
                "sha256:c270faa7f80588214c55f2d68cbddb2add525c2aa830c216b8a198de914eb470",
                "sha256:d0a4c71568fb2332c71478ffac9f8708e01314a35cf923dfd7a191343452f9f9"
            ],
            "index": "pypi",
            "version": "==0.1.12"
        },
        "django-rest-auth": {
            "hashes": [
                "sha256:f11e12175dafeed772f50d740d22caeab27e99a3caca24ec65e66a8d6de16571"
            ],
            "index": "pypi",
            "version": "==0.9.5"
        },
        "django-timezone-field": {
            "hashes": [
                "sha256:897c06e40b619cf5731a30d6c156886a7c64cba3a90364832148da7ef32ccf36",
                "sha256:cffac62452d060e365938aa9c9f7b72d70d8b26b9c60243bce227b35abd1b9df"
            ],
            "markers": "python_version >= '3.5'",
            "version": "==4.1.2"
        },
        "djangorestframework": {
            "hashes": [
                "sha256:6d1d59f623a5ad0509fe0d6bfe93cbdfe17b8116ebc8eda86d45f6e16e819aaf",
                "sha256:f747949a8ddac876e879190df194b925c177cdeb725a099db1460872f7c0a7f2"
            ],
            "index": "pypi",
            "version": "==3.12.4"
        },
        "djangorestframework-camel-case": {
            "hashes": [
                "sha256:9714d43fba5bb654057c29501649684d3d9f11a92319ae417fd4d65e80d1159d"
            ],
            "index": "pypi",
            "version": "==1.2.0"
        },
        "djangorestframework-csv": {
            "hashes": [
                "sha256:aa0ee4c894fe319c68e042b05c61dace43a9fb6e6872e1abe1724ca7ea4d15f7"
            ],
            "index": "pypi",
            "version": "==2.1.1"
        },
        "drf-nested-routers": {
            "hashes": [
                "sha256:5bbb394ce382d8392cb7eb1e24eb8ad169bf095b22b8275b8f0f1e6697000434",
                "sha256:84e946cd486e9ec1fea12a6ca114adc0c68389ccc66e55f6c0c23ce31362485d"
            ],
            "index": "pypi",
            "version": "==0.93.3"
        },
        "flake8": {
            "hashes": [
                "sha256:07528381786f2a6237b061f6e96610a4167b226cb926e2aa2b6b1d78057c576b",
                "sha256:bf8fd333346d844f616e8d47905ef3a3384edae6b4e9beb0c5101e25e3110907"
            ],
            "index": "pypi",
            "version": "==3.9.2"
        },
        "flatten-dict": {
            "hashes": [
                "sha256:dfc0413c243d42178c2bfb16156af837a8f47c04cc97533cffec668e9ca02c50",
                "sha256:e687a07c03fe3f65cce5bcbf348612facd4f7fddd08d1761a5fee4456d17ccd4"
            ],
            "index": "pypi",
            "version": "==0.4.0"
        },
        "google-api-core": {
            "extras": [
                "grpc"
            ],
            "hashes": [
<<<<<<< HEAD
                "sha256:dbe885011111a9afd9ea9a347db6a9c608e82e5c7648c1f7fabf2b4079a579b5",
                "sha256:f83118319d2a28806ec3399671cbe4af5351bd0dac54c40a0395da6162ebe324"
            ],
            "markers": "python_version >= '2.7' and python_version not in '3.0, 3.1, 3.2, 3.3, 3.4, 3.5'",
            "version": "==1.29.0"
        },
        "google-api-python-client": {
            "hashes": [
                "sha256:9879b8d1d18212ae92b35bab61e8ea9ed5ea63ef9c8ca847938538da10dd193b",
                "sha256:ee59ceea417781d1c68c9ea9b9af41b4bd5a4008ae3008cfc70b2623c3bba76a"
            ],
            "index": "pypi",
            "version": "==2.7.0"
        },
        "google-auth": {
            "hashes": [
                "sha256:044d81b1e58012f8ebc71cc134e191c1fa312f543f1fbc99973afe28c25e3228",
                "sha256:b3ca7a8ff9ab3bdefee3ad5aefb11fc6485423767eee016f5942d8e606ca23fb"
            ],
            "index": "pypi",
            "version": "==1.30.1"
=======
                "sha256:0724d354d394b3d763bc10dfee05807813c5210f0bd9b8e2ddf6b6925603411c",
                "sha256:92cd9e9f366e84bfcf2524e34d2dc244906c645e731962617ba620da1620a1e0"
            ],
            "markers": "python_version >= '2.7' and python_version not in '3.0, 3.1, 3.2, 3.3, 3.4, 3.5'",
            "version": "==1.30.0"
        },
        "google-api-python-client": {
            "hashes": [
                "sha256:2b5274f06799d80222fd3f20fd4ebcd19f57c009703bd4cf7b00492e7e05e15a",
                "sha256:fb5c28b61327392891bf79ccd0a4edc54c76f6d1f3c10e3821dbdf8a7287f691"
            ],
            "index": "pypi",
            "version": "==2.9.0"
        },
        "google-auth": {
            "hashes": [
                "sha256:154f7889c5d679a6f626f36adb12afbd4dbb0a9a04ec575d989d6ba79c4fd65e",
                "sha256:6d47c79b5d09fbc7e8355fd9594cc4cf65fdde5d401c63951eaac4baa1ba2ae1"
            ],
            "index": "pypi",
            "version": "==1.31.0"
>>>>>>> 51847c33
        },
        "google-auth-httplib2": {
            "hashes": [
                "sha256:31e49c36c6b5643b57e82617cb3e021e3e1d2df9da63af67252c02fa9c1f4a10",
                "sha256:a07c39fd632becacd3f07718dfd6021bf396978f03ad3ce4321d060015cc30ac"
            ],
            "version": "==0.1.0"
        },
        "google-cloud": {
            "hashes": [
                "sha256:01430187cf56df10a9ba775dd547393185d4b40741db0ea5889301f8e7a9d5d3",
                "sha256:fb1ab7b0548fe44b3d538041f0a374505b7f990d448a935ea36649c5ccab5acf"
            ],
            "index": "pypi",
            "version": "==0.34.0"
        },
        "google-cloud-pubsub": {
            "hashes": [
                "sha256:3f2b02685bff11c46a21a7f181d46cc08b7d47863ecca0500facb24436775345",
                "sha256:8706557b71532c76aec48409dcac189caac47cf2decb8850ae75694bf70326b2"
            ],
            "index": "pypi",
            "version": "==2.5.0"
        },
        "googleapis-common-protos": {
            "extras": [
                "grpc"
            ],
            "hashes": [
                "sha256:a88ee8903aa0a81f6c3cec2d5cf62d3c8aa67c06439b0496b49048fb1854ebf4",
                "sha256:f6d561ab8fb16b30020b940e2dd01cd80082f4762fa9f3ee670f4419b4b8dbd0"
            ],
            "markers": "python_version >= '3.6'",
            "version": "==1.53.0"
        },
        "grpc-google-iam-v1": {
            "hashes": [
                "sha256:0bfb5b56f648f457021a91c0df0db4934b6e0c300bd0f2de2333383fe958aa72"
            ],
            "version": "==0.12.3"
        },
        "grpcio": {
            "hashes": [
                "sha256:0247b045feb7b138754c91efcca9ea7f7d2cc9f0bd2cc73f6588c523f38873c3",
                "sha256:07abf6b36c138bf247cef7ac0bad9f8ab1c8242f7c1302af23bb8e6877d08163",
                "sha256:0ab78d4c16d7f3924718711689f5e301aec52cfcf38eb4143bed0f74b7c4fd10",
                "sha256:10a6c62e0cddd456db91f9f04b53a8cccf67d86d7ca814d989423939099c2723",
                "sha256:1c11041ecb69d962d49e8a38a35736cdc6fc74230867b5f0ac6138770387a950",
                "sha256:1d157a2ac6632d31a3ff21f56bbe73420e1d7a21e4fe89d8c7ac792b79c1a589",
                "sha256:1d212af1008bdbfd4b8a287e17a8e63e14d72ac450475307452f20c1bbb6bae4",
                "sha256:1e88a8d5d961df958362f61b1b79ad3981a8b051f99224717b09308546298902",
                "sha256:25028420d004fe33d64015f5d4d97207c53530acdb493310e217fac76dcd2513",
                "sha256:2736b109ec5bd9fcf580bf871b5fd4f136c6ae9728407f344a3c64ad87bb6519",
                "sha256:277faad1d8d462bd1b986f43a47a2c2fe795b2e0de72c9318e11826d921e665a",
                "sha256:291dcde4139bc25629de6a743cfcc0ca861e289e3547421ecd2273b51d95b8e1",
                "sha256:2c26cb7566e8942542ff1aee71f10ed35e2f9ee95c2f27179b198af0727fbebb",
                "sha256:32067791bd56a13614399f1994454afea9e2475019fcabc4abd3112f09892005",
                "sha256:34fb08d46a70750bef6566c9556a16b98e08af6345a3bad6574477eb0b08c3dd",
                "sha256:3cacfee78310b5a89769b2fac20b8cd723470130f5b1ba0c960da8db39e74a97",
                "sha256:4a1dd16ccf76ddc18c1cde900049c04ed996e6c02e0588d88d06396c398e6023",
                "sha256:604da72df5bece8844a15990ce0b3f2f8c5243a1333d3dcc02371048bf6f9269",
                "sha256:6461d69a8ae20e7abce4c6d9cc2603e9f16f4d6b64865eddd0e664127349c04d",
                "sha256:6824567e2372dde1bd70214427d23b709d09f1a02a552133d1e0f504b616c84e",
                "sha256:7466eef3b57b5ac8c7585251b26b917b093ab015750bf98aab4e0836c39e2a2b",
                "sha256:752593a275e26ef250dc4d93a6f7917dd9986396b41eabcc114b0e0315ec1bf6",
                "sha256:7b74c48b2e41dd506f889a4a9974d40b3eead965b0fd2e0b1d55a9b3c0e3bc6e",
                "sha256:897bcd54890e6ec6359063affb35e19a61a58ba37bc61c9e8ac6b464b854233e",
                "sha256:8c4f39ad529fb4a33cd6e58d1d860c3b583902208547614b4b5b75fc306f13f6",
                "sha256:924552099365ea1dd32237dc161849452cd567d931efc57e8427260d8f0eacdb",
                "sha256:9a2216df1be9fdbc3c1ebd3c5184d1ef4afb387c29224fce00346b9ddec7c7e3",
                "sha256:9f1747b81d44daed0649ff10395b58c4f29b03139a628afeb058f3e942ba6893",
                "sha256:a0d7c88b4cf9748147cd6c16e14569a124b683a3eb5d7787f43eb9d48cf86755",
                "sha256:a4789014f9d9e9ff29551314a004266b1ac90225c8a009dc87947aaf823fd83c",
                "sha256:a836f21a1d08d28c8344e149b28729649ff4732c318a59a3628451bbd6c3c9ac",
                "sha256:a8f9fcf5623282e4804595166a4ee1401cf4ccfc16fe84bb69e1eb23ffd836ac",
                "sha256:abbf9c8c3df4d5233d5888c6cfa85c1bb68a6923749bd4dd1abc6e1e93986f17",
                "sha256:ac05434a7a7f444b2ddd109d72f87f4704364be159aea42a04bd6ea2ba6e10e4",
                "sha256:b4cd8fb4e3725e8852b1da734904edb3579c76660ae26a72283ac580779e5bf0",
                "sha256:b86a1b0654804b5f2248d9262c77a9d5f19882481fc21df53eb2823d0875b86d",
                "sha256:be83ca2d24321c8bf6516b9cd1064da15ac3ff3978c6c502643be114e2a54af2",
                "sha256:c47e85eae34af5d17d1c2007a1f0b13a0293d4b7a6d8c8ae23761d718293803e",
                "sha256:cbd2754da81bf5f18454c7808b4afe5b57c6736955a742fb599b32b6353fe99f",
                "sha256:cd220606259f8aa2403bc0f4a4483bae5e36be879364ca3e256f0304ac44f575",
                "sha256:d3566acd87a65a0bc93875125a7064293ab2b6ffb9327333030939681d269f4f",
                "sha256:d631304e66c908d5d2d1a3cc9c02d372d2f8bed8c3632902d6f3f77d7ca34ac2",
                "sha256:db01eaea57e7a1898c69271e35a84341cf8150cfdec5f0411eddcfb65b5f590e",
                "sha256:e3072b9ebb573fe1f6757a55b610e4975979d2d58247cbe18ff4385f5aaa81a5",
                "sha256:e72dd202c982a5922c3b846976cae3b699e3fa8d2355d9d5bad119d066cf23ee",
                "sha256:e83ab148911e6c8ae4ec5e1334e6d800c6b84c432b92eb0ebf0808087117cb39",
                "sha256:f19bd4b5bcf88ee059f478c4ab46a1607f09835587750294038fbd0120f1a9dc",
                "sha256:f2c4ff0e8c98418c5d55c28ba4ff954e3a5d3c723af5008e8d3ddeae8f0ecb41",
                "sha256:f6f6d51c9efbfe56af9eb9eeb4881cad1b869e4c0e2a32c1d345897fd0979ee3",
                "sha256:f8dd51b05e7fde843d7a3140b058f02801fbec5784a036d5f6abb374450d4608",
                "sha256:f9b3678920017842a1b576de3524ecf8f6a2bf4b39f86fb25b870693141e0584"
            ],
            "version": "==1.38.0"
        },
        "gunicorn": {
            "hashes": [
                "sha256:9dcc4547dbb1cb284accfb15ab5667a0e5d1881cc443e0677b4882a4067a807e",
                "sha256:e0a968b5ba15f8a328fdfd7ab1fcb5af4470c28aaf7e55df02a99bc13138e6e8"
            ],
            "index": "pypi",
            "version": "==20.1.0"
        },
        "httplib2": {
            "hashes": [
                "sha256:0b12617eeca7433d4c396a100eaecfa4b08ee99aa881e6df6e257a7aad5d533d",
                "sha256:2ad195faf9faf079723f6714926e9a9061f694d07724b846658ce08d40f522b4"
            ],
            "version": "==0.19.1"
        },
        "idna": {
            "hashes": [
                "sha256:b307872f855b18632ce0c21c5e45be78c0ea7ae4c15c828c20788b26921eb3f6",
                "sha256:b97d804b1e9b523befed77c48dacec60e6dcb0b5391d57af6a65a312a90648c0"
            ],
            "markers": "python_version >= '2.7' and python_version not in '3.0, 3.1, 3.2, 3.3'",
            "version": "==2.10"
        },
        "importlib-metadata": {
            "hashes": [
                "sha256:833b26fb89d5de469b24a390e9df088d4e52e4ba33b01dc5e0e4f41b81a16c00",
                "sha256:b142cc1dd1342f31ff04bb7d022492b09920cb64fed867cd3ea6f80fe3ebd139"
            ],
            "index": "pypi",
            "version": "==4.5.0"
        },
        "iniconfig": {
            "hashes": [
                "sha256:011e24c64b7f47f6ebd835bb12a743f2fbe9a26d4cecaa7f53bc4f35ee9da8b3",
                "sha256:bc3af051d7d14b2ee5ef9969666def0cd1a000e121eaea580d4a313df4b37f32"
            ],
            "version": "==1.1.1"
        },
        "joblib": {
            "hashes": [
                "sha256:9c17567692206d2f3fb9ecf5e991084254fe631665c450b443761c4186a613f7",
                "sha256:feeb1ec69c4d45129954f1b7034954241eedfd6ba39b5e9e4b6883be3332d5e5"
            ],
            "markers": "python_version >= '3.6'",
            "version": "==1.0.1"
        },
        "kiwisolver": {
            "hashes": [
                "sha256:0cd53f403202159b44528498de18f9285b04482bab2a6fc3f5dd8dbb9352e30d",
                "sha256:1e1bc12fb773a7b2ffdeb8380609f4f8064777877b2225dec3da711b421fda31",
                "sha256:225e2e18f271e0ed8157d7f4518ffbf99b9450fca398d561eb5c4a87d0986dd9",
                "sha256:232c9e11fd7ac3a470d65cd67e4359eee155ec57e822e5220322d7b2ac84fbf0",
                "sha256:31dfd2ac56edc0ff9ac295193eeaea1c0c923c0355bf948fbd99ed6018010b72",
                "sha256:33449715e0101e4d34f64990352bce4095c8bf13bed1b390773fc0a7295967b3",
                "sha256:401a2e9afa8588589775fe34fc22d918ae839aaaf0c0e96441c0fdbce6d8ebe6",
                "sha256:44a62e24d9b01ba94ae7a4a6c3fb215dc4af1dde817e7498d901e229aaf50e4e",
                "sha256:50af681a36b2a1dee1d3c169ade9fdc59207d3c31e522519181e12f1b3ba7000",
                "sha256:563c649cfdef27d081c84e72a03b48ea9408c16657500c312575ae9d9f7bc1c3",
                "sha256:5989db3b3b34b76c09253deeaf7fbc2707616f130e166996606c284395da3f18",
                "sha256:5a7a7dbff17e66fac9142ae2ecafb719393aaee6a3768c9de2fd425c63b53e21",
                "sha256:5c3e6455341008a054cccee8c5d24481bcfe1acdbc9add30aa95798e95c65621",
                "sha256:5f6ccd3dd0b9739edcf407514016108e2280769c73a85b9e59aa390046dbf08b",
                "sha256:72c99e39d005b793fb7d3d4e660aed6b6281b502e8c1eaf8ee8346023c8e03bc",
                "sha256:78751b33595f7f9511952e7e60ce858c6d64db2e062afb325985ddbd34b5c131",
                "sha256:834ee27348c4aefc20b479335fd422a2c69db55f7d9ab61721ac8cd83eb78882",
                "sha256:8be8d84b7d4f2ba4ffff3665bcd0211318aa632395a1a41553250484a871d454",
                "sha256:950a199911a8d94683a6b10321f9345d5a3a8433ec58b217ace979e18f16e248",
                "sha256:a357fd4f15ee49b4a98b44ec23a34a95f1e00292a139d6015c11f55774ef10de",
                "sha256:a53d27d0c2a0ebd07e395e56a1fbdf75ffedc4a05943daf472af163413ce9598",
                "sha256:acef3d59d47dd85ecf909c359d0fd2c81ed33bdff70216d3956b463e12c38a54",
                "sha256:b38694dcdac990a743aa654037ff1188c7a9801ac3ccc548d3341014bc5ca278",
                "sha256:b9edd0110a77fc321ab090aaa1cfcaba1d8499850a12848b81be2222eab648f6",
                "sha256:c08e95114951dc2090c4a630c2385bef681cacf12636fb0241accdc6b303fd81",
                "sha256:c5518d51a0735b1e6cee1fdce66359f8d2b59c3ca85dc2b0813a8aa86818a030",
                "sha256:c8fd0f1ae9d92b42854b2979024d7597685ce4ada367172ed7c09edf2cef9cb8",
                "sha256:ca3820eb7f7faf7f0aa88de0e54681bddcb46e485beb844fcecbcd1c8bd01689",
                "sha256:cf8b574c7b9aa060c62116d4181f3a1a4e821b2ec5cbfe3775809474113748d4",
                "sha256:d3155d828dec1d43283bd24d3d3e0d9c7c350cdfcc0bd06c0ad1209c1bbc36d0",
                "sha256:f8d6f8db88049a699817fd9178782867bf22283e3813064302ac59f61d95be05",
                "sha256:fd34fbbfbc40628200730bc1febe30631347103fc8d3d4fa012c21ab9c11eca9"
            ],
            "markers": "python_version >= '3.6'",
            "version": "==1.3.1"
        },
        "kombu": {
            "hashes": [
                "sha256:01481d99f4606f6939cdc9b637264ed353ee9e3e4f62cfb582324142c41a572d",
                "sha256:e2dedd8a86c9077c350555153825a31e456a0dc20c15d5751f00137ec9c75f0a"
            ],
            "markers": "python_version >= '3.6'",
            "version": "==5.1.0"
        },
        "libcst": {
            "hashes": [
                "sha256:4876239db55164acaf034ee01f56a7db0a2f90cacea24b183d8aa69efc11b067",
                "sha256:9e26313ded6e17605658b93319299bce43cc8d7e24dafc12d6f782f758a3faf4"
            ],
            "markers": "python_version >= '3.6'",
            "version": "==0.3.19"
        },
        "markdown": {
            "hashes": [
                "sha256:31b5b491868dcc87d6c24b7e3d19a0d730d59d3e46f4eea6430a321bed387a49",
                "sha256:96c3ba1261de2f7547b46a00ea8463832c921d3f9d6aba3f255a6f71386db20c"
            ],
            "index": "pypi",
            "version": "==3.3.4"
        },
        "matplotlib": {
            "hashes": [
                "sha256:0bea5ec5c28d49020e5d7923c2725b837e60bc8be99d3164af410eb4b4c827da",
                "sha256:1c1779f7ab7d8bdb7d4c605e6ffaa0614b3e80f1e3c8ccf7b9269a22dbc5986b",
                "sha256:21b31057bbc5e75b08e70a43cefc4c0b2c2f1b1a850f4a0f7af044eb4163086c",
                "sha256:32fa638cc10886885d1ca3d409d4473d6a22f7ceecd11322150961a70fab66dd",
                "sha256:3a5c18dbd2c7c366da26a4ad1462fe3e03a577b39e3b503bbcf482b9cdac093c",
                "sha256:5826f56055b9b1c80fef82e326097e34dc4af8c7249226b7dd63095a686177d1",
                "sha256:6382bc6e2d7e481bcd977eb131c31dee96e0fb4f9177d15ec6fb976d3b9ace1a",
                "sha256:6475d0209024a77f869163ec3657c47fed35d9b6ed8bccba8aa0f0099fbbdaa8",
                "sha256:6a6a44f27aabe720ec4fd485061e8a35784c2b9ffa6363ad546316dfc9cea04e",
                "sha256:7a58f3d8fe8fac3be522c79d921c9b86e090a59637cb88e3bc51298d7a2c862a",
                "sha256:7ad19f3fb6145b9eb41c08e7cbb9f8e10b91291396bee21e9ce761bb78df63ec",
                "sha256:85f191bb03cb1a7b04b5c2cca4792bef94df06ef473bc49e2818105671766fee",
                "sha256:956c8849b134b4a343598305a3ca1bdd3094f01f5efc8afccdebeffe6b315247",
                "sha256:a9d8cb5329df13e0cdaa14b3b43f47b5e593ec637f13f14db75bb16e46178b05",
                "sha256:b1d5a2cedf5de05567c441b3a8c2651fbde56df08b82640e7f06c8cd91e201f6",
                "sha256:b26535b9de85326e6958cdef720ecd10bcf74a3f4371bf9a7e5b2e659c17e153",
                "sha256:c541ee5a3287efe066bbe358320853cf4916bc14c00c38f8f3d8d75275a405a9",
                "sha256:d8d994cefdff9aaba45166eb3de4f5211adb4accac85cbf97137e98f26ea0219",
                "sha256:df815378a754a7edd4559f8c51fc7064f779a74013644a7f5ac7a0c31f875866"
            ],
            "index": "pypi",
            "version": "==3.4.2"
        },
        "mccabe": {
            "hashes": [
                "sha256:ab8a6258860da4b6677da4bd2fe5dc2c659cff31b3ee4f7f5d64e79735b80d42",
                "sha256:dd8d182285a0fe56bace7f45b5e7d1a6ebcbf524e8f3bd87eb0f125271b8831f"
            ],
            "version": "==0.6.1"
        },
        "mypy-extensions": {
            "hashes": [
                "sha256:090fedd75945a69ae91ce1303b5824f428daf5a028d2f6ab8a299250a846f15d",
                "sha256:2d82818f5bb3e369420cb3c4060a7970edba416647068eb4c5343488a6c604a8"
            ],
            "version": "==0.4.3"
        },
        "namegenerator": {
            "hashes": [
                "sha256:144759c62d771e5b589514a0aa332d0b967818c0a24b7824e48a905357c58bfa"
            ],
            "index": "pypi",
            "version": "==1.0.6"
        },
        "numpy": {
            "hashes": [
                "sha256:1676b0a292dd3c99e49305a16d7a9f42a4ab60ec522eac0d3dd20cdf362ac010",
                "sha256:16f221035e8bd19b9dc9a57159e38d2dd060b48e93e1d843c49cb370b0f415fd",
                "sha256:43909c8bb289c382170e0282158a38cf306a8ad2ff6dfadc447e90f9961bef43",
                "sha256:4e465afc3b96dbc80cf4a5273e5e2b1e3451286361b4af70ce1adb2984d392f9",
                "sha256:55b745fca0a5ab738647d0e4db099bd0a23279c32b31a783ad2ccea729e632df",
                "sha256:5d050e1e4bc9ddb8656d7b4f414557720ddcca23a5b88dd7cff65e847864c400",
                "sha256:637d827248f447e63585ca3f4a7d2dfaa882e094df6cfa177cc9cf9cd6cdf6d2",
                "sha256:6690080810f77485667bfbff4f69d717c3be25e5b11bb2073e76bb3f578d99b4",
                "sha256:66fbc6fed94a13b9801fb70b96ff30605ab0a123e775a5e7a26938b717c5d71a",
                "sha256:67d44acb72c31a97a3d5d33d103ab06d8ac20770e1c5ad81bdb3f0c086a56cf6",
                "sha256:6ca2b85a5997dabc38301a22ee43c82adcb53ff660b89ee88dded6b33687e1d8",
                "sha256:6e51534e78d14b4a009a062641f465cfaba4fdcb046c3ac0b1f61dd97c861b1b",
                "sha256:70eb5808127284c4e5c9e836208e09d685a7978b6a216db85960b1a112eeace8",
                "sha256:830b044f4e64a76ba71448fce6e604c0fc47a0e54d8f6467be23749ac2cbd2fb",
                "sha256:8b7bb4b9280da3b2856cb1fc425932f46fba609819ee1c62256f61799e6a51d2",
                "sha256:a9c65473ebc342715cb2d7926ff1e202c26376c0dcaaee85a1fd4b8d8c1d3b2f",
                "sha256:c1c09247ccea742525bdb5f4b5ceeacb34f95731647fe55774aa36557dbb5fa4",
                "sha256:c5bf0e132acf7557fc9bb8ded8b53bbbbea8892f3c9a1738205878ca9434206a",
                "sha256:db250fd3e90117e0312b611574cd1b3f78bec046783195075cbd7ba9c3d73f16",
                "sha256:e515c9a93aebe27166ec9593411c58494fa98e5fcc219e47260d9ab8a1cc7f9f",
                "sha256:e55185e51b18d788e49fe8305fd73ef4470596b33fc2c1ceb304566b99c71a69",
                "sha256:ea9cff01e75a956dbee133fa8e5b68f2f92175233de2f88de3a682dd94deda65",
                "sha256:f1452578d0516283c87608a5a5548b0cdde15b99650efdfd85182102ef7a7c17",
                "sha256:f39a995e47cb8649673cfa0579fbdd1cdd33ea497d1728a6cb194d6252268e48"
            ],
            "markers": "python_version >= '3.7'",
            "version": "==1.20.3"
        },
        "opencv-python": {
            "hashes": [
                "sha256:156e2954d5b38b676e8a24d66703cf15f252e24ec49db7e842a8b5eed46074ba",
                "sha256:1bf486680a16d739f7852a62865b72eb7692df584694815774ba97b471b8bc3f",
                "sha256:1ea08f22246ccd33174d59edfa3f13930bf2c28096568242090bd9d8770fb8a8",
                "sha256:210ab40c8c9dadc7dc9ed7beebe2e0a2415a744f8d6857762a80c8e0fcc477c8",
                "sha256:2ec6502bfac01b27ac06daf7bc9f7a4f482a6a0d8e1b30e15c411d478454a19f",
                "sha256:2fe704e35808cf6b17b793e89fd00e9ef7779f85f274666a4e092671aedd09c0",
                "sha256:4b93b5f8df187e4dba9fb25c46fa8cf342c257de144f7c86d75c06416566a199",
                "sha256:55e1d7a2d11c40ea5b53aabe5c4122038803c7d492505c8f93af077aa7fe2ce1",
                "sha256:677f61332436e22f83a1e4e6f6863a760734fbc8029ba6a8ef0af4554cde6f93",
                "sha256:76ddc6daf8607eda1d866395dcf98526ef96f3e616d8c37ccc7629f9aaf6d4d4",
                "sha256:c4f1e9d963c8f370284afa87fcf521cc8439a610a500bf8ede27fd64dd9050bd",
                "sha256:c93b1198c85175a9fa9a9839c4da55c7ab9c5f57256f2e4211cd6c91d7d422e8",
                "sha256:d765c44827778cbe6bc8f272cd61514e8509b93fd24dd3324cd4abddf2026b11",
                "sha256:eb709245e56f6693d297f8818ff8e6c017fa80fdb5a923c64be623a678c7150e",
                "sha256:ef4ac758a4e2caee80ef9c86b83a279d6f132c9e7ae77957cf74013928814e05",
                "sha256:f67c1d92ff96c6c106f786b7ef9b9ab448fa03ef28cb7bb6f0f7b857b65bc158",
                "sha256:f6fa2834d85c78865ca6e3de563916086cb8c83c3f2ef80924fcd07005f05df9",
                "sha256:fa1a6d149a1a5e0bc54c737a59fe38d75384a092ae5e35f9b876fbb621f755c6",
                "sha256:fd457deedcf153dd6805a2b4d891ac2a0969566d3755fbf48a3ffb53978c9ed1"
            ],
            "index": "pypi",
            "version": "==4.3.0.36"
        },
        "packaging": {
            "hashes": [
                "sha256:5b327ac1320dc863dca72f4514ecc086f31186744b84a230374cc1fd776feae5",
                "sha256:67714da7f7bc052e064859c05c595155bd1ee9f69f76557e21f051443c20947a"
            ],
            "markers": "python_version >= '2.7' and python_version not in '3.0, 3.1, 3.2, 3.3'",
            "version": "==20.9"
        },
        "pandas": {
            "hashes": [
                "sha256:0a643bae4283a37732ddfcecab3f62dd082996021b980f580903f4e8e01b3c5b",
                "sha256:0de3ddb414d30798cbf56e642d82cac30a80223ad6fe484d66c0ce01a84d6f2f",
                "sha256:19a2148a1d02791352e9fa637899a78e371a3516ac6da5c4edc718f60cbae648",
                "sha256:21b5a2b033380adbdd36b3116faaf9a4663e375325831dac1b519a44f9e439bb",
                "sha256:24c7f8d4aee71bfa6401faeba367dd654f696a77151a8a28bc2013f7ced4af98",
                "sha256:26fa92d3ac743a149a31b21d6f4337b0594b6302ea5575b37af9ca9611e8981a",
                "sha256:2860a97cbb25444ffc0088b457da0a79dc79f9c601238a3e0644312fcc14bf11",
                "sha256:2b1c6cd28a0dfda75c7b5957363333f01d370936e4c6276b7b8e696dd500582a",
                "sha256:2c2f7c670ea4e60318e4b7e474d56447cf0c7d83b3c2a5405a0dbb2600b9c48e",
                "sha256:3be7a7a0ca71a2640e81d9276f526bca63505850add10206d0da2e8a0a325dae",
                "sha256:4c62e94d5d49db116bef1bd5c2486723a292d79409fc9abd51adf9e05329101d",
                "sha256:5008374ebb990dad9ed48b0f5d0038124c73748f5384cc8c46904dace27082d9",
                "sha256:5447ea7af4005b0daf695a316a423b96374c9c73ffbd4533209c5ddc369e644b",
                "sha256:573fba5b05bf2c69271a32e52399c8de599e4a15ab7cec47d3b9c904125ab788",
                "sha256:5a780260afc88268a9d3ac3511d8f494fdcf637eece62fb9eb656a63d53eb7ca",
                "sha256:70865f96bb38fec46f7ebd66d4b5cfd0aa6b842073f298d621385ae3898d28b5",
                "sha256:731568be71fba1e13cae212c362f3d2ca8932e83cb1b85e3f1b4dd77d019254a",
                "sha256:b61080750d19a0122469ab59b087380721d6b72a4e7d962e4d7e63e0c4504814",
                "sha256:bf23a3b54d128b50f4f9d4675b3c1857a688cc6731a32f931837d72effb2698d",
                "sha256:c16d59c15d946111d2716856dd5479221c9e4f2f5c7bc2d617f39d870031e086",
                "sha256:c61c043aafb69329d0f961b19faa30b1dab709dd34c9388143fc55680059e55a",
                "sha256:c94ff2780a1fd89f190390130d6d36173ca59fcfb3fe0ff596f9a56518191ccb",
                "sha256:edda9bacc3843dfbeebaf7a701763e68e741b08fccb889c003b0a52f0ee95782",
                "sha256:f10fc41ee3c75a474d3bdf68d396f10782d013d7f67db99c0efbfd0acb99701b"
            ],
            "index": "pypi",
            "version": "==1.1.5"
        },
        "pillow": {
            "hashes": [
                "sha256:01425106e4e8cee195a411f729cff2a7d61813b0b11737c12bd5991f5f14bcd5",
                "sha256:031a6c88c77d08aab84fecc05c3cde8414cd6f8406f4d2b16fed1e97634cc8a4",
                "sha256:083781abd261bdabf090ad07bb69f8f5599943ddb539d64497ed021b2a67e5a9",
                "sha256:0d19d70ee7c2ba97631bae1e7d4725cdb2ecf238178096e8c82ee481e189168a",
                "sha256:0e04d61f0064b545b989126197930807c86bcbd4534d39168f4aa5fda39bb8f9",
                "sha256:12e5e7471f9b637762453da74e390e56cc43e486a88289995c1f4c1dc0bfe727",
                "sha256:22fd0f42ad15dfdde6c581347eaa4adb9a6fc4b865f90b23378aa7914895e120",
                "sha256:238c197fc275b475e87c1453b05b467d2d02c2915fdfdd4af126145ff2e4610c",
                "sha256:3b570f84a6161cf8865c4e08adf629441f56e32f180f7aa4ccbd2e0a5a02cba2",
                "sha256:463822e2f0d81459e113372a168f2ff59723e78528f91f0bd25680ac185cf797",
                "sha256:4d98abdd6b1e3bf1a1cbb14c3895226816e666749ac040c4e2554231068c639b",
                "sha256:5afe6b237a0b81bd54b53f835a153770802f164c5570bab5e005aad693dab87f",
                "sha256:5b70110acb39f3aff6b74cf09bb4169b167e2660dabc304c1e25b6555fa781ef",
                "sha256:5cbf3e3b1014dddc45496e8cf38b9f099c95a326275885199f427825c6522232",
                "sha256:624b977355cde8b065f6d51b98497d6cd5fbdd4f36405f7a8790e3376125e2bb",
                "sha256:63728564c1410d99e6d1ae8e3b810fe012bc440952168af0a2877e8ff5ab96b9",
                "sha256:66cc56579fd91f517290ab02c51e3a80f581aba45fd924fcdee01fa06e635812",
                "sha256:6c32cc3145928c4305d142ebec682419a6c0a8ce9e33db900027ddca1ec39178",
                "sha256:8b56553c0345ad6dcb2e9b433ae47d67f95fc23fe28a0bde15a120f25257e291",
                "sha256:8bb1e155a74e1bfbacd84555ea62fa21c58e0b4e7e6b20e4447b8d07990ac78b",
                "sha256:95d5ef984eff897850f3a83883363da64aae1000e79cb3c321915468e8c6add5",
                "sha256:a013cbe25d20c2e0c4e85a9daf438f85121a4d0344ddc76e33fd7e3965d9af4b",
                "sha256:a787ab10d7bb5494e5f76536ac460741788f1fbce851068d73a87ca7c35fc3e1",
                "sha256:a7d5e9fad90eff8f6f6106d3b98b553a88b6f976e51fce287192a5d2d5363713",
                "sha256:aac00e4bc94d1b7813fe882c28990c1bc2f9d0e1aa765a5f2b516e8a6a16a9e4",
                "sha256:b91c36492a4bbb1ee855b7d16fe51379e5f96b85692dc8210831fbb24c43e484",
                "sha256:c03c07ed32c5324939b19e36ae5f75c660c81461e312a41aea30acdd46f93a7c",
                "sha256:c5236606e8570542ed424849f7852a0ff0bce2c4c8d0ba05cc202a5a9c97dee9",
                "sha256:c6b39294464b03457f9064e98c124e09008b35a62e3189d3513e5148611c9388",
                "sha256:cb7a09e173903541fa888ba010c345893cd9fc1b5891aaf060f6ca77b6a3722d",
                "sha256:d68cb92c408261f806b15923834203f024110a2e2872ecb0bd2a110f89d3c602",
                "sha256:dc38f57d8f20f06dd7c3161c59ca2c86893632623f33a42d592f097b00f720a9",
                "sha256:e98eca29a05913e82177b3ba3d198b1728e164869c613d76d0de4bde6768a50e",
                "sha256:f217c3954ce5fd88303fc0c317af55d5e0204106d86dea17eb8205700d47dec2"
            ],
            "markers": "python_version >= '3.6'",
            "version": "==8.2.0"
        },
        "pluggy": {
            "hashes": [
                "sha256:15b2acde666561e1298d71b523007ed7364de07029219b604cf808bfa1c765b0",
                "sha256:966c145cd83c96502c3c3868f50408687b38434af77734af1e9ca461a4081d2d"
            ],
            "markers": "python_version >= '2.7' and python_version not in '3.0, 3.1, 3.2, 3.3'",
            "version": "==0.13.1"
        },
        "prompt-toolkit": {
            "hashes": [
                "sha256:bf00f22079f5fadc949f42ae8ff7f05702826a97059ffcc6281036ad40ac6f04",
                "sha256:e1b4f11b9336a28fa11810bc623c357420f69dfdb6d2dac41ca2c21a55c033bc"
            ],
            "markers": "python_full_version >= '3.6.1'",
            "version": "==3.0.18"
        },
        "proto-plus": {
            "hashes": [
                "sha256:600e2793ec1a0bf2b9e5ba18cd9eccbc1bc690a03c73b571bbe59789fbaaeecc",
                "sha256:cfc45474c7eda0fe3c4b9eca2542124f2a0ff5543242bec61e8d08bce0f5bd48"
            ],
            "markers": "python_version >= '3.6'",
            "version": "==1.18.1"
        },
        "protobuf": {
            "hashes": [
<<<<<<< HEAD
                "sha256:0b5a73fa43efda0df0191c162680ec40cef45463fa8ff69fbeaeeddda4c760f5",
                "sha256:1e08da38d56b74962d9cb05d86ca5f25d2e5b78f05fd00db7900cad3faa6de00",
                "sha256:38b2c6e2204731cfebdb2452ffb7addf0367172b35cff8ccda338ccea9e7c87a",
                "sha256:42239d47f213f1ce12ddca62c0c70856efbac09797d715e5d606b3fbc3f16c44",
                "sha256:45cc0197e9f9192693c8a4dbcba8c9227a53a2720fc3826dfe791113d9ff5e5e",
                "sha256:4da073b6c1a83e4ff1294156844f21343c5094e295c194d8ecc94703c7a6f42a",
                "sha256:4e62be28dcaab52c7e8e8e3fb9a7005dec6374e698f3b22d79276d95c13151e5",
                "sha256:50c657a54592c1bec7b24521fdbbbd2f7b51325ba23ab505ed03e8ebf3a5aeff",
                "sha256:557e16884d7276caf92c1fb188fe6dfbec47891d3507d4982db1e3d89ffd22de",
                "sha256:5a3450acf046716e4a4f02a3f7adfb7b86f1b5b3ae392cec759915e79538d40d",
                "sha256:6388e7f300010ea7ac77113c7491c5622645d2447fdf701cbfe026b832d728cd",
                "sha256:744f5c9a3b9e7538c4c70f2b0e46f86858b684f5d17bf78643a19a6c21c7936f",
                "sha256:751d71dc6559dd794d309811d8dcf179d6a128b38a1655ae7137530f33895cb4",
                "sha256:816fe5e8b73c29adb13a57e1653da15f24cbb90e86ea92e6f08abe6d8c0cbdb4",
                "sha256:89613ec119fdcad992f65d7a5bfe3170c17edc839982d0089fc0c9242fb8e517",
                "sha256:993814b0199f22523a227696a8e20d2cd4b9cda60c76d2fb3969ce0c77eb9e0f",
                "sha256:9dc01ddc3b195c4538942790c4b195cf17b52d3785a60c1f6f25b794f51e2071",
                "sha256:b667ddbb77ff619fdbd18be75445d4448ee68493c9bddd1b4d0b177025e2f6f6",
                "sha256:c2038dec269b65683f16057886c09ca7526471793029bdd43259282e1e0fb668",
                "sha256:c303ce92c60d069237cfbd41790fde3d00066ca9500fac464454e20c2f12250c",
                "sha256:c49e673436e24e925022c090a98905cfe88d056cb5dde67a8e20ae339acd8140",
                "sha256:c5b512c1982f8b427a302db094cf79f8f235284014d01b23fba461aa2c1459a0",
                "sha256:f3f057ad59cd4d5ea2b1bb88d36c6f009b8043007cf03d96cbd3b9c06859d4fa"
            ],
            "version": "==3.17.2"
=======
                "sha256:13ee7be3c2d9a5d2b42a1030976f760f28755fcf5863c55b1460fd205e6cd637",
                "sha256:145ce0af55c4259ca74993ddab3479c78af064002ec8227beb3d944405123c71",
                "sha256:14c1c9377a7ffbeaccd4722ab0aa900091f52b516ad89c4b0c3bb0a4af903ba5",
                "sha256:1556a1049ccec58c7855a78d27e5c6e70e95103b32de9142bae0576e9200a1b0",
                "sha256:26010f693b675ff5a1d0e1bdb17689b8b716a18709113288fead438703d45539",
                "sha256:2ae692bb6d1992afb6b74348e7bb648a75bb0d3565a3f5eea5bec8f62bd06d87",
                "sha256:2bfb815216a9cd9faec52b16fd2bfa68437a44b67c56bee59bc3926522ecb04e",
                "sha256:4ffbd23640bb7403574f7aff8368e2aeb2ec9a5c6306580be48ac59a6bac8bde",
                "sha256:6902a1e4b7a319ec611a7345ff81b6b004b36b0d2196ce7a748b3493da3d226d",
                "sha256:6ce4d8bf0321e7b2d4395e253f8002a1a5ffbcfd7bcc0a6ba46712c07d47d0b4",
                "sha256:6d847c59963c03fd7a0cd7c488cadfa10cda4fff34d8bc8cba92935a91b7a037",
                "sha256:72804ea5eaa9c22a090d2803813e280fb273b62d5ae497aaf3553d141c4fdd7b",
                "sha256:7a4c97961e9e5b03a56f9a6c82742ed55375c4a25f2692b625d4087d02ed31b9",
                "sha256:8727ee027157516e2c311f218ebf2260a18088ffb2d29473e82add217d196b1c",
                "sha256:99938f2a2d7ca6563c0ade0c5ca8982264c484fdecf418bd68e880a7ab5730b1",
                "sha256:9b7a5c1022e0fa0dbde7fd03682d07d14624ad870ae52054849d8960f04bc764",
                "sha256:a22b3a0dbac6544dacbafd4c5f6a29e389a50e3b193e2c70dae6bbf7930f651d",
                "sha256:a981222367fb4210a10a929ad5983ae93bd5a050a0824fc35d6371c07b78caf6",
                "sha256:ab6bb0e270c6c58e7ff4345b3a803cc59dbee19ddf77a4719c5b635f1d547aa8",
                "sha256:c56c050a947186ba51de4f94ab441d7f04fcd44c56df6e922369cc2e1a92d683",
                "sha256:e76d9686e088fece2450dbc7ee905f9be904e427341d289acbe9ad00b78ebd47",
                "sha256:f0e59430ee953184a703a324b8ec52f571c6c4259d496a19d1cabcdc19dabc62",
                "sha256:ffea251f5cd3c0b9b43c7a7a912777e0bc86263436a87c2555242a348817221b"
            ],
            "version": "==3.17.3"
>>>>>>> 51847c33
        },
        "psycopg2-binary": {
            "hashes": [
                "sha256:0deac2af1a587ae12836aa07970f5cb91964f05a7c6cdb69d8425ff4c15d4e2c",
                "sha256:0e4dc3d5996760104746e6cfcdb519d9d2cd27c738296525d5867ea695774e67",
                "sha256:11b9c0ebce097180129e422379b824ae21c8f2a6596b159c7659e2e5a00e1aa0",
                "sha256:15978a1fbd225583dd8cdaf37e67ccc278b5abecb4caf6b2d6b8e2b948e953f6",
                "sha256:1fabed9ea2acc4efe4671b92c669a213db744d2af8a9fc5d69a8e9bc14b7a9db",
                "sha256:2dac98e85565d5688e8ab7bdea5446674a83a3945a8f416ad0110018d1501b94",
                "sha256:42ec1035841b389e8cc3692277a0bd81cdfe0b65d575a2c8862cec7a80e62e52",
                "sha256:6422f2ff0919fd720195f64ffd8f924c1395d30f9a495f31e2392c2efafb5056",
                "sha256:6a32f3a4cb2f6e1a0b15215f448e8ce2da192fd4ff35084d80d5e39da683e79b",
                "sha256:7312e931b90fe14f925729cde58022f5d034241918a5c4f9797cac62f6b3a9dd",
                "sha256:7d92a09b788cbb1aec325af5fcba9fed7203897bbd9269d5691bb1e3bce29550",
                "sha256:833709a5c66ca52f1d21d41865a637223b368c0ee76ea54ca5bad6f2526c7679",
                "sha256:89705f45ce07b2dfa806ee84439ec67c5d9a0ef20154e0e475e2b2ed392a5b83",
                "sha256:8cd0fb36c7412996859cb4606a35969dd01f4ea34d9812a141cd920c3b18be77",
                "sha256:950bc22bb56ee6ff142a2cb9ee980b571dd0912b0334aa3fe0fe3788d860bea2",
                "sha256:a0c50db33c32594305b0ef9abc0cb7db13de7621d2cadf8392a1d9b3c437ef77",
                "sha256:a0eb43a07386c3f1f1ebb4dc7aafb13f67188eab896e7397aa1ee95a9c884eb2",
                "sha256:aaa4213c862f0ef00022751161df35804127b78adf4a2755b9f991a507e425fd",
                "sha256:ac0c682111fbf404525dfc0f18a8b5f11be52657d4f96e9fcb75daf4f3984859",
                "sha256:ad20d2eb875aaa1ea6d0f2916949f5c08a19c74d05b16ce6ebf6d24f2c9f75d1",
                "sha256:b4afc542c0ac0db720cf516dd20c0846f71c248d2b3d21013aa0d4ef9c71ca25",
                "sha256:b8a3715b3c4e604bcc94c90a825cd7f5635417453b253499664f784fc4da0152",
                "sha256:ba28584e6bca48c59eecbf7efb1576ca214b47f05194646b081717fa628dfddf",
                "sha256:ba381aec3a5dc29634f20692349d73f2d21f17653bda1decf0b52b11d694541f",
                "sha256:bd1be66dde2b82f80afb9459fc618216753f67109b859a361cf7def5c7968729",
                "sha256:c2507d796fca339c8fb03216364cca68d87e037c1f774977c8fc377627d01c71",
                "sha256:cec7e622ebc545dbb4564e483dd20e4e404da17ae07e06f3e780b2dacd5cee66",
                "sha256:d14b140a4439d816e3b1229a4a525df917d6ea22a0771a2a78332273fd9528a4",
                "sha256:d1b4ab59e02d9008efe10ceabd0b31e79519da6fb67f7d8e8977118832d0f449",
                "sha256:d5227b229005a696cc67676e24c214740efd90b148de5733419ac9aaba3773da",
                "sha256:e1f57aa70d3f7cc6947fd88636a481638263ba04a742b4a37dd25c373e41491a",
                "sha256:e74a55f6bad0e7d3968399deb50f61f4db1926acf4a6d83beaaa7df986f48b1c",
                "sha256:e82aba2188b9ba309fd8e271702bd0d0fc9148ae3150532bbb474f4590039ffb",
                "sha256:ee69dad2c7155756ad114c02db06002f4cded41132cc51378e57aad79cc8e4f4",
                "sha256:f5ab93a2cb2d8338b1674be43b442a7f544a0971da062a5da774ed40587f18f5"
            ],
            "index": "pypi",
            "version": "==2.8.6"
        },
        "py": {
            "hashes": [
                "sha256:21b81bda15b66ef5e1a777a21c4dcd9c20ad3efd0b3f817e7a809035269e1bd3",
                "sha256:3b80836aa6d1feeaa108e046da6423ab8f6ceda6468545ae8d02d9d58d18818a"
            ],
            "markers": "python_version >= '2.7' and python_version not in '3.0, 3.1, 3.2, 3.3'",
            "version": "==1.10.0"
        },
        "pyasn1": {
            "hashes": [
                "sha256:014c0e9976956a08139dc0712ae195324a75e142284d5f87f1a87ee1b068a359",
                "sha256:03840c999ba71680a131cfaee6fab142e1ed9bbd9c693e285cc6aca0d555e576",
                "sha256:0458773cfe65b153891ac249bcf1b5f8f320b7c2ce462151f8fa74de8934becf",
                "sha256:08c3c53b75eaa48d71cf8c710312316392ed40899cb34710d092e96745a358b7",
                "sha256:39c7e2ec30515947ff4e87fb6f456dfc6e84857d34be479c9d4a4ba4bf46aa5d",
                "sha256:5c9414dcfede6e441f7e8f81b43b34e834731003427e5b09e4e00e3172a10f00",
                "sha256:6e7545f1a61025a4e58bb336952c5061697da694db1cae97b116e9c46abcf7c8",
                "sha256:78fa6da68ed2727915c4767bb386ab32cdba863caa7dbe473eaae45f9959da86",
                "sha256:7ab8a544af125fb704feadb008c99a88805126fb525280b2270bb25cc1d78a12",
                "sha256:99fcc3c8d804d1bc6d9a099921e39d827026409a58f2a720dcdb89374ea0c776",
                "sha256:aef77c9fb94a3ac588e87841208bdec464471d9871bd5050a287cc9a475cd0ba",
                "sha256:e89bf84b5437b532b0803ba5c9a5e054d21fec423a89952a74f87fa2c9b7bce2",
                "sha256:fec3e9d8e36808a28efb59b489e4528c10ad0f480e57dcc32b4de5c9d8c9fdf3"
            ],
            "version": "==0.4.8"
        },
        "pyasn1-modules": {
            "hashes": [
                "sha256:0845a5582f6a02bb3e1bde9ecfc4bfcae6ec3210dd270522fee602365430c3f8",
                "sha256:0fe1b68d1e486a1ed5473f1302bd991c1611d319bba158e98b106ff86e1d7199",
                "sha256:15b7c67fabc7fc240d87fb9aabf999cf82311a6d6fb2c70d00d3d0604878c811",
                "sha256:426edb7a5e8879f1ec54a1864f16b882c2837bfd06eee62f2c982315ee2473ed",
                "sha256:65cebbaffc913f4fe9e4808735c95ea22d7a7775646ab690518c056784bc21b4",
                "sha256:905f84c712230b2c592c19470d3ca8d552de726050d1d1716282a1f6146be65e",
                "sha256:a50b808ffeb97cb3601dd25981f6b016cbb3d31fbf57a8b8a87428e6158d0c74",
                "sha256:a99324196732f53093a84c4369c996713eb8c89d360a496b599fb1a9c47fc3eb",
                "sha256:b80486a6c77252ea3a3e9b1e360bc9cf28eaac41263d173c032581ad2f20fe45",
                "sha256:c29a5e5cc7a3f05926aff34e097e84f8589cd790ce0ed41b67aed6857b26aafd",
                "sha256:cbac4bc38d117f2a49aeedec4407d23e8866ea4ac27ff2cf7fb3e5b570df19e0",
                "sha256:f39edd8c4ecaa4556e989147ebf219227e2cd2e8a43c7e7fcb1f1c18c5fd6a3d",
                "sha256:fe0644d9ab041506b62782e92b06b8c68cca799e1a9636ec398675459e031405"
            ],
            "version": "==0.2.8"
        },
        "pycodestyle": {
            "hashes": [
                "sha256:514f76d918fcc0b55c6680472f0a37970994e07bbb80725808c17089be302068",
                "sha256:c389c1d06bf7904078ca03399a4816f974a1d590090fecea0c63ec26ebaf1cef"
            ],
            "markers": "python_version >= '2.7' and python_version not in '3.0, 3.1, 3.2, 3.3'",
            "version": "==2.7.0"
        },
        "pycparser": {
            "hashes": [
                "sha256:2d475327684562c3a96cc71adf7dc8c4f0565175cf86b6d7a404ff4c771f15f0",
                "sha256:7582ad22678f0fcd81102833f60ef8d0e57288b6b5fb00323d101be910e35705"
            ],
            "markers": "python_version >= '2.7' and python_version not in '3.0, 3.1, 3.2, 3.3'",
            "version": "==2.20"
        },
        "pyflakes": {
            "hashes": [
                "sha256:7893783d01b8a89811dd72d7dfd4d84ff098e5eed95cfa8905b22bbffe52efc3",
                "sha256:f5bc8ecabc05bb9d291eb5203d6810b49040f6ff446a756326104746cc00c1db"
            ],
            "markers": "python_version >= '2.7' and python_version not in '3.0, 3.1, 3.2, 3.3'",
            "version": "==2.3.1"
        },
        "pyjwt": {
            "hashes": [
                "sha256:934d73fbba91b0483d3857d1aff50e96b2a892384ee2c17417ed3203f173fca1",
                "sha256:fba44e7898bbca160a2b2b501f492824fc8382485d3a6f11ba5d0c1937ce6130"
            ],
            "index": "pypi",
            "version": "==2.1.0"
        },
        "pyopenssl": {
            "hashes": [
                "sha256:4c231c759543ba02560fcd2480c48dcec4dae34c9da7d3747c508227e0624b51",
                "sha256:818ae18e06922c066f777a33f1fca45786d85edfe71cd043de6379337a7f274b"
            ],
            "markers": "python_version >= '2.7' and python_version not in '3.0, 3.1, 3.2, 3.3, 3.4'",
            "version": "==20.0.1"
        },
        "pyparsing": {
            "hashes": [
                "sha256:c203ec8783bf771a155b207279b9bccb8dea02d8f0c9e5f8ead507bc3246ecc1",
                "sha256:ef9d7589ef3c200abe66653d3f1ab1033c3c419ae9b9bdb1240a85b024efc88b"
            ],
            "markers": "python_version >= '2.6' and python_version not in '3.0, 3.1, 3.2, 3.3'",
            "version": "==2.4.7"
        },
        "pytest": {
            "hashes": [
                "sha256:50bcad0a0b9c5a72c8e4e7c9855a3ad496ca6a881a3641b4260605450772c54b",
                "sha256:91ef2131a9bd6be8f76f1f08eac5c5317221d6ad1e143ae03894b862e8976890"
            ],
            "index": "pypi",
            "version": "==6.2.4"
        },
        "pytest-cov": {
            "hashes": [
                "sha256:261bb9e47e65bd099c89c3edf92972865210c36813f80ede5277dceb77a4a62a",
                "sha256:261ceeb8c227b726249b376b8526b600f38667ee314f910353fa318caa01f4d7"
            ],
            "index": "pypi",
            "version": "==2.12.1"
        },
        "pytest-django": {
            "hashes": [
<<<<<<< HEAD
                "sha256:d1c6758a592fb0ef8abaa2fe12dd28858c1dcfc3d466102ffe52aa8934733dca",
                "sha256:f96c4556f4e7b15d987dd1dcc1d1526df81d40c1548d31ce840d597ed2be8c46"
            ],
            "index": "pypi",
            "version": "==4.3.0"
        },
        "python-crontab": {
            "hashes": [
                "sha256:4bbe7e720753a132ca4ca9d4094915f40e9d9dc8a807a4564007651018ce8c31"
            ],
            "version": "==2.5.1"
=======
                "sha256:65783e78382456528bd9d79a35843adde9e6a47347b20464eb2c885cb0f1f606",
                "sha256:b5171e3798bf7e3fc5ea7072fe87324db67a4dd9f1192b037fed4cc3c1b7f455"
            ],
            "index": "pypi",
            "version": "==4.4.0"
>>>>>>> 51847c33
        },
        "python-dateutil": {
            "hashes": [
                "sha256:73ebfe9dbf22e832286dafa60473e4cd239f8592f699aa5adaf10050e6e1823c",
                "sha256:75bb3f31ea686f1197762692a9ee6a7550b59fc6ca3a1f4b5d7e32fb98e2da2a"
            ],
            "markers": "python_version >= '2.7' and python_version not in '3.0, 3.1, 3.2, 3.3'",
            "version": "==2.8.1"
        },
        "pytz": {
            "hashes": [
                "sha256:83a4a90894bf38e243cf052c8b58f381bfe9a7a483f6a9cab140bc7f702ac4da",
                "sha256:eb10ce3e7736052ed3623d49975ce333bcd712c7bb19a58b9e2089d4057d0798"
            ],
            "version": "==2021.1"
        },
        "pyyaml": {
            "hashes": [
                "sha256:08682f6b72c722394747bddaf0aa62277e02557c0fd1c42cb853016a38f8dedf",
                "sha256:0f5f5786c0e09baddcd8b4b45f20a7b5d61a7e7e99846e3c799b05c7c53fa696",
                "sha256:129def1b7c1bf22faffd67b8f3724645203b79d8f4cc81f674654d9902cb4393",
                "sha256:294db365efa064d00b8d1ef65d8ea2c3426ac366c0c4368d930bf1c5fb497f77",
                "sha256:3b2b1824fe7112845700f815ff6a489360226a5609b96ec2190a45e62a9fc922",
                "sha256:3bd0e463264cf257d1ffd2e40223b197271046d09dadf73a0fe82b9c1fc385a5",
                "sha256:4465124ef1b18d9ace298060f4eccc64b0850899ac4ac53294547536533800c8",
                "sha256:49d4cdd9065b9b6e206d0595fee27a96b5dd22618e7520c33204a4a3239d5b10",
                "sha256:4e0583d24c881e14342eaf4ec5fbc97f934b999a6828693a99157fde912540cc",
                "sha256:5accb17103e43963b80e6f837831f38d314a0495500067cb25afab2e8d7a4018",
                "sha256:607774cbba28732bfa802b54baa7484215f530991055bb562efbed5b2f20a45e",
                "sha256:6c78645d400265a062508ae399b60b8c167bf003db364ecb26dcab2bda048253",
                "sha256:72a01f726a9c7851ca9bfad6fd09ca4e090a023c00945ea05ba1638c09dc3347",
                "sha256:74c1485f7707cf707a7aef42ef6322b8f97921bd89be2ab6317fd782c2d53183",
                "sha256:895f61ef02e8fed38159bb70f7e100e00f471eae2bc838cd0f4ebb21e28f8541",
                "sha256:8c1be557ee92a20f184922c7b6424e8ab6691788e6d86137c5d93c1a6ec1b8fb",
                "sha256:bb4191dfc9306777bc594117aee052446b3fa88737cd13b7188d0e7aa8162185",
                "sha256:bfb51918d4ff3d77c1c856a9699f8492c612cde32fd3bcd344af9be34999bfdc",
                "sha256:c20cfa2d49991c8b4147af39859b167664f2ad4561704ee74c1de03318e898db",
                "sha256:cb333c16912324fd5f769fff6bc5de372e9e7a202247b48870bc251ed40239aa",
                "sha256:d2d9808ea7b4af864f35ea216be506ecec180628aced0704e34aca0b040ffe46",
                "sha256:d483ad4e639292c90170eb6f7783ad19490e7a8defb3e46f97dfe4bacae89122",
                "sha256:dd5de0646207f053eb0d6c74ae45ba98c3395a571a2891858e87df7c9b9bd51b",
                "sha256:e1d4970ea66be07ae37a3c2e48b5ec63f7ba6804bdddfdbd3cfd954d25a82e63",
                "sha256:e4fac90784481d221a8e4b1162afa7c47ed953be40d31ab4629ae917510051df",
                "sha256:fa5ae20527d8e831e8230cbffd9f8fe952815b2b7dae6ffec25318803a7528fc",
                "sha256:fd7f6999a8070df521b6384004ef42833b9bd62cfee11a09bda1079b4b704247",
                "sha256:fdc842473cd33f45ff6bce46aea678a54e3d21f1b61a7750ce3c498eedfe25d6",
                "sha256:fe69978f3f768926cfa37b867e3843918e012cf83f680806599ddce33c2c68b0"
            ],
            "markers": "python_version >= '2.7' and python_version not in '3.0, 3.1, 3.2, 3.3, 3.4, 3.5'",
            "version": "==5.4.1"
        },
        "requests": {
            "hashes": [
                "sha256:27973dd4a904a4f13b263a19c866c13b92a39ed1c964655f025f3f8d3d75b804",
                "sha256:c210084e36a42ae6b9219e00e48287def368a26d03a048ddad7bfee44f75871e"
            ],
            "index": "pypi",
            "version": "==2.25.1"
        },
        "rsa": {
            "hashes": [
                "sha256:78f9a9bf4e7be0c5ded4583326e7461e3a3c5aae24073648b4bdfa797d78c9d2",
                "sha256:9d689e6ca1b3038bc82bf8d23e944b6b6037bc02301a574935b2dd946e0353b9"
            ],
            "markers": "python_version >= '3.6'",
            "version": "==4.7.2"
        },
        "scikit-learn": {
            "hashes": [
                "sha256:038f4e9d6ef10e1f3fe82addc3a14735c299866eb10f2c77c090410904828312",
                "sha256:06ffdcaaf81e2a3b1b50c3ac6842cfb13df2d8b737d61f64643ed61da7389cde",
                "sha256:0e71ce9c7cbc20f6f8b860107ce15114da26e8675238b4b82b7e7cd37ca0c087",
                "sha256:1eec963fe9ffc827442c2e9333227c4d49749a44e592f305398c1db5c1563393",
                "sha256:2754c85b2287333f9719db7f23fb7e357f436deed512db3417a02bf6f2830aa5",
                "sha256:2db429090b98045d71218a9ba913cc9b3fe78e0ba0b6b647d8748bc6d5a44080",
                "sha256:39b7e3b71bcb1fe46397185d6c1a5db1c441e71c23c91a31e7ad8cc3f7305f9a",
                "sha256:3cbd734e1aefc7c5080e6b6973fe062f97c26a1cdf1a991037ca196ce1c8f427",
                "sha256:40556bea1ef26ef54bc678d00cf138a63069144a0b5f3a436eecd8f3468b903e",
                "sha256:48f273836e19901ba2beecd919f7b352f09310ce67c762f6e53bc6b81cacf1f0",
                "sha256:49ec0b1361da328da9bb7f1a162836028e72556356adeb53342f8fae6b450d47",
                "sha256:4e6198675a6f9d333774671bd536668680eea78e2e81c0b19e57224f58d17f37",
                "sha256:5beaeb091071625e83f5905192d8aecde65ba2f26f8b6719845bbf586f7a04a1",
                "sha256:5ff3e4e4cf7592d36541edec434e09fb8ab9ba6b47608c4ffe30c9038d301897",
                "sha256:62214d2954377fcf3f31ec867dd4e436df80121e7a32947a0b3244f58f45e455",
                "sha256:7be1b88c23cfac46e06404582215a917017cd2edaa2e4d40abe6aaff5458f24b",
                "sha256:8fac72b9688176922f9f54fda1ba5f7ffd28cbeb9aad282760186e8ceba9139a",
                "sha256:90a297330f608adeb4d2e9786c6fda395d3150739deb3d42a86d9a4c2d15bc1d",
                "sha256:a2a47449093dcf70babc930beba2ca0423cb7df2fa5fd76be5260703d67fa574",
                "sha256:ae19ac105cf7ce8c205a46166992fdec88081d6e783ab6e38ecfbe45729f3c39",
                "sha256:ae426e3a52842c6b6d77d00f906b6031c8c2cfdfabd6af7511bb4bc9a68d720e",
                "sha256:cbdb0b3db99dd1d5f69d31b4234367d55475add31df4d84a3bd690ef017b55e2",
                "sha256:cdf24c1b9bbeb4936456b42ac5bd32c60bb194a344951acb6bfb0cddee5439a4",
                "sha256:d14701a12417930392cd3898e9646cf5670c190b933625ebe7511b1f7d7b8736",
                "sha256:d177fe1ff47cc235942d628d41ee5b1c6930d8f009f1a451c39b5411e8d0d4cf",
                "sha256:d5bf9c863ba4717b3917b5227463ee06860fc43931dc9026747de416c0a10fee",
                "sha256:dd968a174aa82f3341a615a033fa6a8169e9320cbb46130686562db132d7f1f0",
                "sha256:f0ed4483c258fb23150e31b91ea7d25ff8495dba108aea0b0d4206a777705350",
                "sha256:f18c3ed484eeeaa43a0d45dc2efb4d00fc6542ccdcfa2c45d7b635096a2ae534",
                "sha256:f1d2108e770907540b5248977e4cff9ffaf0f73d0d13445ee938df06ca7579c6",
                "sha256:f3ec00f023d84526381ad0c0f2cff982852d035c921bbf8ceb994f4886c00c64",
                "sha256:f74429a07fedb36a03c159332b914e6de757176064f9fed94b5f79ebac07d913",
                "sha256:fec42690a2eb646b384eafb021c425fab48991587edb412d4db77acc358b27ce"
            ],
            "index": "pypi",
            "version": "==0.24.2"
        },
        "scipy": {
            "hashes": [
                "sha256:01b38dec7e9f897d4db04f8de4e20f0f5be3feac98468188a0f47a991b796055",
                "sha256:10dbcc7de03b8d635a1031cb18fd3eaa997969b64fdf78f99f19ac163a825445",
                "sha256:19aeac1ad3e57338723f4657ac8520f41714804568f2e30bd547d684d72c392e",
                "sha256:1b21c6e0dc97b1762590b70dee0daddb291271be0580384d39f02c480b78290a",
                "sha256:1caade0ede6967cc675e235c41451f9fb89ae34319ddf4740194094ab736b88d",
                "sha256:23995dfcf269ec3735e5a8c80cfceaf384369a47699df111a6246b83a55da582",
                "sha256:2a799714bf1f791fb2650d73222b248d18d53fd40d6af2df2c898db048189606",
                "sha256:3274ce145b5dc416c49c0cf8b6119f787f0965cd35e22058fe1932c09fe15d77",
                "sha256:33d1677d46111cfa1c84b87472a0274dde9ef4a7ef2e1f155f012f5f1e995d8f",
                "sha256:44d452850f77e65e25b1eb1ac01e25770323a782bfe3a1a3e43847ad4266d93d",
                "sha256:9e3302149a369697c6aaea18b430b216e3c88f9a61b62869f6104881e5f9ef85",
                "sha256:a75b014d3294fce26852a9d04ea27b5671d86736beb34acdfc05859246260707",
                "sha256:ad7269254de06743fb4768f658753de47d8b54e4672c5ebe8612a007a088bd48",
                "sha256:b30280fbc1fd8082ac822994a98632111810311a9ece71a0e48f739df3c555a2",
                "sha256:b79104878003487e2b4639a20b9092b02e1bad07fc4cf924b495cf413748a777",
                "sha256:d449d40e830366b4c612692ad19fbebb722b6b847f78a7b701b1e0d6cda3cc13",
                "sha256:d647757373985207af3343301d89fe738d5a294435a4f2aafb04c13b4388c896",
                "sha256:f68eb46b86b2c246af99fcaa6f6e37c7a7a413e1084a794990b877f2ff71f7b6",
                "sha256:fdf606341cd798530b05705c87779606fcdfaf768a8129c348ea94441da15b04"
            ],
            "markers": "python_version < '3.10' and python_version >= '3.7'",
            "version": "==1.6.3"
        },
        "sentry-sdk": {
            "hashes": [
                "sha256:c1227d38dca315ba35182373f129c3e2722e8ed999e52584e6aca7d287870739",
                "sha256:c7d380a21281e15be3d9f67a3c4fbb4f800c481d88ff8d8931f39486dd7b4ada"
            ],
            "index": "pypi",
            "version": "==1.1.0"
        },
        "six": {
            "hashes": [
                "sha256:1e61c37477a1626458e36f7b1d82aa5c9b094fa4802892072e49de9c60c4c926",
                "sha256:8abb2f1d86890a2dfb989f9a77cfcfd3e47c2a354b01111771326f8aa26e0254"
            ],
            "markers": "python_version >= '2.7' and python_version not in '3.0, 3.1, 3.2, 3.3'",
            "version": "==1.16.0"
        },
        "sqlparse": {
            "hashes": [
                "sha256:017cde379adbd6a1f15a61873f43e8274179378e95ef3fede90b5aa64d304ed0",
                "sha256:0f91fd2e829c44362cbcfab3e9ae12e22badaa8a29ad5ff599f9ec109f0454e8"
            ],
            "markers": "python_version >= '3.5'",
            "version": "==0.4.1"
        },
        "stringcase": {
            "hashes": [
                "sha256:48a06980661908efe8d9d34eab2b6c13aefa2163b3ced26972902e3bdfd87008"
            ],
            "index": "pypi",
            "version": "==1.2.0"
        },
        "threadpoolctl": {
            "hashes": [
                "sha256:38b74ca20ff3bb42caca8b00055111d74159ee95c4370882bbff2b93d24da725",
                "sha256:ddc57c96a38beb63db45d6c159b5ab07b6bced12c45a1f07b2b92f272aebfa6b"
            ],
            "markers": "python_version >= '3.5'",
            "version": "==2.1.0"
        },
        "toml": {
            "hashes": [
                "sha256:806143ae5bfb6a3c6e736a764057db0e6a0e05e338b5630894a5f779cabb4f9b",
                "sha256:b3bda1d108d5dd99f4a20d24d9c348e91c4db7ab1b749200bded2f839ccbe68f"
            ],
            "markers": "python_version >= '2.6' and python_version not in '3.0, 3.1, 3.2, 3.3'",
            "version": "==0.10.2"
        },
        "typing-extensions": {
            "hashes": [
                "sha256:0ac0f89795dd19de6b97debb0c6af1c70987fd80a2d62d1958f7e56fcc31b497",
                "sha256:50b6f157849174217d0656f99dc82fe932884fb250826c18350e159ec6cdf342",
                "sha256:779383f6086d90c99ae41cf0ff39aac8a7937a9283ce0a414e5dd782f4c94a84"
            ],
            "markers": "python_version < '3.8'",
            "version": "==3.10.0.0"
        },
        "typing-inspect": {
            "hashes": [
                "sha256:047d4097d9b17f46531bf6f014356111a1b6fb821a24fe7ac909853ca2a782aa",
                "sha256:3cd7d4563e997719a710a3bfe7ffb544c6b72069b6812a02e9b414a8fa3aaa6b",
                "sha256:b1f56c0783ef0f25fb064a01be6e5407e54cf4a4bf4f3ba3fe51e0bd6dcea9e5"
            ],
            "version": "==0.7.1"
        },
        "unicodecsv": {
            "hashes": [
                "sha256:018c08037d48649a0412063ff4eda26eaa81eff1546dbffa51fa5293276ff7fc"
            ],
            "version": "==0.14.1"
        },
        "uritemplate": {
            "hashes": [
                "sha256:07620c3f3f8eed1f12600845892b0e036a2420acf513c53f7de0abd911a5894f",
                "sha256:5af8ad10cec94f215e3f48112de2022e1d5a37ed427fbd88652fa908f2ab7cae"
            ],
            "markers": "python_version >= '2.7' and python_version not in '3.0, 3.1, 3.2, 3.3'",
            "version": "==3.0.1"
        },
        "uritools": {
            "hashes": [
                "sha256:28ffef82ce3b2793237d36e45aa7cde28dae6502f6a93fdbd05ede401520e279",
                "sha256:576737664f51f82d5c2a98e25f6c5da73a57cc88326dbb686fd6c5d06ebd6c29"
            ],
            "index": "pypi",
            "version": "==3.0.2"
        },
        "urllib3": {
            "hashes": [
                "sha256:753a0374df26658f99d826cfe40394a686d05985786d946fbe4165b5148f5a7c",
                "sha256:a7acd0977125325f516bda9735fa7142b909a8d01e8b2e4c8108d0984e6e0098"
            ],
            "markers": "python_version >= '2.7' and python_version not in '3.0, 3.1, 3.2, 3.3, 3.4' and python_version < '4'",
            "version": "==1.26.5"
<<<<<<< HEAD
        },
        "vine": {
            "hashes": [
                "sha256:4c9dceab6f76ed92105027c49c823800dd33cacce13bdedc5b914e3514b7fb30",
                "sha256:7d3b1624a953da82ef63462013bbd271d3eb75751489f9807598e8f340bd637e"
            ],
            "markers": "python_version >= '3.6'",
            "version": "==5.0.0"
        },
        "wcwidth": {
            "hashes": [
                "sha256:beb4802a9cebb9144e99086eff703a642a13d6a0052920003a230f3294bbe784",
                "sha256:c4d647b99872929fdb7bdcaa4fbe7f01413ed3d98077df798530e5b04f116c83"
            ],
            "version": "==0.2.5"
=======
>>>>>>> 51847c33
        },
        "zipp": {
            "hashes": [
                "sha256:3607921face881ba3e026887d8150cca609d517579abe052ac81fc5aeffdbd76",
                "sha256:51cb66cc54621609dd593d1787f286ee42a5c0adbb4b29abea5a63edc3e03098"
            ],
            "markers": "python_version >= '3.6'",
            "version": "==3.4.1"
        }
    },
    "develop": {}
}<|MERGE_RESOLUTION|>--- conflicted
+++ resolved
@@ -1,11 +1,7 @@
 {
     "_meta": {
         "hash": {
-<<<<<<< HEAD
-            "sha256": "7948ca2b90da24c2f3bfc147c8ff36a8c5f2e3a1e030a9d9dd1eb090db5ec256"
-=======
-            "sha256": "8eb0cb48abfa3a7f33e3d5be890eebf2a25d4184a27a16cf2774fec2f21be7d5"
->>>>>>> 51847c33
+            "sha256": "0f381ab6cc3c496e48937b82784264fed51ff0a55c1f490d6f11bb0b9bcae27d"
         },
         "pipfile-spec": 6,
         "requires": {
@@ -63,6 +59,14 @@
             "path": "./../../client/boonsdk",
             "version": "==1.3.0"
         },
+        "cached-property": {
+            "hashes": [
+                "sha256:9fa5755838eecbb2d234c3aa390bd80fbd3ac6b6869109bfc1b499f7bd89a130",
+                "sha256:df4f613cf7ad9a588cc381aaf4a512d26265ecebd5eb9e1ba12f1319eb85a6a0"
+            ],
+            "markers": "python_version < '3.8'",
+            "version": "==1.5.2"
+        },
         "cachetools": {
             "hashes": [
                 "sha256:2cc0b89715337ab6dbba85b5b50effe2b0c74e035d83ee8ed637cf52f12ae001",
@@ -73,11 +77,11 @@
         },
         "celery": {
             "hashes": [
-                "sha256:1329de1edeaf734ef859e630cb42df2c116d53e59d2f46433b13aed196e85620",
-                "sha256:65f061c04578cf189cd7352c192e1a79fdeb370b916bff792bcc769560e81184"
-            ],
-            "index": "pypi",
-            "version": "==5.1.0"
+                "sha256:54436cd97b031bf2e08064223240e2a83d601d9414bcb1b702f94c6c33c29485",
+                "sha256:b5399d76cf70d5cfac3ec993f8796ec1aa90d4cef55972295751f384758a80d7"
+            ],
+            "index": "pypi",
+            "version": "==5.1.1"
         },
         "certifi": {
             "hashes": [
@@ -402,29 +406,6 @@
                 "grpc"
             ],
             "hashes": [
-<<<<<<< HEAD
-                "sha256:dbe885011111a9afd9ea9a347db6a9c608e82e5c7648c1f7fabf2b4079a579b5",
-                "sha256:f83118319d2a28806ec3399671cbe4af5351bd0dac54c40a0395da6162ebe324"
-            ],
-            "markers": "python_version >= '2.7' and python_version not in '3.0, 3.1, 3.2, 3.3, 3.4, 3.5'",
-            "version": "==1.29.0"
-        },
-        "google-api-python-client": {
-            "hashes": [
-                "sha256:9879b8d1d18212ae92b35bab61e8ea9ed5ea63ef9c8ca847938538da10dd193b",
-                "sha256:ee59ceea417781d1c68c9ea9b9af41b4bd5a4008ae3008cfc70b2623c3bba76a"
-            ],
-            "index": "pypi",
-            "version": "==2.7.0"
-        },
-        "google-auth": {
-            "hashes": [
-                "sha256:044d81b1e58012f8ebc71cc134e191c1fa312f543f1fbc99973afe28c25e3228",
-                "sha256:b3ca7a8ff9ab3bdefee3ad5aefb11fc6485423767eee016f5942d8e606ca23fb"
-            ],
-            "index": "pypi",
-            "version": "==1.30.1"
-=======
                 "sha256:0724d354d394b3d763bc10dfee05807813c5210f0bd9b8e2ddf6b6925603411c",
                 "sha256:92cd9e9f366e84bfcf2524e34d2dc244906c645e731962617ba620da1620a1e0"
             ],
@@ -446,7 +427,6 @@
             ],
             "index": "pypi",
             "version": "==1.31.0"
->>>>>>> 51847c33
         },
         "google-auth-httplib2": {
             "hashes": [
@@ -841,11 +821,11 @@
         },
         "prompt-toolkit": {
             "hashes": [
-                "sha256:bf00f22079f5fadc949f42ae8ff7f05702826a97059ffcc6281036ad40ac6f04",
-                "sha256:e1b4f11b9336a28fa11810bc623c357420f69dfdb6d2dac41ca2c21a55c033bc"
+                "sha256:08360ee3a3148bdb5163621709ee322ec34fc4375099afa4bbf751e9b7b7fa4f",
+                "sha256:7089d8d2938043508aa9420ec18ce0922885304cddae87fb96eebca942299f88"
             ],
             "markers": "python_full_version >= '3.6.1'",
-            "version": "==3.0.18"
+            "version": "==3.0.19"
         },
         "proto-plus": {
             "hashes": [
@@ -857,33 +837,6 @@
         },
         "protobuf": {
             "hashes": [
-<<<<<<< HEAD
-                "sha256:0b5a73fa43efda0df0191c162680ec40cef45463fa8ff69fbeaeeddda4c760f5",
-                "sha256:1e08da38d56b74962d9cb05d86ca5f25d2e5b78f05fd00db7900cad3faa6de00",
-                "sha256:38b2c6e2204731cfebdb2452ffb7addf0367172b35cff8ccda338ccea9e7c87a",
-                "sha256:42239d47f213f1ce12ddca62c0c70856efbac09797d715e5d606b3fbc3f16c44",
-                "sha256:45cc0197e9f9192693c8a4dbcba8c9227a53a2720fc3826dfe791113d9ff5e5e",
-                "sha256:4da073b6c1a83e4ff1294156844f21343c5094e295c194d8ecc94703c7a6f42a",
-                "sha256:4e62be28dcaab52c7e8e8e3fb9a7005dec6374e698f3b22d79276d95c13151e5",
-                "sha256:50c657a54592c1bec7b24521fdbbbd2f7b51325ba23ab505ed03e8ebf3a5aeff",
-                "sha256:557e16884d7276caf92c1fb188fe6dfbec47891d3507d4982db1e3d89ffd22de",
-                "sha256:5a3450acf046716e4a4f02a3f7adfb7b86f1b5b3ae392cec759915e79538d40d",
-                "sha256:6388e7f300010ea7ac77113c7491c5622645d2447fdf701cbfe026b832d728cd",
-                "sha256:744f5c9a3b9e7538c4c70f2b0e46f86858b684f5d17bf78643a19a6c21c7936f",
-                "sha256:751d71dc6559dd794d309811d8dcf179d6a128b38a1655ae7137530f33895cb4",
-                "sha256:816fe5e8b73c29adb13a57e1653da15f24cbb90e86ea92e6f08abe6d8c0cbdb4",
-                "sha256:89613ec119fdcad992f65d7a5bfe3170c17edc839982d0089fc0c9242fb8e517",
-                "sha256:993814b0199f22523a227696a8e20d2cd4b9cda60c76d2fb3969ce0c77eb9e0f",
-                "sha256:9dc01ddc3b195c4538942790c4b195cf17b52d3785a60c1f6f25b794f51e2071",
-                "sha256:b667ddbb77ff619fdbd18be75445d4448ee68493c9bddd1b4d0b177025e2f6f6",
-                "sha256:c2038dec269b65683f16057886c09ca7526471793029bdd43259282e1e0fb668",
-                "sha256:c303ce92c60d069237cfbd41790fde3d00066ca9500fac464454e20c2f12250c",
-                "sha256:c49e673436e24e925022c090a98905cfe88d056cb5dde67a8e20ae339acd8140",
-                "sha256:c5b512c1982f8b427a302db094cf79f8f235284014d01b23fba461aa2c1459a0",
-                "sha256:f3f057ad59cd4d5ea2b1bb88d36c6f009b8043007cf03d96cbd3b9c06859d4fa"
-            ],
-            "version": "==3.17.2"
-=======
                 "sha256:13ee7be3c2d9a5d2b42a1030976f760f28755fcf5863c55b1460fd205e6cd637",
                 "sha256:145ce0af55c4259ca74993ddab3479c78af064002ec8227beb3d944405123c71",
                 "sha256:14c1c9377a7ffbeaccd4722ab0aa900091f52b516ad89c4b0c3bb0a4af903ba5",
@@ -909,48 +862,41 @@
                 "sha256:ffea251f5cd3c0b9b43c7a7a912777e0bc86263436a87c2555242a348817221b"
             ],
             "version": "==3.17.3"
->>>>>>> 51847c33
         },
         "psycopg2-binary": {
             "hashes": [
-                "sha256:0deac2af1a587ae12836aa07970f5cb91964f05a7c6cdb69d8425ff4c15d4e2c",
-                "sha256:0e4dc3d5996760104746e6cfcdb519d9d2cd27c738296525d5867ea695774e67",
-                "sha256:11b9c0ebce097180129e422379b824ae21c8f2a6596b159c7659e2e5a00e1aa0",
-                "sha256:15978a1fbd225583dd8cdaf37e67ccc278b5abecb4caf6b2d6b8e2b948e953f6",
-                "sha256:1fabed9ea2acc4efe4671b92c669a213db744d2af8a9fc5d69a8e9bc14b7a9db",
-                "sha256:2dac98e85565d5688e8ab7bdea5446674a83a3945a8f416ad0110018d1501b94",
-                "sha256:42ec1035841b389e8cc3692277a0bd81cdfe0b65d575a2c8862cec7a80e62e52",
-                "sha256:6422f2ff0919fd720195f64ffd8f924c1395d30f9a495f31e2392c2efafb5056",
-                "sha256:6a32f3a4cb2f6e1a0b15215f448e8ce2da192fd4ff35084d80d5e39da683e79b",
-                "sha256:7312e931b90fe14f925729cde58022f5d034241918a5c4f9797cac62f6b3a9dd",
-                "sha256:7d92a09b788cbb1aec325af5fcba9fed7203897bbd9269d5691bb1e3bce29550",
-                "sha256:833709a5c66ca52f1d21d41865a637223b368c0ee76ea54ca5bad6f2526c7679",
-                "sha256:89705f45ce07b2dfa806ee84439ec67c5d9a0ef20154e0e475e2b2ed392a5b83",
-                "sha256:8cd0fb36c7412996859cb4606a35969dd01f4ea34d9812a141cd920c3b18be77",
-                "sha256:950bc22bb56ee6ff142a2cb9ee980b571dd0912b0334aa3fe0fe3788d860bea2",
-                "sha256:a0c50db33c32594305b0ef9abc0cb7db13de7621d2cadf8392a1d9b3c437ef77",
-                "sha256:a0eb43a07386c3f1f1ebb4dc7aafb13f67188eab896e7397aa1ee95a9c884eb2",
-                "sha256:aaa4213c862f0ef00022751161df35804127b78adf4a2755b9f991a507e425fd",
-                "sha256:ac0c682111fbf404525dfc0f18a8b5f11be52657d4f96e9fcb75daf4f3984859",
-                "sha256:ad20d2eb875aaa1ea6d0f2916949f5c08a19c74d05b16ce6ebf6d24f2c9f75d1",
-                "sha256:b4afc542c0ac0db720cf516dd20c0846f71c248d2b3d21013aa0d4ef9c71ca25",
-                "sha256:b8a3715b3c4e604bcc94c90a825cd7f5635417453b253499664f784fc4da0152",
-                "sha256:ba28584e6bca48c59eecbf7efb1576ca214b47f05194646b081717fa628dfddf",
-                "sha256:ba381aec3a5dc29634f20692349d73f2d21f17653bda1decf0b52b11d694541f",
-                "sha256:bd1be66dde2b82f80afb9459fc618216753f67109b859a361cf7def5c7968729",
-                "sha256:c2507d796fca339c8fb03216364cca68d87e037c1f774977c8fc377627d01c71",
-                "sha256:cec7e622ebc545dbb4564e483dd20e4e404da17ae07e06f3e780b2dacd5cee66",
-                "sha256:d14b140a4439d816e3b1229a4a525df917d6ea22a0771a2a78332273fd9528a4",
-                "sha256:d1b4ab59e02d9008efe10ceabd0b31e79519da6fb67f7d8e8977118832d0f449",
-                "sha256:d5227b229005a696cc67676e24c214740efd90b148de5733419ac9aaba3773da",
-                "sha256:e1f57aa70d3f7cc6947fd88636a481638263ba04a742b4a37dd25c373e41491a",
-                "sha256:e74a55f6bad0e7d3968399deb50f61f4db1926acf4a6d83beaaa7df986f48b1c",
-                "sha256:e82aba2188b9ba309fd8e271702bd0d0fc9148ae3150532bbb474f4590039ffb",
-                "sha256:ee69dad2c7155756ad114c02db06002f4cded41132cc51378e57aad79cc8e4f4",
-                "sha256:f5ab93a2cb2d8338b1674be43b442a7f544a0971da062a5da774ed40587f18f5"
-            ],
-            "index": "pypi",
-            "version": "==2.8.6"
+                "sha256:0b7dae87f0b729922e06f85f667de7bf16455d411971b2043bbd9577af9d1975",
+                "sha256:0f2e04bd2a2ab54fa44ee67fe2d002bb90cee1c0f1cc0ebc3148af7b02034cbd",
+                "sha256:123c3fb684e9abfc47218d3784c7b4c47c8587951ea4dd5bc38b6636ac57f616",
+                "sha256:1473c0215b0613dd938db54a653f68251a45a78b05f6fc21af4326f40e8360a2",
+                "sha256:14db1752acdd2187d99cb2ca0a1a6dfe57fc65c3281e0f20e597aac8d2a5bd90",
+                "sha256:1e3a362790edc0a365385b1ac4cc0acc429a0c0d662d829a50b6ce743ae61b5a",
+                "sha256:1e85b74cbbb3056e3656f1cc4781294df03383127a8114cbc6531e8b8367bf1e",
+                "sha256:20f1ab44d8c352074e2d7ca67dc00843067788791be373e67a0911998787ce7d",
+                "sha256:2f62c207d1740b0bde5c4e949f857b044818f734a3d57f1d0d0edc65050532ed",
+                "sha256:3242b9619de955ab44581a03a64bdd7d5e470cc4183e8fcadd85ab9d3756ce7a",
+                "sha256:35c4310f8febe41f442d3c65066ca93cccefd75013df3d8c736c5b93ec288140",
+                "sha256:4235f9d5ddcab0b8dbd723dca56ea2922b485ea00e1dafacf33b0c7e840b3d32",
+                "sha256:5ced67f1e34e1a450cdb48eb53ca73b60aa0af21c46b9b35ac3e581cf9f00e31",
+                "sha256:7360647ea04db2e7dff1648d1da825c8cf68dc5fbd80b8fb5b3ee9f068dcd21a",
+                "sha256:8c13d72ed6af7fd2c8acbd95661cf9477f94e381fce0792c04981a8283b52917",
+                "sha256:988b47ac70d204aed01589ed342303da7c4d84b56c2f4c4b8b00deda123372bf",
+                "sha256:995fc41ebda5a7a663a254a1dcac52638c3e847f48307b5416ee373da15075d7",
+                "sha256:a36c7eb6152ba5467fb264d73844877be8b0847874d4822b7cf2d3c0cb8cdcb0",
+                "sha256:aed4a9a7e3221b3e252c39d0bf794c438dc5453bc2963e8befe9d4cd324dff72",
+                "sha256:aef9aee84ec78af51107181d02fe8773b100b01c5dfde351184ad9223eab3698",
+                "sha256:b0221ca5a9837e040ebf61f48899926b5783668b7807419e4adae8175a31f773",
+                "sha256:b4d7679a08fea64573c969f6994a2631908bb2c0e69a7235648642f3d2e39a68",
+                "sha256:c250a7ec489b652c892e4f0a5d122cc14c3780f9f643e1a326754aedf82d9a76",
+                "sha256:ca86db5b561b894f9e5f115d6a159fff2a2570a652e07889d8a383b5fae66eb4",
+                "sha256:cfc523edecddaef56f6740d7de1ce24a2fdf94fd5e704091856a201872e37f9f",
+                "sha256:da113b70f6ec40e7d81b43d1b139b9db6a05727ab8be1ee559f3a69854a69d34",
+                "sha256:f6fac64a38f6768e7bc7b035b9e10d8a538a9fadce06b983fb3e6fa55ac5f5ce",
+                "sha256:f8559617b1fcf59a9aedba2c9838b5b6aa211ffedecabca412b92a1ff75aac1a",
+                "sha256:fbb42a541b1093385a2d8c7eec94d26d30437d0e77c1d25dae1dcc46741a385e"
+            ],
+            "index": "pypi",
+            "version": "==2.9.1"
         },
         "py": {
             "hashes": [
@@ -1062,25 +1008,17 @@
         },
         "pytest-django": {
             "hashes": [
-<<<<<<< HEAD
-                "sha256:d1c6758a592fb0ef8abaa2fe12dd28858c1dcfc3d466102ffe52aa8934733dca",
-                "sha256:f96c4556f4e7b15d987dd1dcc1d1526df81d40c1548d31ce840d597ed2be8c46"
-            ],
-            "index": "pypi",
-            "version": "==4.3.0"
-        },
-        "python-crontab": {
-            "hashes": [
-                "sha256:4bbe7e720753a132ca4ca9d4094915f40e9d9dc8a807a4564007651018ce8c31"
-            ],
-            "version": "==2.5.1"
-=======
                 "sha256:65783e78382456528bd9d79a35843adde9e6a47347b20464eb2c885cb0f1f606",
                 "sha256:b5171e3798bf7e3fc5ea7072fe87324db67a4dd9f1192b037fed4cc3c1b7f455"
             ],
             "index": "pypi",
             "version": "==4.4.0"
->>>>>>> 51847c33
+        },
+        "python-crontab": {
+            "hashes": [
+                "sha256:4bbe7e720753a132ca4ca9d4094915f40e9d9dc8a807a4564007651018ce8c31"
+            ],
+            "version": "==2.5.1"
         },
         "python-dateutil": {
             "hashes": [
@@ -1305,7 +1243,6 @@
             ],
             "markers": "python_version >= '2.7' and python_version not in '3.0, 3.1, 3.2, 3.3, 3.4' and python_version < '4'",
             "version": "==1.26.5"
-<<<<<<< HEAD
         },
         "vine": {
             "hashes": [
@@ -1321,8 +1258,6 @@
                 "sha256:c4d647b99872929fdb7bdcaa4fbe7f01413ed3d98077df798530e5b04f116c83"
             ],
             "version": "==0.2.5"
-=======
->>>>>>> 51847c33
         },
         "zipp": {
             "hashes": [
