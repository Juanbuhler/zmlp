// Jest Snapshot v1, https://goo.gl/fbAQLP

exports[`<ApiKeysAdd /> should render properly 1`] = `
Array [
  .emotion-0 {
  font-size: 18px;
  line-height: 21px;
  font-weight: 400;
  padding-top: 24px;
  padding-bottom: 16px;
}

<h2
    className="emotion-0"
  >
    Project API Keys
  </h2>,
  .emotion-5 {
  padding: 16px;
  padding-left: 0;
  padding-right: 0;
}

.emotion-4 {
  list-style-type: none;
  padding: 0;
  margin: 0;
  display: -webkit-box;
  display: -webkit-flex;
  display: -ms-flexbox;
  display: flex;
}

.emotion-1 {
  padding-right: 16px;
}

.emotion-0 {
  border: 0 #b8d652 solid;
  border-bottom-width: 0;
  color: #b3b3b3;
  display: -webkit-box;
  display: -webkit-flex;
  display: -ms-flexbox;
  display: flex;
  -webkit-align-items: center;
  -webkit-box-align: center;
  -ms-flex-align: center;
  align-items: center;
  padding-top: 8px;
  padding-bottom: 8px;
  text-transform: uppercase;
  font-size: 17px;
  line-height: 20px;
  font-weight: 700;
}

.emotion-0:hover {
  -webkit-text-decoration: none;
  text-decoration: none;
  color: #73b61c;
}

.emotion-2 {
  border: 0 #b8d652 solid;
  border-bottom-width: 2px;
  display: -webkit-box;
  display: -webkit-flex;
  display: -ms-flexbox;
  display: flex;
  -webkit-align-items: center;
  -webkit-box-align: center;
  -ms-flex-align: center;
  align-items: center;
  padding-top: 8px;
  padding-bottom: 8px;
  text-transform: uppercase;
  font-size: 17px;
  line-height: 20px;
  font-weight: 700;
}

.emotion-2:hover {
  -webkit-text-decoration: none;
  text-decoration: none;
}

<nav
    className="emotion-5"
  >
    <ul
      className="emotion-4"
    >
      <li
        className="emotion-1"
      >
        <a
          className="emotion-0"
          href="/76917058-b147-4556-987a-0a0f11e46d9b/api-keys"
          onClick={[Function]}
          onMouseEnter={[Function]}
        >
          View all
        </a>
      </li>
      <li
        className="emotion-1"
      >
        <a
          className="emotion-2"
          href="/76917058-b147-4556-987a-0a0f11e46d9b/api-keys/add"
          onClick={[Function]}
          onMouseEnter={[Function]}
        >
          Create API key
        </a>
      </li>
    </ul>
  </nav>,
<<<<<<< HEAD
  .emotion-42 {
  display: -webkit-box;
  display: -webkit-flex;
  display: -ms-flexbox;
  display: flex;
  -webkit-flex-direction: column;
  -ms-flex-direction: column;
  flex-direction: column;
  width: 470px;
  padding: 16px;
  padding-left: 0;
  padding-right: 0;
}

.emotion-4 {
  padding-top: 8px;
  padding-bottom: 8px;
}

.emotion-0 {
  display: block;
  padding-bottom: 8px;
}

.emotion-3 {
  position: relative;
}

.emotion-1 {
  outline-offset: 0;
  padding: 12px;
  border-radius: 2px;
  box-shadow: inset 0 1px 3px 0 transparent;
  width: 100%;
  color: #ffffff;
  background-color: #2e2e2e;
  border: 2px solid transparent;
}

.emotion-1:focus {
  border: 2px solid #73b61c;
  background-color: #ffffff;
  outline: #73b61c;
  color: #000000;
}

.emotion-2 {
  padding-top: 8px;
}

.emotion-39 {
  border: none;
  padding: 0;
  margin: 0;
  padding-top: 12px;
}

.emotion-5 {
  float: left;
  padding: 0;
  padding-bottom: 12px;
}

.emotion-6 {
  clear: both;
}

.emotion-14 {
  display: -webkit-box;
  display: -webkit-flex;
  display: -ms-flexbox;
  display: flex;
  -webkit-align-items: flex-start;
  -webkit-box-align: flex-start;
  -ms-flex-align: flex-start;
  align-items: flex-start;
  cursor: pointer;
  padding-bottom: 12px;
}

.emotion-10 {
  display: -webkit-box;
  display: -webkit-flex;
  display: -ms-flexbox;
  display: flex;
  position: relative;
}

.emotion-7 {
  margin: 0;
  padding: 0;
  width: 20px;
  height: 20px;
  -webkit-appearance: none;
  background-color: #73b61c;
  border: 2px solid #73b61c;
  border-radius: 2px;
  cursor: pointer;
}

.emotion-9 {
  position: absolute;
  top: 0;
  left: 0;
  bottom: 0;
  width: 20px;
  -webkit-align-items: center;
  -webkit-box-align: center;
  -ms-flex-align: center;
  align-items: center;
  -webkit-box-pack: center;
  -webkit-justify-content: center;
  -ms-flex-pack: center;
  justify-content: center;
  display: -webkit-box;
  display: -webkit-flex;
  display: -ms-flexbox;
  display: flex;
}

.emotion-8 path {
  -webkit-transition: all .3s ease;
  transition: all .3s ease;
  opacity: 100;
}

.emotion-13 {
  padding-left: 12px;
  display: -webkit-box;
  display: -webkit-flex;
  display: -ms-flexbox;
  display: flex;
  -webkit-flex-direction: column;
  -ms-flex-direction: column;
  flex-direction: column;
}

.emotion-11 {
  color: #b3b3b3;
  font-size: 15px;
  line-height: 18px;
  font-weight: 700;
}

.emotion-12 {
  color: #808080;
}

.emotion-15 {
  margin: 0;
  padding: 0;
  width: 20px;
  height: 20px;
  -webkit-appearance: none;
  background-color: transparent;
  border: 2px solid #808080;
  border-radius: 2px;
  cursor: pointer;
}

.emotion-16 path {
  -webkit-transition: all .3s ease;
  transition: all .3s ease;
  opacity: 0;
}

.emotion-41 {
  padding-top: 12px;
  padding-bottom: 12px;
}

.emotion-40 {
  -webkit-flex: 0;
  -ms-flex: 0;
  flex: 0;
  display: -webkit-box;
  display: -webkit-flex;
  display: -ms-flexbox;
  display: flex;
  -webkit-flex-direction: column;
  -ms-flex-direction: column;
  flex-direction: column;
  -webkit-align-items: center;
  -webkit-box-align: center;
  -ms-flex-align: center;
  align-items: center;
  -webkit-box-pack: center;
  -webkit-justify-content: center;
  -ms-flex-pack: center;
  justify-content: center;
  border-radius: 2px;
  margin: 0;
  padding: 12px 32px;
  white-space: nowrap;
  font-size: 15px;
  line-height: 18px;
  font-weight: 500;
  border: none;
  cursor: not-allowed;
  color: #ffffff;
  background-color: transparent;
}

.emotion-40:hover {
  -webkit-text-decoration: none;
  text-decoration: none;
}

.emotion-40[aria-disabled=true] {
  color: #2e2e2e;
}

.emotion-40,
.emotion-40:hover,
.emotion-40:visited {
  background-color: #73b61c;
}

.emotion-40:hover {
  background-color: #b8d652;
}

.emotion-40[aria-disabled=true] {
  background-color: #808080;
}

<form
    action=""
    className="emotion-42"
    method="post"
    onSubmit={[Function]}
  >
    <div
      className="emotion-4"
    >
      <label
        className="emotion-0"
        htmlFor="name"
      >
        Name
      </label>
      <div
        className="emotion-3"
      >
        <input
          autoFocus={true}
          className="emotion-1"
          id="name"
          name="name"
          onChange={[Function]}
          type="text"
          value=""
        />
        <div
          className="emotion-2"
        >
           
        </div>
      </div>
    </div>
    <fieldset
      className="emotion-39"
    >
      <legend
        className="emotion-5"
      >
        Permissions
      </legend>
      <div
        className="emotion-6"
      />
      <label
        className="emotion-14"
      >
        <div
          className="emotion-10"
        >
          <input
            className="emotion-7"
            defaultChecked={true}
            onClick={[Function]}
            type="checkbox"
          />
          <div
            className="emotion-9"
          >
            <svg
              className="emotion-8"
              data-file-name="checkmark.svg"
              width={14}
            />
          </div>
        </div>
        <div
          className="emotion-13"
        >
          <span
            className="emotion-11"
          >
            API
          </span>
          <span
            className="emotion-12"
          >
            Dude You're Getting A Telescope
          </span>
        </div>
      </label>
      <label
        className="emotion-14"
      >
        <div
          className="emotion-10"
        >
          <input
            className="emotion-15"
            defaultChecked={false}
            onClick={[Function]}
            type="checkbox"
          />
          <div
            className="emotion-9"
          >
            <svg
              className="emotion-16"
              data-file-name="checkmark.svg"
              width={14}
            />
          </div>
        </div>
        <div
          className="emotion-13"
        >
          <span
            className="emotion-11"
          >
            Kuphalfort
          </span>
          <span
            className="emotion-12"
          >
            Space The Final Frontier
          </span>
        </div>
      </label>
      <label
        className="emotion-14"
      >
        <div
          className="emotion-10"
        >
          <input
            className="emotion-15"
            defaultChecked={false}
            onClick={[Function]}
            type="checkbox"
          />
          <div
            className="emotion-9"
          >
            <svg
              className="emotion-16"
              data-file-name="checkmark.svg"
              width={14}
            />
          </div>
        </div>
        <div
          className="emotion-13"
        >
          <span
            className="emotion-11"
          >
            West Courtney
          </span>
          <span
            className="emotion-12"
          >
            Astronomy Binoculars A Great Alternative
          </span>
        </div>
      </label>
      <label
        className="emotion-14"
      >
        <div
          className="emotion-10"
        >
          <input
            className="emotion-15"
            defaultChecked={false}
            onClick={[Function]}
            type="checkbox"
          />
          <div
            className="emotion-9"
          >
            <svg
              className="emotion-16"
              data-file-name="checkmark.svg"
              width={14}
            />
          </div>
        </div>
        <div
          className="emotion-13"
        >
          <span
            className="emotion-11"
          >
            Murphyside
          </span>
          <span
            className="emotion-12"
          >
            Asteroids
          </span>
        </div>
      </label>
    </fieldset>
    <div
      className="emotion-41"
    >
      <button
        aria-disabled={true}
        className="emotion-40"
        onClick={[Function]}
        type="submit"
      >
        Generate Key & Download
      </button>
    </div>
  </form>,
=======
  "Loading...",
>>>>>>> ec94dee6
]
`;<|MERGE_RESOLUTION|>--- conflicted
+++ resolved
@@ -117,442 +117,6 @@
       </li>
     </ul>
   </nav>,
-<<<<<<< HEAD
-  .emotion-42 {
-  display: -webkit-box;
-  display: -webkit-flex;
-  display: -ms-flexbox;
-  display: flex;
-  -webkit-flex-direction: column;
-  -ms-flex-direction: column;
-  flex-direction: column;
-  width: 470px;
-  padding: 16px;
-  padding-left: 0;
-  padding-right: 0;
-}
-
-.emotion-4 {
-  padding-top: 8px;
-  padding-bottom: 8px;
-}
-
-.emotion-0 {
-  display: block;
-  padding-bottom: 8px;
-}
-
-.emotion-3 {
-  position: relative;
-}
-
-.emotion-1 {
-  outline-offset: 0;
-  padding: 12px;
-  border-radius: 2px;
-  box-shadow: inset 0 1px 3px 0 transparent;
-  width: 100%;
-  color: #ffffff;
-  background-color: #2e2e2e;
-  border: 2px solid transparent;
-}
-
-.emotion-1:focus {
-  border: 2px solid #73b61c;
-  background-color: #ffffff;
-  outline: #73b61c;
-  color: #000000;
-}
-
-.emotion-2 {
-  padding-top: 8px;
-}
-
-.emotion-39 {
-  border: none;
-  padding: 0;
-  margin: 0;
-  padding-top: 12px;
-}
-
-.emotion-5 {
-  float: left;
-  padding: 0;
-  padding-bottom: 12px;
-}
-
-.emotion-6 {
-  clear: both;
-}
-
-.emotion-14 {
-  display: -webkit-box;
-  display: -webkit-flex;
-  display: -ms-flexbox;
-  display: flex;
-  -webkit-align-items: flex-start;
-  -webkit-box-align: flex-start;
-  -ms-flex-align: flex-start;
-  align-items: flex-start;
-  cursor: pointer;
-  padding-bottom: 12px;
-}
-
-.emotion-10 {
-  display: -webkit-box;
-  display: -webkit-flex;
-  display: -ms-flexbox;
-  display: flex;
-  position: relative;
-}
-
-.emotion-7 {
-  margin: 0;
-  padding: 0;
-  width: 20px;
-  height: 20px;
-  -webkit-appearance: none;
-  background-color: #73b61c;
-  border: 2px solid #73b61c;
-  border-radius: 2px;
-  cursor: pointer;
-}
-
-.emotion-9 {
-  position: absolute;
-  top: 0;
-  left: 0;
-  bottom: 0;
-  width: 20px;
-  -webkit-align-items: center;
-  -webkit-box-align: center;
-  -ms-flex-align: center;
-  align-items: center;
-  -webkit-box-pack: center;
-  -webkit-justify-content: center;
-  -ms-flex-pack: center;
-  justify-content: center;
-  display: -webkit-box;
-  display: -webkit-flex;
-  display: -ms-flexbox;
-  display: flex;
-}
-
-.emotion-8 path {
-  -webkit-transition: all .3s ease;
-  transition: all .3s ease;
-  opacity: 100;
-}
-
-.emotion-13 {
-  padding-left: 12px;
-  display: -webkit-box;
-  display: -webkit-flex;
-  display: -ms-flexbox;
-  display: flex;
-  -webkit-flex-direction: column;
-  -ms-flex-direction: column;
-  flex-direction: column;
-}
-
-.emotion-11 {
-  color: #b3b3b3;
-  font-size: 15px;
-  line-height: 18px;
-  font-weight: 700;
-}
-
-.emotion-12 {
-  color: #808080;
-}
-
-.emotion-15 {
-  margin: 0;
-  padding: 0;
-  width: 20px;
-  height: 20px;
-  -webkit-appearance: none;
-  background-color: transparent;
-  border: 2px solid #808080;
-  border-radius: 2px;
-  cursor: pointer;
-}
-
-.emotion-16 path {
-  -webkit-transition: all .3s ease;
-  transition: all .3s ease;
-  opacity: 0;
-}
-
-.emotion-41 {
-  padding-top: 12px;
-  padding-bottom: 12px;
-}
-
-.emotion-40 {
-  -webkit-flex: 0;
-  -ms-flex: 0;
-  flex: 0;
-  display: -webkit-box;
-  display: -webkit-flex;
-  display: -ms-flexbox;
-  display: flex;
-  -webkit-flex-direction: column;
-  -ms-flex-direction: column;
-  flex-direction: column;
-  -webkit-align-items: center;
-  -webkit-box-align: center;
-  -ms-flex-align: center;
-  align-items: center;
-  -webkit-box-pack: center;
-  -webkit-justify-content: center;
-  -ms-flex-pack: center;
-  justify-content: center;
-  border-radius: 2px;
-  margin: 0;
-  padding: 12px 32px;
-  white-space: nowrap;
-  font-size: 15px;
-  line-height: 18px;
-  font-weight: 500;
-  border: none;
-  cursor: not-allowed;
-  color: #ffffff;
-  background-color: transparent;
-}
-
-.emotion-40:hover {
-  -webkit-text-decoration: none;
-  text-decoration: none;
-}
-
-.emotion-40[aria-disabled=true] {
-  color: #2e2e2e;
-}
-
-.emotion-40,
-.emotion-40:hover,
-.emotion-40:visited {
-  background-color: #73b61c;
-}
-
-.emotion-40:hover {
-  background-color: #b8d652;
-}
-
-.emotion-40[aria-disabled=true] {
-  background-color: #808080;
-}
-
-<form
-    action=""
-    className="emotion-42"
-    method="post"
-    onSubmit={[Function]}
-  >
-    <div
-      className="emotion-4"
-    >
-      <label
-        className="emotion-0"
-        htmlFor="name"
-      >
-        Name
-      </label>
-      <div
-        className="emotion-3"
-      >
-        <input
-          autoFocus={true}
-          className="emotion-1"
-          id="name"
-          name="name"
-          onChange={[Function]}
-          type="text"
-          value=""
-        />
-        <div
-          className="emotion-2"
-        >
-           
-        </div>
-      </div>
-    </div>
-    <fieldset
-      className="emotion-39"
-    >
-      <legend
-        className="emotion-5"
-      >
-        Permissions
-      </legend>
-      <div
-        className="emotion-6"
-      />
-      <label
-        className="emotion-14"
-      >
-        <div
-          className="emotion-10"
-        >
-          <input
-            className="emotion-7"
-            defaultChecked={true}
-            onClick={[Function]}
-            type="checkbox"
-          />
-          <div
-            className="emotion-9"
-          >
-            <svg
-              className="emotion-8"
-              data-file-name="checkmark.svg"
-              width={14}
-            />
-          </div>
-        </div>
-        <div
-          className="emotion-13"
-        >
-          <span
-            className="emotion-11"
-          >
-            API
-          </span>
-          <span
-            className="emotion-12"
-          >
-            Dude You're Getting A Telescope
-          </span>
-        </div>
-      </label>
-      <label
-        className="emotion-14"
-      >
-        <div
-          className="emotion-10"
-        >
-          <input
-            className="emotion-15"
-            defaultChecked={false}
-            onClick={[Function]}
-            type="checkbox"
-          />
-          <div
-            className="emotion-9"
-          >
-            <svg
-              className="emotion-16"
-              data-file-name="checkmark.svg"
-              width={14}
-            />
-          </div>
-        </div>
-        <div
-          className="emotion-13"
-        >
-          <span
-            className="emotion-11"
-          >
-            Kuphalfort
-          </span>
-          <span
-            className="emotion-12"
-          >
-            Space The Final Frontier
-          </span>
-        </div>
-      </label>
-      <label
-        className="emotion-14"
-      >
-        <div
-          className="emotion-10"
-        >
-          <input
-            className="emotion-15"
-            defaultChecked={false}
-            onClick={[Function]}
-            type="checkbox"
-          />
-          <div
-            className="emotion-9"
-          >
-            <svg
-              className="emotion-16"
-              data-file-name="checkmark.svg"
-              width={14}
-            />
-          </div>
-        </div>
-        <div
-          className="emotion-13"
-        >
-          <span
-            className="emotion-11"
-          >
-            West Courtney
-          </span>
-          <span
-            className="emotion-12"
-          >
-            Astronomy Binoculars A Great Alternative
-          </span>
-        </div>
-      </label>
-      <label
-        className="emotion-14"
-      >
-        <div
-          className="emotion-10"
-        >
-          <input
-            className="emotion-15"
-            defaultChecked={false}
-            onClick={[Function]}
-            type="checkbox"
-          />
-          <div
-            className="emotion-9"
-          >
-            <svg
-              className="emotion-16"
-              data-file-name="checkmark.svg"
-              width={14}
-            />
-          </div>
-        </div>
-        <div
-          className="emotion-13"
-        >
-          <span
-            className="emotion-11"
-          >
-            Murphyside
-          </span>
-          <span
-            className="emotion-12"
-          >
-            Asteroids
-          </span>
-        </div>
-      </label>
-    </fieldset>
-    <div
-      className="emotion-41"
-    >
-      <button
-        aria-disabled={true}
-        className="emotion-40"
-        onClick={[Function]}
-        type="submit"
-      >
-        Generate Key & Download
-      </button>
-    </div>
-  </form>,
-=======
   "Loading...",
->>>>>>> ec94dee6
 ]
 `;