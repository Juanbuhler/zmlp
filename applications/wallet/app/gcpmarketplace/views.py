from django import forms
from django.conf import settings
from django.contrib.auth import get_user_model
from django.core.exceptions import PermissionDenied
from django.db import transaction
from django.shortcuts import render, redirect
from django.utils.decorators import method_decorator
from django.views import View
from django.views.decorators.csrf import csrf_exempt
from google.auth.transport import requests
from google.oauth2 import id_token

from gcpmarketplace.models import MarketplaceAccount
from gcpmarketplace.utils import get_procurement_api

User = get_user_model()


class SignUpForm(forms.Form):
    email = forms.CharField(label='Google Account Email Address', max_length=255)
    token = forms.CharField()


@method_decorator(csrf_exempt, name='dispatch')
class SignUpView(View):
<<<<<<< HEAD
=======

>>>>>>> ebb172a8
    def post(self, request):
        form = SignUpForm(request.POST)

        # If the form is valid this means the new client has loaded the signup page
        # and filled out the form. We'll now activate the account.
        if form.is_valid():
            email = form.data['email']
            token = form.data['token']
            claims = self._get_jwt_claims(token)
            account_name = f'providers/{settings.MARKETPLACE_PROJECT_ID}/accounts/{claims["sub"]}'

            # Create the User and MarketplaceAccount in Wallet
            with transaction.atomic():
                user, created = User.objects.get_or_create(email=email, username=email)
                if created:
                    user.is_active = False
                    user.save()
                MarketplaceAccount.objects.get_or_create(name=account_name, user=user)

            # Send approval to marketplace.
            request = get_procurement_api().providers().accounts().approve(
                name=account_name, body={'approvalName': 'signup'})
            request.execute()

            return redirect('gcpmarketplace-signup-success')

        # If the form is not valid we assume this is the initial post request from marketplace
        # and we need to render the signup page for the new client.
        else:
            context = {'token': request.POST['x-gcp-marketplace-token']}
            return render(request, 'gcpmarketplace/signup.html', context)

    def _get_jwt_claims(self, token):
        """Make sure the jwt was signed correctly and is not expired."""
        issuer = 'https://www.googleapis.com/robot/v1/metadata/x509/cloud-commerce-partner@system.gserviceaccount.com'  # noqa

        # TODO: Make audience configurable.
        idinfo = id_token.verify_token(token, requests.Request(), certs_url=issuer,
                                       audience='zvi.zorroa.com')

        if idinfo['iss'] != issuer:
            raise PermissionDenied('Wrong issuer.')
        if not idinfo.get('sub'):
            raise PermissionDenied('JWT invalid. Missing "sub" claim.')
        return idinfo


def signup_success(request):
    return render(request, 'gcpmarketplace/success.html')<|MERGE_RESOLUTION|>--- conflicted
+++ resolved
@@ -23,10 +23,7 @@
 
 @method_decorator(csrf_exempt, name='dispatch')
 class SignUpView(View):
-<<<<<<< HEAD
-=======
 
->>>>>>> ebb172a8
     def post(self, request):
         form = SignUpForm(request.POST)
 
