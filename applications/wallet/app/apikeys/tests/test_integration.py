--- conflicted
+++ resolved
@@ -86,13 +86,8 @@
     @override_settings(PLATFORM='zmlp')
     def test_post_create(self, zmlp_project_user, project, api_client, monkeypatch, detail_data):
 
-<<<<<<< HEAD
-        def mock_api_response(*args, **kwargs):
+        def mock_post_response(*args, **kwargs):
             return detail_data
-=======
-        def mock_post_response(*args, **kwargs):
-            return data
->>>>>>> 371af57f
 
         def mock_get_response(*args, **kwargs):
             return {'accessKey': 'access',
