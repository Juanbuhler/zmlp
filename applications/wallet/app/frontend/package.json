--- conflicted
+++ resolved
@@ -69,11 +69,7 @@
     {
       "//": "app",
       "path": ".next/static/**/pages/_app.js",
-<<<<<<< HEAD
-      "maxSize": "39 kB"
-=======
-      "maxSize": "26 kB"
->>>>>>> 83645c55
+      "maxSize": "27 kB"
     },
     {
       "//": "main runtime",
