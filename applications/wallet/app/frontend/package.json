--- conflicted
+++ resolved
@@ -117,13 +117,8 @@
     "bundlesize": "0.18.0",
     "eslint": "6.8.0",
     "eslint-config-airbnb": "18.0.1",
-<<<<<<< HEAD
-    "eslint-config-prettier": "6.7.0",
+    "eslint-config-prettier": "6.9.0",
     "eslint-plugin-emotion": "10.0.27",
-=======
-    "eslint-config-prettier": "6.9.0",
-    "eslint-plugin-emotion": "10.0.14",
->>>>>>> 1435f148
     "eslint-plugin-import": "2.19.1",
     "eslint-plugin-jsx-a11y": "6.2.3",
     "eslint-plugin-react": "7.17.0",
