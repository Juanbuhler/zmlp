--- conflicted
+++ resolved
@@ -89,11 +89,7 @@
     {
       "//": "all pages",
       "path": ".next/static/**/!(commons|_app|_error|main|polyfill|webpack)*.js",
-<<<<<<< HEAD
-      "maxSize": "6 kB"
-=======
       "maxSize": "10 kB"
->>>>>>> 23e3ed47
     }
   ],
   "dependencies": {
