import TestRenderer, { act } from 'react-test-renderer'

import Layout from '..'

<<<<<<< HEAD
describe('<Layout />', () => {
  it('should render properly', () => {
    const component = TestRenderer.create(
      <Layout results={[{ url: '1', name: 'project-name' }]}>
        {() => 'Hello world'}
      </Layout>
=======
jest.mock('../../ProjectSwitcher', () => 'ProjectSwitcher')
jest.mock('../../Sidebar', () => 'Sidebar')

const noop = () => () => {}

describe('<Layout />', () => {
  it('should render properly', () => {
    const component = TestRenderer.create(
      <Layout logout={noop}>{() => `Hello World`}</Layout>,
>>>>>>> f0f89af4
    )

    expect(component.toJSON()).toMatchSnapshot()

    act(() => {
      component.root
        .findByProps({ 'aria-label': 'Open Sidebar Menu' })
        .props.onClick({ preventDefault: noop })
    })

    expect(component.toJSON()).toMatchSnapshot()
  })
})<|MERGE_RESOLUTION|>--- conflicted
+++ resolved
@@ -2,14 +2,6 @@
 
 import Layout from '..'
 
-<<<<<<< HEAD
-describe('<Layout />', () => {
-  it('should render properly', () => {
-    const component = TestRenderer.create(
-      <Layout results={[{ url: '1', name: 'project-name' }]}>
-        {() => 'Hello world'}
-      </Layout>
-=======
 jest.mock('../../ProjectSwitcher', () => 'ProjectSwitcher')
 jest.mock('../../Sidebar', () => 'Sidebar')
 
@@ -18,8 +10,9 @@
 describe('<Layout />', () => {
   it('should render properly', () => {
     const component = TestRenderer.create(
-      <Layout logout={noop}>{() => `Hello World`}</Layout>,
->>>>>>> f0f89af4
+      <Layout results={[{ url: '1', name: 'project-name' }]} logout={noop}>
+        {() => `Hello World`}
+      </Layout>,
     )
 
     expect(component.toJSON()).toMatchSnapshot()
