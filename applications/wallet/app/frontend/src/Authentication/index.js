import { useState, useEffect } from 'react'
import PropTypes from 'prop-types'
import { SWRConfig } from 'swr'

import Login from '../Login'
import Projects from '../Projects'

import { getUser, authenticateUser, logout, fetcher } from './helpers'

const Authentication = ({ children }) => {
  const [hasLoaded, setHasLoaded] = useState(false)
  const [user, setUser] = useState({})

  useEffect(() => {
    if (hasLoaded) return

    const storedUser = getUser()

    setUser(storedUser)
    setHasLoaded(true)
  }, [hasLoaded, user])

  if (!hasLoaded) return null

  if (!user.id) {
    return <Login onSubmit={authenticateUser({ setUser })} />
  }

  return (
    <SWRConfig value={{ fetcher: fetcher({ setUser }) }}>
<<<<<<< HEAD
      <Projects>
=======
      <Layout logout={logout({ setUser })}>
>>>>>>> f0f89af4
        {({ selectedProject }) =>
          children({
            user,
            logout: logout({ setUser }),
            selectedProject,
          })
        }
      </Projects>
    </SWRConfig>
  )
}

Authentication.propTypes = {
  children: PropTypes.func.isRequired,
}

export default Authentication<|MERGE_RESOLUTION|>--- conflicted
+++ resolved
@@ -28,11 +28,7 @@
 
   return (
     <SWRConfig value={{ fetcher: fetcher({ setUser }) }}>
-<<<<<<< HEAD
-      <Projects>
-=======
-      <Layout logout={logout({ setUser })}>
->>>>>>> f0f89af4
+      <Projects logout={logout({ setUser })}>
         {({ selectedProject }) =>
           children({
             user,
