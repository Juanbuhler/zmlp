import { useState, useEffect } from 'react'
import PropTypes from 'prop-types'
import { SWRConfig } from 'swr'

import Login from '../Login'
import Layout from '../Layout'

import { getUser, authenticateUser, logout, fetcher } from './helpers'

const Authentication = ({ children }) => {
  const [hasLoaded, setHasLoaded] = useState(false)
  const [user, setUser] = useState({})

  useEffect(() => {
    if (hasLoaded) return

    const storedUser = getUser()

    setUser(storedUser)
    setHasLoaded(true)
  }, [hasLoaded, user])

  if (!hasLoaded) return null

  if (!user.id) {
    return <Login onSubmit={authenticateUser({ setUser })} />
  }

  return (
<<<<<<< HEAD
    <SWRConfig value={{ fetcher: fetcher({ axiosInstance }) }}>
      <Layout>
        {({ id, name }) =>
          children({
            user,
            logout: logout({ setUser }),
            selectedProject: { id, name },
          })
        }
      </Layout>
=======
    <SWRConfig value={{ fetcher: fetcher({ setUser }) }}>
      {children({ user, logout: logout({ setUser }) })}
>>>>>>> c8022bbe
    </SWRConfig>
  )
}

Authentication.propTypes = {
  children: PropTypes.func.isRequired,
}

export default Authentication<|MERGE_RESOLUTION|>--- conflicted
+++ resolved
@@ -27,8 +27,7 @@
   }
 
   return (
-<<<<<<< HEAD
-    <SWRConfig value={{ fetcher: fetcher({ axiosInstance }) }}>
+    <SWRConfig value={{ fetcher: fetcher({ setUser }) }}>
       <Layout>
         {({ id, name }) =>
           children({
@@ -38,10 +37,6 @@
           })
         }
       </Layout>
-=======
-    <SWRConfig value={{ fetcher: fetcher({ setUser }) }}>
-      {children({ user, logout: logout({ setUser }) })}
->>>>>>> c8022bbe
     </SWRConfig>
   )
 }
