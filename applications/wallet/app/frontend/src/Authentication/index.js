--- conflicted
+++ resolved
@@ -62,13 +62,8 @@
   }
 
   return (
-<<<<<<< HEAD
-    <SWRConfig value={{ fetcher: fetcher({ setUser }) }}>
+    <SWRConfig value={{ fetcher }}>
       <Projects user={user} logout={logout({ googleAuth, setUser })}>
-=======
-    <SWRConfig value={{ fetcher }}>
-      <Projects user={user} logout={logout({ setUser })}>
->>>>>>> f9bfd2d3
         {({ selectedProject }) =>
           children({
             user,
