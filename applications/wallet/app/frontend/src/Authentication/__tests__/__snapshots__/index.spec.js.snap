// Jest Snapshot v1, https://goo.gl/fbAQLP

exports[`<Authentication /> should render properly when user is logged in 1`] = `null`;

exports[`<Authentication /> should render properly when user is logged in 2`] = `
<SWRConfig
  value={
    Object {
      "fetcher": [Function],
    }
  }
>
<<<<<<< HEAD
  Loading...
=======
  <Layout>
    Hello World
  </Layout>
>>>>>>> f0f89af4
</SWRConfig>
`;

exports[`<Authentication /> should render properly when user is logged out 1`] = `null`;

exports[`<Authentication /> should render properly when user is logged out 2`] = `
<Login
  onSubmit={[Function]}
/>
`;<|MERGE_RESOLUTION|>--- conflicted
+++ resolved
@@ -10,13 +10,9 @@
     }
   }
 >
-<<<<<<< HEAD
-  Loading...
-=======
-  <Layout>
+  <Projects>
     Hello World
-  </Layout>
->>>>>>> f0f89af4
+  </Projects>
 </SWRConfig>
 `;
 
