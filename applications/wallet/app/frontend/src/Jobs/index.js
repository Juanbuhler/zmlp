import PropTypes from 'prop-types'
import Table from '../Table'
import { jobColumns, jobRows } from './__mocks__/jobs'

import { spacing } from '../Styles'

import Pagination from '../Pagination'
import UserMenu from '../UserMenu'

export const noop = () => () => {}

const Jobs = ({ logout }) => {
  return (
    <div css={{ padding: spacing.moderate }}>
<<<<<<< HEAD
      <Table columns={jobsColumns} rows={jobsRows} />
=======
      <h2>Projects</h2>
      {results.length === 0 ? (
        'Loading...'
      ) : (
        <ul>
          {results.map(({ name }) => (
            <li key={name}>{name}</li>
          ))}
        </ul>
      )}

      <Table columns={jobColumns} rows={jobRows} />
>>>>>>> 06d25a86

      <h2>UserMenu</h2>
      <div css={{ display: 'flex', justifyContent: 'flex-end' }}>
        <UserMenu logout={logout} />
      </div>

      <h2>Pagination</h2>
      <Pagination
        legend="Jobs: 1–17 of 415"
        currentPage={1}
        totalPages={2}
        prevLink="/"
        nextLink="/?page=2"
        onClick={noop}
      />
    </div>
  )
}

Jobs.propTypes = {
  logout: PropTypes.func.isRequired,
}

export default Jobs<|MERGE_RESOLUTION|>--- conflicted
+++ resolved
@@ -12,22 +12,7 @@
 const Jobs = ({ logout }) => {
   return (
     <div css={{ padding: spacing.moderate }}>
-<<<<<<< HEAD
-      <Table columns={jobsColumns} rows={jobsRows} />
-=======
-      <h2>Projects</h2>
-      {results.length === 0 ? (
-        'Loading...'
-      ) : (
-        <ul>
-          {results.map(({ name }) => (
-            <li key={name}>{name}</li>
-          ))}
-        </ul>
-      )}
-
       <Table columns={jobColumns} rows={jobRows} />
->>>>>>> 06d25a86
 
       <h2>UserMenu</h2>
       <div css={{ display: 'flex', justifyContent: 'flex-end' }}>
