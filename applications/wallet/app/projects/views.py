import logging
import os
import time

import zmlp
from django.conf import settings
from django.contrib.auth import get_user_model
from django.core.exceptions import ObjectDoesNotExist
from django.db import transaction
from django.http import HttpResponseForbidden, Http404
from rest_framework import status
from rest_framework.mixins import RetrieveModelMixin, ListModelMixin
from rest_framework.permissions import IsAuthenticated
from rest_framework.response import Response
from rest_framework.viewsets import ViewSet, GenericViewSet
from zmlp import ZmlpClient
from zmlp.client import ZmlpInvalidRequestException, ZmlpNotFoundException

from apikeys.utils import create_zmlp_api_key, decode_apikey
from projects.clients import ZviClient
from projects.models import Membership, Project
from projects.permissions import ManagerUserPermissions
from projects.serializers import ProjectSerializer, ProjectUserSerializer
from wallet.paginators import FromSizePagination

logger = logging.getLogger(__name__)
User = get_user_model()


class BaseProjectViewSet(ViewSet):
    """Base viewset to inherit from when needing to interact with a ZMLP Archivist in a
    project context. This viewset forces authentication and has convenience methods for
    working with the Archivist.

    The viewset also includes the necessary Serializer helper methods to allow you to
    create and use Serializers for proxied endpoint responses, as you would with a
    GenericAPIView.

    """
    zmlp_root_api_path = ''
    zmlp_only = False

    def dispatch(self, request, *args, **kwargs):
        """Overrides the dispatch method to include an instance of an archivist client
        to the view.

        """
        project = kwargs["project_pk"]
        if self.zmlp_only and settings.PLATFORM != 'zmlp':
            # This is needed to keep from returning terrible stacktraces on endpoints
            # not meant for dual platform usage
            raise Http404()

        try:
            apikey = Membership.objects.get(user=request.user, project=kwargs['project_pk']).apikey
        except ObjectDoesNotExist:
            return HttpResponseForbidden(f'{request.user.username} is not a member of '
                                         f'the project {project}')

        # Attach some useful objects for interacting with ZMLP/ZVI to the request.
        if settings.PLATFORM == 'zmlp':
            request.app = zmlp.ZmlpApp(apikey, settings.ZMLP_API_URL)
            request.client = ZmlpClient(apikey=apikey, server=settings.ZMLP_API_URL,
                                        project_id=project)
        else:
            request.client = ZviClient(apikey=apikey, server=settings.ZMLP_API_URL)

        return super().dispatch(request, *args, **kwargs)

    def get_serializer(self, *args, **kwargs):
        """
        Return the serializer instance that should be used for validating and
        deserializing input, and for serializing output.
        """
        serializer_class = self.get_serializer_class()
        kwargs['context'] = self.get_serializer_context()
        return serializer_class(*args, **kwargs)

    def get_serializer_class(self):
        """
        Return the class to use for the serializer.
        Defaults to using `self.serializer_class`.

        You may want to override this if you need to provide different
        serializations depending on the incoming request.

        (Eg. admins get full serialization, others get basic serialization)
        """
        assert self.serializer_class is not None, (
            "'%s' should either include a `serializer_class` attribute, "
            "or override the `get_serializer_class()` method."
            % self.__class__.__name__
        )

        return self.serializer_class

    def get_serializer_context(self):
        """
        Extra context provided to the serializer class.
        """
        return {
            'request': self.request,
            'format': self.format_kwarg,
            'view': self
        }

    @property
    def paginator(self):
        """
        The paginator instance associated with the view, or `None`.
        """
        if not hasattr(self, '_paginator'):
            if self.pagination_class is None:
                self._paginator = None
            else:
                self._paginator = self.pagination_class()
        return self._paginator

    def paginate_queryset(self, queryset):
        """
        Return a single page of results, or `None` if pagination is disabled.
        """
        if self.paginator is None:
            return None
        return self.paginator.paginate_queryset(queryset, self.request, view=self)

    def get_paginated_response(self, data):
        """
        Return a paginated style `Response` object for the given output data.
        """
        assert self.paginator is not None
        return self.paginator.get_paginated_response(data)

    def _zmlp_list_from_search(self, request, item_modifier=None, search_filter=None,
                               serializer_class=None, base_url=None, item_filter=None):
        """The result of this method can be returned for the list method of a concrete
        viewset if it just needs to proxy the results of a ZMLP search endpoint.

        Args:
            request (Request): Request the view method was given.
            item_modifier (function): Each item dictionary returned by the API will be
              passed to this function along with the request. The function is expected to
              modify the item in place. The arguments are passed as (request, item).
            search_filter (dict): Optional filter to pass to the zmlp search endpoint.
            serializer_class (Serializer): Optional serializer to override the one set on
              the ViewSet.
            item_filter (function): Each item dictionary returned by the API will be
              passed to this function along with the request. If the function returns
              False the item will not returned in the Response. The arguments are passed
              as (request, item).

        Returns:
            Response: DRF Response that can be used directly by viewset action method.

        """
        base_url = base_url or self.zmlp_root_api_path
        payload = {'page': {'from': request.GET.get('from', 0),
                            'size': request.GET.get('size',
                                                    self.pagination_class.default_limit)}}
        if search_filter:
            payload.update(search_filter)
        path = os.path.join(base_url, '_search')
        response = request.client.post(path, payload)
        content = self._get_content(response)
        current_url = request.build_absolute_uri(request.path)
        items = content['list']
        items_to_remove = []
        for item in items:
            item['url'] = f'{current_url}{item["id"]}/'
            if item_modifier:
                item_modifier(request, item)
            if item_filter and not item_filter(request, item):
                items_to_remove.append(item)
        for item in items_to_remove:
            content['list'].remove(item)
        if serializer_class:
            serializer = serializer_class(data=content['list'], many=True)
        else:
            serializer = self.get_serializer(data=content['list'], many=True)
        if not serializer.is_valid():
            return Response({'detail': serializer.errors}, status=500)
        content['list'] = serializer.validated_data
        paginator = self.pagination_class()
        paginator.prep_pagination_for_api_response(content, request)
        return paginator.get_paginated_response(content['list'])

    def _zmlp_list_from_es(self, request, item_modifier=None):
        """The result of this method can be returned for the list method of a concrete
        viewset if it just needs to proxy the results of a ZMLP search endpoints that
        return raw elasticsearch data.

        Args:
            request (Request): Request the view method was given.
            item_modifier (function): Each item dictionary returned by the API will be
              passed to this function along with the request. The function is expected to
              modify the item in place. The arguments are passed as (request, item).

        Returns:
            Response: DRF Response that can be used directly by viewset action method.

        """
        payload = {'from': request.GET.get('from', 0),
                   'size': request.GET.get('size', self.pagination_class.default_limit)}
        path = os.path.join(self.zmlp_root_api_path, '_search')
        response = request.client.post(path, payload)
        content = self._get_content(response)
        items = content['hits']['hits']
        for item in items:
            if item_modifier:
                item_modifier(request, item)
        serializer = self.get_serializer(data=items, many=True)
        if not serializer.is_valid():
            return Response({'detail': serializer.errors}, status=500)
        results = {'list': serializer.validated_data,
                   'page': {'from': payload['from'],
                            'size': payload['size'],
                            'totalCount': content['hits']['total']['value']}}
        paginator = self.pagination_class()
        paginator.prep_pagination_for_api_response(results, request)
        return paginator.get_paginated_response(results['list'])

    def _zmlp_list_from_root(self, request):
        """The result of this method can be returned for the list method of a concrete
        viewset if it just needs to proxy the results of doing a get on the zmlp base url.

        Args:
            request (Request): Request the view method was given.

        Returns:
            Response: DRF Response that can be returned directly by the viewset list method.

        """
        response = request.client.get(self.zmlp_root_api_path)
        serializer = self.get_serializer(data=response, many=True)
        if not serializer.is_valid():
            return Response({'detail': serializer.errors}, status=500)
        return Response({'results': serializer.data})

    def _zmlp_retrieve(self, request, pk, item_modifier=None):
        """The result of this method can be returned for the retrieve method of a concrete
        viewset. if it just needs to proxy the results of a standard ZMLP endpoint for a single
        object.

        Args:
            request (Request): Request the view method was given.
            pk (str): Primary key of the object to return in the response.

        Returns:
            Response: DRF Response that can be used directly by viewset action method.

        """
        response = request.client.get(os.path.join(self.zmlp_root_api_path, pk))
        content = self._get_content(response)
        if item_modifier:
            item_modifier(request, content)
        serializer = self.get_serializer(data=content)
        if not serializer.is_valid():
            return Response({'detail': serializer.errors}, status=500)
        return Response(serializer.data)

    def _zmlp_destroy(self, request, pk):
        """The result of this method can be returned for the destroy method of a concrete
        viewset. if it just needs to proxy the results of a standard ZMLP endpoint for a single
        object.

        Args:
            request (Request): Request the view method was given.
            pk (str): Primary key of the object to return in the response.

        Returns:
            Response: DRF Response that can be used directly by viewset action method.

        """
        response = request.client.delete(os.path.join(self.zmlp_root_api_path, pk))
        return Response(response)

    def _get_content(self, response):
        """Returns the content of Response from the ZVI or ZMLP and as a dict."""
        if isinstance(response, dict):
            return response
        return response.json()


class ProjectViewSet(ListModelMixin,
                     RetrieveModelMixin,
                     GenericViewSet):
    """
    API endpoint that allows Projects to be viewed and created.

    If a fresh project is being created, only the `name` argument needs to be sent. The ID
    will be auto-generated.

    **Note:** The POST to create against this endpoint is not supported for ZVI
    configured instances. In that case, please create projects directly in the Django
    Admin panel.
    """
    serializer_class = ProjectSerializer

    def get_queryset(self):
        return self.request.user.projects.all()

    @transaction.atomic
    def create(self, request):
        """
        Creates a project in both Wallet and ZMLP. Only the SuperUser, who has an
        API Key/Membership to the original Project Zero project can successfully
        create a project through this view.

        If an instance is brand new, use the Django Admin panel to create a Project Zero
        project with ID: `00000000-0000-0000-0000-000000000000`, and then create the
        subsequent membership for that project using the ZMLP Inception Key.

        If a requested Project does not exist in either ZMLP or Wallet it will be created.
        If the Project exists in both locations a 400 response will be returned. This
        allows for the projects between both platforms to be synced.

        *Note* This endpoint does not work for ZVI configured instances.

        Args:
            request: DRF request object

        Returns:
            DRF Response object on whether or not the request succeeded.
        """
        # Create it in Django first using the standard DRF pattern
        exists_in_wallet = False
        serializer = self.get_serializer(data=request.data)
        if serializer.is_valid():
            project = serializer.save()
        else:
            try:
                if serializer.errors['id'][0].code == 'unique':
                    project = Project.objects.get(id=serializer.data['id'],
                                                  name=serializer.data['name'])
                    if project:
                        # If it already exists in Wallet let's wait and check if it
                        # needs to be created in ZMLP
                        exists_in_wallet = True
                else:
                    # If it's not an expected error let's immediately raise
                    serializer.is_valid(raise_exception=True)
            except (KeyError, IndexError):
                # If the errors didn't match what we were expecting let's also raise
                serializer.is_valid(raise_exception=True)

        # Create it in ZMLP now
        project.sync_with_zmlp(request.user)

        if exists_in_wallet:
            return Response(data={'detail': ["A project with this id already "
                                             "exists in Wallet and ZMLP."]},
                            status=status.HTTP_400_BAD_REQUEST)

        return Response(serializer.data, status=status.HTTP_201_CREATED)


class ProjectUserViewSet(BaseProjectViewSet):
    """Users who are Members of this Project.

    Available HTTP methods, endpoints, and what they do:

    * **GET** _api/v1/projects/$Project_Id/users/_ - List the Users who are members of $Project_Id
    * **GET** _api/v1/projects/$Project_Id/users/$User_Id/_ - Detail info on $User_Id
    * **POST** _api/v1/projects/$Project_Id/users/_ - Create membership/s to $Project_Id
        - To create one: `{"email": "user@email.com", "roles": ["ML_Tools"]}`
        - To create multiple: `{"batch": [
                                    {"email": "user@email.com", "roles": ["API_Key"]},
                                    {"email": "user2@email.com", "roles": ["User_Admin"]}
                                ]}`
    * **PUT** _api/v1/projects/$Project_Id/users/$User_Id/_ - Replace a Users Roles
        - To modify: `{"roles": ["$NewRoleList"]}`
    * **DELETE** _api/v1/projects/$Project_Id/users/$User_Id/_ - Remove $User_Id from $Project_Id

    """
    zmlp_only = True
    pagination_class = FromSizePagination
    serializer_class = ProjectUserSerializer
    permission_classes = [IsAuthenticated, ManagerUserPermissions]

    def get_object(self, pk, project_pk):
        try:
            return Membership.objects.get(user=pk, project=project_pk)
        except Membership.DoesNotExist:
            raise Http404

    def get_project_object(self, pk):
        try:
            return Project.objects.get(id=pk)
        except Project.DoesNotExist:
            raise Http404

    def list(self, request, project_pk):
        # Need to handle pagination
        # If the project doesn't exist or user is not a member a 403 is returned
        project = self.get_project_object(project_pk)
        users = project.users.all()
        paginated_users = self.paginate_queryset(users)
        if paginated_users is not None:
            serializer = self.get_serializer(paginated_users, many=True)
            return self.get_paginated_response(serializer.data)
        serializer = self.get_serializer(users, many=True)
        return Response(data={'results': serializer.data}, status=status.HTTP_200_OK)

    def retrieve(self, request, project_pk, pk):
        # List details about the current project User
        user = self.get_object(pk, project_pk).user
        serializer = self.get_serializer(user, context={'request': request})
        return Response(data=serializer.data, status=status.HTTP_200_OK)

    def create(self, request, project_pk):
        batch = request.data.get('batch')
        if batch and request.data.get('email'):
            return Response(data={'detail': 'Batch argument provided with single creation arguments.'},  # noqa
                            status=status.HTTP_400_BAD_REQUEST)
        elif batch:
            response_body = {'results': {'succeeded': [], 'failed': []}}
            for entry in batch:
                response = self._create_project_user(request, project_pk, entry)
                content = {'email': entry.get('email'),
                           'roles': entry.get('roles'),
                           'status_code': response.status_code,
                           'body': response.data}
                if response.status_code == status.HTTP_201_CREATED:
                    response_body['results']['succeeded'].append(content)
                else:
                    response_body['results']['failed'].append(content)
            return Response(data=response_body, status=status.HTTP_207_MULTI_STATUS)
        else:
            return self._create_project_user(request, project_pk, request.data)

    def update(self, request, project_pk, pk):
        # Modify the permissions of the given user
        try:
            new_roles = request.data['roles']
        except KeyError:
            return Response(data={'detail': 'Roles must be supplied.'},
                            status=status.HTTP_400_BAD_REQUEST)
        membership = self.get_object(pk, project_pk)
        email = membership.user.username
        apikey = decode_apikey(membership.apikey)
        apikey_id = apikey['id']
        apikey_name = apikey.get('name')
        if apikey_name == 'admin-key':
            return Response(data={'detail': 'Unable to modify the admin key.'},
                            status=status.HTTP_400_BAD_REQUEST)

        # TODO: Replace Delete/Create logic when Auth Server supports PUT
        # Create new Key first and append epoch time (milli) to get a readable unique name
        new_permissions = self._get_permissions_for_roles(new_roles)
        try:
            name = self._get_api_key_name(email, project_pk)
<<<<<<< HEAD
            new_apikey = create_zmlp_api_key(request.client, name, new_permissions, internal=True)
=======
            new_apikey = create_zmlp_api_key(request.client, name, new_permissions)
>>>>>>> 73a1ad0b
        except ZmlpInvalidRequestException:
            return Response(data={'detail': "Unable to create apikey."},
                            status=status.HTTP_400_BAD_REQUEST)

        # Delete old key on success
        try:
            response = request.client.delete(f'/auth/v1/apikey/{apikey_id}')
            if not response.status_code == 200:
                return Response(data={'detail': 'Error deleting apikey.'},
                                status=status.HTTP_500_INTERNAL_SERVER_ERROR)
        except ZmlpInvalidRequestException:
            return Response(data={'detail': "Unable to delete apikey."},
                            status=status.HTTP_400_BAD_REQUEST)
        except ZmlpNotFoundException:
            logger.warning(f'Tried to delete API Key {apikey_id} for user f{request.user.id} '
                           f'while updating permissions. The API key could not be found.')

        membership.apikey = new_apikey
        membership.roles = new_roles
        membership.save()
        serializer = self.get_serializer(membership.user, context={'request': request})
        return Response(data=serializer.data, status=status.HTTP_200_OK)

    @transaction.atomic
    def destroy(self, request, project_pk, pk):
        # Remove the User's Membership and delete the associated apikey
        membership = self.get_object(pk, project_pk)
        apikey = membership.apikey

        # Don't allow a User to remove themselves
        if request.user == membership.user:
            return Response(data={'detail': 'Cannot remove yourself from a project.'},
                            status=status.HTTP_403_FORBIDDEN)

        # Delete Users Apikey
        apikey_readable = True
        try:
            key_data = decode_apikey(apikey)
            apikey_id = key_data['id']
        except (ValueError, KeyError):
            logger.warning(f'Unable to decode apikey during delete for user {membership.user.id}.')
            apikey_readable = False

        if apikey_readable:
            try:
                response = request.client.delete(f'/auth/v1/apikey/{apikey_id}')
            except ZmlpInvalidRequestException:
                return Response(data={'detail': "Unable to delete apikey."},
                                status=status.HTTP_400_BAD_REQUEST)
            if not response.status_code == 200:
                return Response(data={'detail': 'Error deleting apikey.'},
                                status=status.HTTP_500_INTERNAL_SERVER_ERROR)

        membership.delete()
        return Response(status=status.HTTP_200_OK)

    def _create_project_user(self, request, project_pk, data):
        """Creates project user by generating an api key in zmlp and creating a new
        Membership.

        """
        # Get the User and add the appropriate Membership & ApiKey
        try:
            email = data['email']
            requested_roles = data['roles']
        except KeyError:
            return Response(data={'detail': 'Email and Roles are required.'},
                            status=status.HTTP_400_BAD_REQUEST)

        # Determine appropriate permissions for the roles entered
        permissions = self._get_permissions_for_roles(requested_roles)

        # Get the current project and User
        project = self.get_project_object(project_pk)
        try:
            user = User.objects.get(username=email)
        except User.DoesNotExist:
            return Response(data={'detail': 'No user with the given email.'},
                            status=status.HTTP_404_NOT_FOUND)

        # Create an apikey with the given permissions
        try:
            name = self._get_api_key_name(email, project_pk)
            encoded_apikey = create_zmlp_api_key(request.client, name, permissions, internal=True)
        except ZmlpInvalidRequestException:
            return Response(data={'detail': "Unable to create apikey."},
                            status=status.HTTP_400_BAD_REQUEST)

        # Create a membership for given user
        Membership.objects.create(user=user, project=project, apikey=encoded_apikey,
                                  roles=requested_roles)

        # Serialize the Resulting user like the Detail endpoint
        serializer = self.get_serializer(user, context={'request': request})
        return Response(data=serializer.data, status=status.HTTP_201_CREATED)

    def _get_permissions_for_roles(self, requested_roles):
        """Helper method to convert roles to permissions.

        Pulls the appropriate roles from the Settings file and gathers all permissions
        needed to satisfy the desired roles.

        Args:
            requested_roles: The roles to look up permissions for.

        Returns:
            list: The permissions needed for the given roles.
        """
        permissions = []
        for role in settings.ROLES:
            if role['name'] in requested_roles:
                permissions.extend(role['permissions'])
        return list(set(permissions))

    def _get_api_key_name(self, email, project_pk):
        """Generate a unique name to user for the api key."""
        return f'{email}_{project_pk}'<|MERGE_RESOLUTION|>--- conflicted
+++ resolved
@@ -449,11 +449,7 @@
         new_permissions = self._get_permissions_for_roles(new_roles)
         try:
             name = self._get_api_key_name(email, project_pk)
-<<<<<<< HEAD
             new_apikey = create_zmlp_api_key(request.client, name, new_permissions, internal=True)
-=======
-            new_apikey = create_zmlp_api_key(request.client, name, new_permissions)
->>>>>>> 73a1ad0b
         except ZmlpInvalidRequestException:
             return Response(data={'detail': "Unable to create apikey."},
                             status=status.HTTP_400_BAD_REQUEST)
