import base64
import copy
from datetime import datetime
from unittest.mock import Mock, patch
from uuid import uuid4

import pytest
import requests
from boonsdk import BoonClient
from boonsdk.client import (BoonSdkInvalidRequestException, BoonSdkNotFoundException,
                            BoonSdkConnectionException)
from django.core.exceptions import ValidationError
from django.http import JsonResponse
from django.test import RequestFactory, override_settings
from django.urls import reverse
from rest_framework import status
from rest_framework.response import Response
<<<<<<< HEAD
=======
from boonsdk import BoonClient
from boonsdk.client import (BoonSdkInvalidRequestException, BoonSdkNotFoundException,
                            BoonSdkConnectionException)
>>>>>>> 5eacecec

from organizations.models import Organization
from projects.models import Project, Membership
from projects.serializers import ProjectSerializer
from projects.utils import is_user_project_organization_owner
from projects.views import BaseProjectViewSet
from wallet.utils import convert_base64_to_json, convert_json_to_base64

pytestmark = pytest.mark.django_db


def mock_put_disable_project(*args, **kwargs):
    return {'type': 'project', 'id': '00000000-0000-0000-0000-000000000000', 'op': 'disable', 'success': True}  # noqa


def mock_put_enable_project(*args, **kwargs):
    return {'type': 'project', 'id': '00000000-0000-0000-0000-000000000000', 'op': 'enable', 'success': True}  # noqa


def test_project_view_user_does_not_belong_to_project(user, project):
    class FakeViewSet(BaseProjectViewSet):
        def get(self, request, project):
            return JsonResponse({'success': True})
    request = RequestFactory().get('/fake-path')
    request.user = user
    view = FakeViewSet()
    view.request = request
    view.args = []
    view.kwargs = {'project_pk': project.id}
    response = view.dispatch(view.request, *view.args, **view.kwargs)
    assert response.status_code == 403


def test_is_user_project_organization_owner_no_org(user):
    project = Project.objects.create(name='no-org')
    assert not is_user_project_organization_owner(user, project)


def test_is_user_project_organization_owner_false(user, project):
    assert not is_user_project_organization_owner(user, project)


def test_is_user_project_organization_owner_true(user, project):
    assert is_user_project_organization_owner(project.organization.owners.first(), project)


def test_projects_view_no_projects(project, user, api_client):
    api_client.force_authenticate(user)
    response = api_client.get(reverse('project-list')).json()
    assert response['count'] == 0


def test_projects_view_with_projects(project, zmlp_project_user, api_client):
    api_client.force_authenticate(zmlp_project_user)
    response = api_client.get(reverse('project-list')).json()
    assert response['count'] == 1
    assert response['results'][0]['name'] == project.name


def test_projects_view_with_org_owner(project, zmlp_project_user, api_client):
    api_client.force_authenticate(zmlp_project_user)
    organization = Organization.objects.create()
    organization.owners.add(zmlp_project_user)
    org_project = Project.objects.create(name='org project', organization=organization)
    response = api_client.get(reverse('project-list')).json()
    assert response['count'] == 2
    assert response['results'][0]['name'] == project.name
    assert response['results'][1]['name'] == org_project.name


def test_projects_view_inactive_projects(project, zmlp_project_user, api_client):
    api_client.force_authenticate(zmlp_project_user)
    project.isActive = False
    project.save()
    response = api_client.get(reverse('project-list')).json()
    assert response['count'] == 0


def test_project_serializer_detail(project):
    serializer = ProjectSerializer(project, context={'request': None})
    data = serializer.data
    expected_fields = ['id', 'name', 'url', 'jobs', 'apikeys', 'assets', 'users', 'roles',
                       'permissions', 'tasks', 'datasources', 'taskerrors',
                       'modules', 'providers', 'searches', 'faces', 'visualizations',
                       'models', 'createdDate', 'modifiedDate']
    assert set(expected_fields) == set(data.keys())
    assert data['id'] == project.id
    assert data['name'] == project.name
    assert datetime.fromisoformat(data['createdDate'].replace('Z', '+00:00')) == project.createdDate
    assert datetime.fromisoformat(data['modifiedDate'].replace('Z', '+00:00')) == project.modifiedDate
    assert data['url'] == f'/api/v1/projects/{project.id}/'
    assert data['jobs'] == f'/api/v1/projects/{project.id}/jobs/'
    assert data['users'] == f'/api/v1/projects/{project.id}/users/'
    assert data['roles'] == f'/api/v1/projects/{project.id}/roles/'
    assert data['assets'] == f'/api/v1/projects/{project.id}/assets/'
    assert data['datasources'] == f'/api/v1/projects/{project.id}/data_sources/'
    assert data['apikeys'] == f'/api/v1/projects/{project.id}/api_keys/'
    assert data['permissions'] == f'/api/v1/projects/{project.id}/permissions/'
    assert data['tasks'] == f'/api/v1/projects/{project.id}/tasks/'
    assert data['taskerrors'] == f'/api/v1/projects/{project.id}/task_errors/'
    assert data['modules'] == f'/api/v1/projects/{project.id}/modules/'
    assert data['providers'] == f'/api/v1/projects/{project.id}/providers/'
    assert data['searches'] == f'/api/v1/projects/{project.id}/searches/'
    assert data['faces'] == f'/api/v1/projects/{project.id}/faces/'
    assert data['visualizations'] == f'/api/v1/projects/{project.id}/visualizations/'
    assert data['models'] == f'/api/v1/projects/{project.id}/models/'


def test_project_serializer_list(project, project2):
    queryset = Project.objects.all()
    serializer = ProjectSerializer(queryset, many=True, context={'request': None})
    data = serializer.data
    assert isinstance(data, list)
    assert len(data) == 2
    assert [entry['id'] for entry in data] == [project.id, project2.id]


def test_project_sync_with_zmlp(monkeypatch, project_zero_user, data):
    def mock_get_project(*args, **kwargs):
        return {'id': '00000000-0000-0000-0000-000000000000', 'name': 'test', 'timeCreated': 1590092156428, 'timeModified': 1593626053685, 'actorCreated': 'f3bd2541-428d-442b-8a17-e401e5e76d06/admin-key', 'actorModified': 'f3bd2541-428d-442b-8a17-e401e5e76d06/admin-key', 'enabled': True, 'tier': 'ESSENTIALS'}  # noqa

    def mock_get_project_exists(*args, **kwargs):
        raise BoonSdkNotFoundException({})

    def mock_post_true(*args, **kwargs):
        return True

    def mock_put_failed_enable(*args, **kwargs):
        return {'type': 'project', 'id': '00000000-0000-0000-0000-000000000000', 'op': 'enable',
                'success': False}

    def mock_create_zmlp_api_key(*args, **kwargs):
        return data

    # Test a successful sync.
    monkeypatch.setattr(BoonClient, 'get', mock_get_project)
    monkeypatch.setattr(BoonClient, 'post', mock_post_true)
    monkeypatch.setattr(BoonClient, 'put', mock_put_enable_project)
    monkeypatch.setattr('projects.models.create_zmlp_api_key', mock_create_zmlp_api_key)
    project = Project.objects.create(name='test', id=uuid4())
    project.sync_with_zmlp()

    # Test a disabled project.
    project.isActive = False
    project.save()
    monkeypatch.setattr(BoonClient, 'put', mock_put_enable_project)
    project.sync_with_zmlp()

    # Test a sync when the project already exists in zmlp.
    monkeypatch.setattr(BoonClient, 'get', mock_get_project_exists)
    monkeypatch.setattr(BoonClient, 'post', mock_get_project)
    project.sync_with_zmlp()

    # Test failed status sync.
    monkeypatch.setattr(BoonClient, 'put', mock_put_failed_enable)
    with pytest.raises(IOError):
        project.sync_with_zmlp()


def test_project_managers(project):
    assert Project.objects.all().count() == 1
    assert str(project.id) == str(Project.objects.first().id)
    project.isActive = False
    project.save()
    assert Project.objects.all().count() == 0
    assert Project.all_objects.all().count() == 1


@pytest.fixture
def data(project):
    return {
        'id': 'b3a09695-b9fb-40bd-8ea8-bbe0c2cba33f',
        'name': 'tester@fake.com',
        'projectId': project.id,
        'accessKey': 'P1klR1U1RgT3YfdLYN4-AHPlnOhXZHeD',
        'secretKey': '6Ti7kZZ7IcmWnR1bfdvCMUataoMh9Mbq9Kqvs3xctOM7y1OwbefdFiLewuEDAGBof_lV5y_JKuFtY11bmRjFEg',  # noqa
        'permissions': ['AssetsRead']
    }


@pytest.fixture
def inception_key(project):
    return {
        'id': 'b3a09695-b9fb-40bd-8ea8-bbe0c2cba333',
        'name': 'admin-key',
        'projectId': '00000000-0000-0000-0000-000000000000',
        'accessKey': 'P1klR1U1RgT3YfdLYN4-AHPlnOhXZHeD',
        'secretKey': '6Ti7kZZ7IcmWnR1bfdvCMUataoMh9Mbq9Kqvs3xctOM7y1OwbefdFiLewuEDAGBof_lV5y_JKuFtY11bmRjFEg',  # noqa
        'permissions': ['AssetsRead']
    }


@pytest.fixture
def api_key():
    return {'accessKey': 'P1klR1U1RgT3YfdLYN4-AHPlnOhXZHeD',
            'secretKey': '6Ti7kZZ7IcmWnR1bfdvCMUataoMh9Mbq9Kqvs'}


def make_users_for_project(project, count, user_model, apikey):
    users = []
    for index in range(0, count):
        username = f'user_{index}'
        user = user_model.objects.create_user(username, f'{username}@fake.com', 'letmein')  # noqa
        Membership.objects.create(user=user, project=project,
                                  apikey=base64.b64encode(apikey).decode('utf-8'))
        users.append(user)
    return users


class TestMlUsageThisMonth:

    @patch('requests.get')
    def test_get(self, requests_mock, project, api_client, login):
        requests_mock.return_value = Mock(json=Mock(return_value={'key': 'value'}))
        url = reverse('project-ml-usage-this-month', kwargs={'pk': project.id})
        response = api_client.get(url)
        assert response.status_code == 200
        assert response.json() == {'key': 'value'}
        assert requests_mock.called
        assert requests_mock.call_args[0][0] == 'http://metrics/api/v1/apicalls/tiered_usage'

    @patch('requests.get')
    def test_get_connection_error(self, requests_mock, project, api_client, login):
        requests_mock.side_effect = requests.exceptions.ConnectionError()
        url = reverse('project-ml-usage-this-month', kwargs={'pk': project.id})
        response = api_client.get(url)
        assert response.status_code == 200
        assert response.json() == {}

    @patch('requests.get')
    def test_get_bad_status(self, requests_mock, project, api_client, login):
        response = requests.models.Response()
        response.status_code = 400
        requests_mock.return_value = response
        url = reverse('project-ml-usage-this-month', kwargs={'pk': project.id})
        response = api_client.get(url)
        assert response.status_code == 200
        assert response.json() == {}


class TestTotalStorageUsage:

    @patch.object(BoonClient, 'post')
    def test_get(self, client_mock, project, api_client, login):
        mock_responses = [{'hits': {'total': {'value': 1000}}},
                          {'aggregations': {'sum#video_seconds': {'value': 3601}}}]
        client_mock.side_effect = mock_responses
        url = reverse('project-total-storage-usage', kwargs={'pk': project.id})
        response = api_client.get(url)
        assert response.status_code == 200
        assert response.json() == {'image_count': 1000, 'video_hours': 2}

    @patch.object(BoonClient, 'post')
    def test_get_image_error(self, client_mock, project, api_client, login):
        mock_responses = [requests.exceptions.ConnectionError(),
                          {'aggregations': {'sum#video_seconds': {'value': 3601}}}]
        client_mock.side_effect = mock_responses
        url = reverse('project-total-storage-usage', kwargs={'pk': project.id})
        response = api_client.get(url)
        assert response.status_code == 200
        assert response.json() == {'video_hours': 2}

    @patch.object(BoonClient, 'post')
    def test_get_video_error(self, client_mock, project, api_client, login):
        mock_responses = [{'hits': {'total': {'value': 1000}}},
                          requests.exceptions.ConnectionError()]
        client_mock.side_effect = mock_responses
        url = reverse('project-total-storage-usage', kwargs={'pk': project.id})
        response = api_client.get(url)
        assert response.status_code == 200
        assert response.json() == {'image_count': 1000}

    @patch.object(BoonClient, 'post')
    def test_get_connection_error(self, client_mock, project, api_client, login):
        client_mock.side_effect = requests.exceptions.ConnectionError()
        url = reverse('project-total-storage-usage', kwargs={'pk': project.id})
        response = api_client.get(url)
        assert response.status_code == 200
        assert response.json() == {}

    @patch.object(BoonClient, 'post')
    def test_get_zmlp_connection_exception(self, client_mock, project, api_client, login):
        client_mock.side_effect = BoonSdkConnectionException()
        url = reverse('project-total-storage-usage', kwargs={'pk': project.id})
        response = api_client.get(url)
        assert response.status_code == 200
        assert response.json() == {}


class TestProjectUserGet:

    @override_settings(PLATFORM='zmlp')
    def test_list(self, zmlp_project_membership, api_client):
        api_client.force_authenticate(zmlp_project_membership.user)
        api_client.force_login(zmlp_project_membership.user)
        project_pk = zmlp_project_membership.project_id
        response = api_client.get(reverse('projectuser-list', kwargs={'project_pk': project_pk}))
        assert response.status_code == status.HTTP_200_OK
        content = response.json()
        assert content['results'][0]['id'] == zmlp_project_membership.user.id
        assert content['results'][0]['roles'] == ['ML_Tools', 'User_Admin']

    def test_list_no_permissions(self, zmlp_project_membership, api_client):
        zmlp_project_membership.roles = []
        zmlp_project_membership.save()
        api_client.force_authenticate(zmlp_project_membership.user)
        api_client.force_login(zmlp_project_membership.user)
        project_pk = zmlp_project_membership.project_id
        response = api_client.get(reverse('projectuser-list', kwargs={'project_pk': project_pk}))
        assert response.status_code == status.HTTP_403_FORBIDDEN
        assert response.json() == {'detail': ['You do not have permission to manage users.']}

    @override_settings(PLATFORM='zmlp')
    def test_paginated_list(self, project, zmlp_project_user, zmlp_project_membership,
                            api_client, django_user_model, zmlp_apikey):
        api_client.force_authenticate(zmlp_project_user)
        api_client.force_login(zmlp_project_user)
        make_users_for_project(project, 5, django_user_model, zmlp_apikey)
        uri = reverse('projectuser-list', kwargs={'project_pk': project.id})
        response = api_client.get(f'{uri}?from=0&size=2')
        assert response.status_code == status.HTTP_200_OK
        content = response.json()
        assert content['count'] == 6
        assert len(content['results']) == 2
        assert 'next' in content
        assert content['next'] is not None
        assert 'previous' in content

    @override_settings(PLATFORM='zmlp')
    def test_list_bad_project(self, project, zmlp_project_user, zmlp_project_membership, api_client):  # noqa
        api_client.force_authenticate(zmlp_project_user)
        api_client.force_login(zmlp_project_user)
        new_project = Project.objects.create(id='0820a307-c3dd-460e-a9c4-0e5f582e09c3',
                                             name='New Test Project')
        response = api_client.get(reverse('projectuser-list', kwargs={'project_pk': new_project.id}))  # noqa
        assert response.status_code == status.HTTP_403_FORBIDDEN

    @override_settings(PLATFORM='zmlp')
    def test_retrieve(self, project, zmlp_project_user, zmlp_project_membership, api_client):
        api_client.force_authenticate(zmlp_project_user)
        api_client.force_login(zmlp_project_user)
        response = api_client.get(reverse('projectuser-detail',
                                          kwargs={'project_pk': project.id,
                                                  'pk': zmlp_project_user.id}))
        assert response.status_code == status.HTTP_200_OK
        content = response.json()
        assert content['id'] == zmlp_project_user.id
        assert content['username'] == zmlp_project_user.username
        assert content['permissions'] == ['SuperAdmin', 'ProjectAdmin',
                                          'AssetsRead', 'AssetsImport']
        assert content['roles'] == ['ML_Tools', 'User_Admin']

    @override_settings(PLATFORM='zmlp')
    def test_with_bad_apikey(self, project, zmlp_project_user, zmlp_project_membership,
                             api_client, monkeypatch):
        monkeypatch.setattr(BoonClient, '_BoonClient__load_apikey', lambda x, y: {})
        zmlp_project_membership.apikey = 'no good'
        zmlp_project_membership.save()
        api_client.force_authenticate(zmlp_project_user)
        api_client.force_login(zmlp_project_user)
        response = api_client.get(reverse('projectuser-detail',
                                          kwargs={'project_pk': project.id,
                                                  'pk': zmlp_project_user.id}))
        assert response.status_code == status.HTTP_200_OK
        content = response.json()
        assert content['permissions'] == []

    @override_settings(PLATFORM='zmlp')
    def test_retrieve_bad_user_pk(self, project, zmlp_project_user, zmlp_project_membership,
                                  api_client):
        api_client.force_authenticate(zmlp_project_user)
        api_client.force_login(zmlp_project_user)
        response = api_client.get(reverse('projectuser-detail',
                                          kwargs={'project_pk': project.id,
                                                  'pk': 9999}))
        assert response.status_code == status.HTTP_404_NOT_FOUND
        content = response.json()
        assert content['detail'] == ['Not found.']

    @override_settings(PLATFORM='zmlp')
    def test_retrieve_non_member_user(self, project, zmlp_project_user, zmlp_project_membership,
                                      api_client, django_user_model):
        user = django_user_model.objects.create_user('newGuy', 'newGuy@fake.com', 'letmein')
        api_client.force_authenticate(zmlp_project_user)
        api_client.force_login(zmlp_project_user)
        response = api_client.get(reverse('projectuser-detail',
                                          kwargs={'project_pk': project.id,
                                                  'pk': user.id}))
        assert response.status_code == status.HTTP_404_NOT_FOUND
        content = response.json()
        assert content['detail'] == ['Not found.']


class TestProjectUserDelete:

    @override_settings(PLATFORM='zmlp')
    def test_destroy(self, project, zmlp_project_user, zmlp_project_membership, api_client,
                     monkeypatch, django_user_model, zmlp_apikey):

        def mock_return(*args, **kwargs):
            return Response(status=status.HTTP_200_OK)

        monkeypatch.setattr(BoonClient, 'delete', mock_return)
        user = make_users_for_project(project, 1, django_user_model, zmlp_apikey)[0]
        api_client.force_authenticate(zmlp_project_user)
        api_client.force_login(zmlp_project_user)
        response = api_client.delete(reverse('projectuser-detail',
                                             kwargs={'project_pk': project.id,
                                                     'pk': user.id}))
        assert response.status_code == status.HTTP_200_OK
        with pytest.raises(Membership.DoesNotExist):
            user.memberships.get(project=project.id)

    @override_settings(PLATFORM='zmlp')
    def test_non_member_user(self, project, zmlp_project_user, zmlp_project_membership,
                             api_client, django_user_model):
        user = django_user_model.objects.create_user('newGuy', 'newGuy@fake.com', 'letmein')
        api_client.force_authenticate(zmlp_project_user)
        api_client.force_login(zmlp_project_user)
        response = api_client.delete(reverse('projectuser-detail',
                                             kwargs={'project_pk': project.id,
                                                     'pk': user.id}))
        assert response.status_code == status.HTTP_404_NOT_FOUND
        content = response.json()
        assert content['detail'] == ['Not found.']

    @override_settings(PLATFORM='zmlp')
    def test_bad_apikey(self, project, zmlp_project_user, zmlp_project_membership,
                        api_client, django_user_model):
        user = make_users_for_project(project, 1, django_user_model,
                                      'oh hey there'.encode('utf-8'))[0]
        api_client.force_authenticate(zmlp_project_user)
        api_client.force_login(zmlp_project_user)
        response = api_client.delete(reverse('projectuser-detail',
                                             kwargs={'project_pk': project.id,
                                                     'pk': user.id}))
        assert response.status_code == status.HTTP_200_OK

    @override_settings(PLATFORM='zmlp')
    def test_incomplete_apikey(self, project, zmlp_project_user, zmlp_project_membership,
                               api_client, django_user_model):
        user = make_users_for_project(project, 1, django_user_model,
                                      '{"hi": "there"}'.encode('utf-8'))[0]
        api_client.force_authenticate(zmlp_project_user)
        api_client.force_login(zmlp_project_user)
        response = api_client.delete(reverse('projectuser-detail',
                                             kwargs={'project_pk': project.id,
                                                     'pk': user.id}))
        assert response.status_code == status.HTTP_200_OK

    @override_settings(PLATFORM='zmlp')
    def test_failed_zmlp_delete(self, project, zmlp_project_user, django_user_model,
                                zmlp_project_membership, api_client, monkeypatch,
                                zmlp_apikey):

        def mock_return(*args, **kwargs):
            return Response(status=status.HTTP_500_INTERNAL_SERVER_ERROR)

        user = make_users_for_project(project, 1, django_user_model, zmlp_apikey)[0]
        monkeypatch.setattr(BoonClient, 'delete', mock_return)
        api_client.force_authenticate(zmlp_project_user)
        api_client.force_login(zmlp_project_user)
        response = api_client.delete(reverse('projectuser-detail',
                                             kwargs={'project_pk': project.id,
                                                     'pk': user.id}))
        assert response.status_code == status.HTTP_500_INTERNAL_SERVER_ERROR
        content = response.json()
        assert content['detail'] == ['Error deleting apikey.']


class TestProjectUserPost:

    @override_settings(PLATFORM='zmlp')
    def test_stop_deleting_yourself(self, project, zmlp_project_user,
                                    zmlp_project_membership, api_client, monkeypatch):
        api_client.force_authenticate(zmlp_project_user)
        api_client.force_login(zmlp_project_user)
        response = api_client.delete(reverse('projectuser-detail',
                                             kwargs={'project_pk': project.id,
                                                     'pk': zmlp_project_user.id}))
        assert response.status_code == status.HTTP_403_FORBIDDEN
        content = response.json()
        assert content['detail'] == ['Cannot remove yourself from a project.']

    @override_settings(PLATFORM='zmlp')
    def test_create(self, project, zmlp_project_user, zmlp_project_membership,
                    api_client, monkeypatch, django_user_model, data, api_key):

        def mock_post_response(*args, **kwargs):
            return data

        def mock_get_response(*args, **kwargs):
            return api_key

        new_user = django_user_model.objects.create_user('tester@fake.com', 'tester@fake.com', 'letmein')  # noqa
        monkeypatch.setattr(BoonClient, 'post', mock_post_response)
        monkeypatch.setattr(BoonClient, 'get', mock_get_response)
        api_client.force_authenticate(zmlp_project_user)
        api_client.force_login(zmlp_project_user)
        body = {'email': 'tester@fake.com', 'roles': ['ML_Tools']}
        response = api_client.post(reverse('projectuser-list', kwargs={'project_pk': project.id}), body)  # noqa
        assert response.status_code == status.HTTP_201_CREATED
        membership = Membership.objects.get(user=new_user, project=project)
        decoded_apikey = convert_base64_to_json(membership.apikey)
        assert decoded_apikey['secretKey'] == api_key['secretKey']

    @override_settings(PLATFORM='zmlp')
    def test_create_already_exists(self, project, zmlp_project_user,
                                   zmlp_project_membership,
                                   api_client, monkeypatch, django_user_model, data,
                                   api_key):
        def mock_post_response(*args, **kwargs):
            return data

        def mock_get_response(*args, **kwargs):
            return api_key

        monkeypatch.setattr(BoonClient, 'post', mock_post_response)
        monkeypatch.setattr(BoonClient, 'get', mock_get_response)
        api_client.force_authenticate(zmlp_project_user)
        api_client.force_login(zmlp_project_user)
        body = {'email': zmlp_project_membership.user.username,
                'roles': zmlp_project_membership.roles}
        response = api_client.post(
            reverse('projectuser-list', kwargs={'project_pk': project.id}), body)  # noqa
        assert response.status_code == status.HTTP_200_OK

    @override_settings(PLATFORM='zmlp')
    def test_create_already_exists_batch(self, project, zmlp_project_user,
                                         zmlp_project_membership,
                                         api_client, monkeypatch, django_user_model, data,
                                         api_key):
        def mock_post_response(*args, **kwargs):
            return data

        def mock_get_response(*args, **kwargs):
            return api_key

        monkeypatch.setattr(BoonClient, 'post', mock_post_response)
        monkeypatch.setattr(BoonClient, 'get', mock_get_response)
        api_client.force_authenticate(zmlp_project_user)
        api_client.force_login(zmlp_project_user)
        body = {'batch': [{'email': zmlp_project_membership.user.username,
                           'roles': zmlp_project_membership.roles}]}
        response = api_client.post(
            reverse('projectuser-list', kwargs={'project_pk': project.id}), body)  # noqa
        results = response.json()['results']
        assert response.status_code == 207
        assert len(results['succeeded']) == 1
        assert not results['failed']

    @override_settings(PLATFORM='zmlp')
    def test_create_already_exists_different_roles(self, project, zmlp_project_user,
                                                   zmlp_project_membership,
                                                   api_client, monkeypatch,
                                                   django_user_model, data,
                                                   api_key):
        def mock_post_response(*args, **kwargs):
            return data

        def mock_get_response(*args, **kwargs):
            return api_key

        monkeypatch.setattr(BoonClient, 'post', mock_post_response)
        monkeypatch.setattr(BoonClient, 'get', mock_get_response)
        api_client.force_authenticate(zmlp_project_user)
        api_client.force_login(zmlp_project_user)
        body = {'email': zmlp_project_membership.user.username,
                'roles': []}
        response = api_client.post(
            reverse('projectuser-list', kwargs={'project_pk': project.id}), body)  # noqa
        assert response.status_code == 409

    @override_settings(PLATFORM='zmlp')
    def test_create_batch(self, project, zmlp_project_user, zmlp_project_membership,
                          api_client, monkeypatch, django_user_model, data, api_key):

        def mock_post_response(*args, **kwargs):
            return data

        def mock_get_response(*args, **kwargs):
            return api_key

        tester1 = django_user_model.objects.create_user('tester1@fake.com', 'tester1@fake.com', 'letmein')  # noqa
        django_user_model.objects.create_user('tester2@fake.com', 'tester2@fake.com', 'letmein')
        monkeypatch.setattr(BoonClient, 'post', mock_post_response)
        monkeypatch.setattr(BoonClient, 'get', mock_get_response)
        api_client.force_authenticate(zmlp_project_user)
        api_client.force_login(zmlp_project_user)
        body = {'batch': [
            {'email': 'tester1@fake.com', 'roles': ['ML_Tools']},
            {'email': 'tester2@fake.com', 'roles': ['ML_Tools']},
            {'email': 'tester3@fake.com', 'roles': ['ML_Tools']}
        ]}
        response = api_client.post(reverse('projectuser-list', kwargs={'project_pk': project.id}), body)  # noqa
        assert response.status_code == status.HTTP_207_MULTI_STATUS
        # Verify at least one membership was created
        membership1 = Membership.objects.get(user=tester1, project=project)
        decoded_apikey = convert_base64_to_json(membership1.apikey)
        assert decoded_apikey['accessKey'] == 'P1klR1U1RgT3YfdLYN4-AHPlnOhXZHeD'
        assert decoded_apikey['secretKey'] == '6Ti7kZZ7IcmWnR1bfdvCMUataoMh9Mbq9Kqvs'
        # Verify Individual response objects
        content = response.json()['results']
        assert len(content['succeeded']) == 2
        assert len(content['failed']) == 1
        assert content['failed'][0]['statusCode'] == status.HTTP_404_NOT_FOUND
        assert content['failed'][0]['email'] == 'tester3@fake.com'
        assert content['failed'][0]['roles'] == ['ML_Tools']
        assert content['failed'][0]['body']['detail'] == ['No user with the given email.']

    @override_settings(PLATFORM='zmlp')
    def test_create_mixed_args(self, project, zmlp_project_user, zmlp_project_membership,
                               api_client, monkeypatch, django_user_model, data):

        def mock_api_response(*args, **kwargs):
            return data

        django_user_model.objects.create_user('tester@fake.com', 'tester@fake.com', 'letmein')
        monkeypatch.setattr(BoonClient, 'post', mock_api_response)
        api_client.force_authenticate(zmlp_project_user)
        api_client.force_login(zmlp_project_user)
        body = {'email': 'tester@fake.com',
                'roles': ['ML_Tools'],
                'batch': [{'email': 'fake'}]}
        response = api_client.post(reverse('projectuser-list', kwargs={'project_pk': project.id}), body)  # noqa
        assert response.status_code == status.HTTP_400_BAD_REQUEST
        content = response.json()
        assert content['detail'] == ['Batch argument provided with single creation arguments.']

    @override_settings(PLATFORM='zmlp')
    def test_missing_email(self, project, zmlp_project_user, zmlp_project_membership, api_client):
        api_client.force_authenticate(zmlp_project_user)
        api_client.force_login(zmlp_project_user)
        body = {'roles': ['ML_Tools']}
        response = api_client.post(reverse('projectuser-list', kwargs={'project_pk': project.id}), body)  # noqa
        assert response.status_code == status.HTTP_400_BAD_REQUEST
        content = response.json()
        assert content['detail'] == ['Email and Roles are required.']

    @override_settings(PLATFORM='zmlp')
    def test_missing_permissions(self, project, zmlp_project_user, zmlp_project_membership,
                                 api_client):
        api_client.force_authenticate(zmlp_project_user)
        api_client.force_login(zmlp_project_user)
        body = {'email': 'tester@fake.com'}
        response = api_client.post(reverse('projectuser-list', kwargs={'project_pk': project.id}), body)  # noqa
        assert response.status_code == status.HTTP_400_BAD_REQUEST
        content = response.json()
        assert content['detail'] == ['Email and Roles are required.']

    @override_settings(PLATFORM='zmlp')
    def test_nonexistent_user(self, project, zmlp_project_user, zmlp_project_membership,
                              api_client):
        api_client.force_authenticate(zmlp_project_user)
        api_client.force_login(zmlp_project_user)
        body = {'email': 'tester@fake.com', 'roles': ['ML_Tools']}
        response = api_client.post(reverse('projectuser-list', kwargs={'project_pk': project.id}),
                                   body)  # noqa
        assert response.status_code == status.HTTP_404_NOT_FOUND
        content = response.json()
        assert content['detail'] == ['No user with the given email.']

    @override_settings(PLATFORM='zmlp')
    def test_bad_zmlp_response(self, project, zmlp_project_user, monkeypatch, data,
                               zmlp_project_membership, api_client, django_user_model):

        def mock_api_response(*args, **kwargs):
            raise BoonSdkInvalidRequestException({'msg': 'bad'})

        django_user_model.objects.create_user('tester@fake.com', 'tester@fake.com', 'letmein')
        monkeypatch.setattr(BoonClient, 'post', mock_api_response)
        api_client.force_authenticate(zmlp_project_user)
        api_client.force_login(zmlp_project_user)
        body = {'email': 'tester@fake.com', 'roles': ['ML_Tools']}
        response = api_client.post(reverse('projectuser-list', kwargs={'project_pk': project.id}), body)  # noqa
        assert response.status_code == status.HTTP_400_BAD_REQUEST
        content = response.json()
        assert content['detail'] == ['Invalid request.']


class TestProjectUserPut:

    @override_settings(PLATFORM='zmlp')
    def test_edit_perms(self, project, zmlp_project_user, monkeypatch, data,
                        zmlp_project_membership, api_client, django_user_model):

        def mock_post_response(*args, **kwargs):
            return data

        def mock_delete_response(*args, **kwargs):
            return Response(status=status.HTTP_200_OK)

        def mock_get_response(*args, **kwargs):
            return {'accessKey': 'access',
                    'secretKey': 'secret'}

        monkeypatch.setattr(BoonClient, 'post', mock_post_response)
        monkeypatch.setattr(BoonClient, 'delete', mock_delete_response)
        monkeypatch.setattr(BoonClient, 'get', mock_get_response)

        new_user = django_user_model.objects.create_user('tester@fake.com', 'tester@fake.com', 'letmein')  # noqa
        old_data = copy.deepcopy(data)
        old_data['permissions'] = ['AssetsWrite']
        apikey = convert_json_to_base64(data).decode('utf-8')
        Membership.objects.create(user=new_user, project=project, apikey=apikey)
        api_client.force_authenticate(zmlp_project_user)
        api_client.force_login(zmlp_project_user)
        body = {'email': new_user.email, 'roles': ['User_Admin']}
        response = api_client.put(reverse('projectuser-detail',
                                          kwargs={'project_pk': project.id,
                                                  'pk': new_user.id}), body)
        assert response.status_code == status.HTTP_200_OK
        membership = Membership.objects.get(user=new_user, project=project)
        decoded_apikey = convert_base64_to_json(membership.apikey)
        assert decoded_apikey['accessKey'] == 'access'
        assert decoded_apikey['secretKey'] == 'secret'
        assert membership.roles == ['User_Admin']

    @override_settings(PLATFORM='zmlp')
    def test_no_permissions(self, project, zmlp_project_user, data, zmlp_project_membership,
                            api_client):
        api_client.force_authenticate(zmlp_project_user)
        api_client.force_login(zmlp_project_user)
        body = {'email': 'tester@fake.com'}
        response = api_client.put(reverse('projectuser-detail',
                                          kwargs={'project_pk': project.id,
                                                  'pk': 1}), body)
        assert response.status_code == status.HTTP_400_BAD_REQUEST
        content = response.json()
        assert content['detail'] == ['Roles must be supplied.']

    @override_settings(PLATFORM='zmlp')
    def test_no_new_key(self, project, zmlp_project_user, monkeypatch, data,
                        zmlp_project_membership, api_client, django_user_model):

        def mock_post_response(*args, **kwargs):
            raise BoonSdkInvalidRequestException({'msg': 'bad'})

        def mock_delete_response(*args, **kwargs):
            return Response(status=status.HTTP_200_OK)

        def mock_get_response(*args, **kwargs):
            return {'permissions': ['AssetsWrite']}

        monkeypatch.setattr(BoonClient, 'post', mock_post_response)
        monkeypatch.setattr(BoonClient, 'delete', mock_delete_response)
        monkeypatch.setattr(BoonClient, 'get', mock_get_response)

        new_user = django_user_model.objects.create_user('tester@fake.com', 'tester@fake.com', 'letmein')  # noqa
        old_data = copy.deepcopy(data)
        old_data['permissions'] = ['AssetsWrite']
        apikey = convert_json_to_base64(data).decode('utf-8')
        Membership.objects.create(user=new_user, project=project, apikey=apikey)
        api_client.force_authenticate(zmlp_project_user)
        api_client.force_login(zmlp_project_user)
        body = {'email': new_user.email, 'roles': ['User_Admin']}
        response = api_client.put(reverse('projectuser-detail',
                                          kwargs={'project_pk': project.id,
                                                  'pk': new_user.id}), body)
        assert response.status_code == status.HTTP_400_BAD_REQUEST
        content = response.json()
        assert content['detail'] == ['Invalid request.']

    @override_settings(PLATFORM='zmlp')
    def test_cannot_delete(self, project, zmlp_project_user, monkeypatch, data,
                           zmlp_project_membership, api_client, django_user_model):

        def mock_post_response(*args, **kwargs):
            return data

        def mock_delete_response(*args, **kwargs):
            raise BoonSdkInvalidRequestException({'msg': 'bad'})

        def mock_get_response(*args, **kwargs):
            return {'accessKey': 'access',
                    'secretKey': 'secret'}

        monkeypatch.setattr(BoonClient, 'post', mock_post_response)
        monkeypatch.setattr(BoonClient, 'delete', mock_delete_response)
        monkeypatch.setattr(BoonClient, 'get', mock_get_response)

        new_user = django_user_model.objects.create_user('tester@fake.com', 'tester@fake.com', 'letmein')  # noqa
        old_data = copy.deepcopy(data)
        old_data['permissions'] = ['AssetsWrite']
        apikey = convert_json_to_base64(data).decode('utf-8')
        Membership.objects.create(user=new_user, project=project, apikey=apikey)
        api_client.force_authenticate(zmlp_project_user)
        api_client.force_login(zmlp_project_user)
        body = {'email': new_user.email, 'roles': ['User_Admin']}
        response = api_client.put(reverse('projectuser-detail',
                                          kwargs={'project_pk': project.id,
                                                  'pk': new_user.id}), body)
        assert response.status_code == status.HTTP_400_BAD_REQUEST
        content = response.json()
        assert content['detail'] == ['Invalid request.']

    @override_settings(PLATFORM='zmlp')
    def test_server_error(self, project, zmlp_project_user, monkeypatch, data,
                          zmlp_project_membership, api_client, django_user_model):

        def mock_post_response(*args, **kwargs):
            return data

        def mock_delete_response(*args, **kwargs):
            return Response(status=status.HTTP_500_INTERNAL_SERVER_ERROR)

        def mock_get_response(*args, **kwargs):
            return {'accessKey': 'access',
                    'secretKey': 'secret'}

        monkeypatch.setattr(BoonClient, 'post', mock_post_response)
        monkeypatch.setattr(BoonClient, 'delete', mock_delete_response)
        monkeypatch.setattr(BoonClient, 'get', mock_get_response)

        new_user = django_user_model.objects.create_user('tester@fake.com', 'tester@fake.com', 'letmein')  # noqa
        old_data = copy.deepcopy(data)
        old_data['permissions'] = ['AssetsWrite']
        apikey = convert_json_to_base64(data).decode('utf-8')
        Membership.objects.create(user=new_user, project=project, apikey=apikey)
        api_client.force_authenticate(zmlp_project_user)
        api_client.force_login(zmlp_project_user)
        body = {'email': new_user.email, 'roles': ['User_Admin']}
        response = api_client.put(reverse('projectuser-detail',
                                          kwargs={'project_pk': project.id,
                                                  'pk': new_user.id}), body)
        assert response.status_code == status.HTTP_500_INTERNAL_SERVER_ERROR
        content = response.json()
        assert content['detail'] == ['Error deleting apikey.']

    @override_settings(PLATFORM='zmlp')
    def test_inception_key(self, project, zmlp_project_user, monkeypatch, inception_key,
                           zmlp_project_membership, api_client, django_user_model):

        def get_mock_response(*args, **kwargs):
            return {}

        monkeypatch.setattr(BoonClient, 'get', get_mock_response)

        new_user = django_user_model.objects.create_user('tester@fake.com', 'tester@fake.com',
                                                         'letmein')  # noqa
        apikey = convert_json_to_base64(inception_key).decode('utf-8')
        Membership.objects.create(user=new_user, project=project, apikey=apikey)
        api_client.force_authenticate(zmlp_project_user)
        api_client.force_login(zmlp_project_user)
        body = {'email': new_user.email, 'roles': ['User_Admin']}
        response = api_client.put(reverse('projectuser-detail',
                                          kwargs={'project_pk': project.id,
                                                  'pk': new_user.id}), body)
        assert response.status_code == status.HTTP_400_BAD_REQUEST
        content = response.json()
        assert content['detail'] == ['Unable to modify the admin key.']


class TestMembershipModel:

    @pytest.fixture
    def apikey_data(self, data):
        data['permissions'] = ['AssetsRead', 'AssetsImport', 'AssetsDelete', 'DataSourceManage',
                               'DataQueueManage']
        return data

    @pytest.fixture
    def clean_membership(self, zmlp_project_user, project):
        original = Membership.objects.get(user=zmlp_project_user, project=project)
        original.delete()

    def test_save_membership_no_roles(self, zmlp_project_user, project, clean_membership):
        membership = Membership(user=zmlp_project_user, project=project)
        membership.full_clean()
        membership.save()
        from_db = Membership.objects.get(id=membership.id)
        assert from_db.user == zmlp_project_user
        assert str(from_db.project.id) == str(project.id)
        assert from_db.roles == []

    def test_save_with_roles(self, zmlp_project_user, project, clean_membership):
        membership = Membership(user=zmlp_project_user, project=project,
                                roles=['ML_Tools', 'User_Admin'])
        membership.full_clean()
        membership.save()
        from_db = Membership.objects.get(id=membership.id)
        assert from_db.user == zmlp_project_user
        assert str(from_db.project.id) == str(project.id)
        assert from_db.roles == ['ML_Tools', 'User_Admin']

    def test_save_with_bad_role(self, zmlp_project_user, project, clean_membership):
        membership = Membership(user=zmlp_project_user, project=project,
                                roles=['Oh Hi'])
        with pytest.raises(ValidationError) as excinfo:
            membership.full_clean()
        assert 'is not a valid choice.' in str(excinfo)

    def test_sync_project_no_apikey(self, zmlp_project_user, project, data, clean_membership,
                                    monkeypatch):

        def post_mock_response(*args, **kwargs):
            return data

        def post_get_response(*args, **kwargs):
            return data

        monkeypatch.setattr(BoonClient, 'post', post_mock_response)
        monkeypatch.setattr(BoonClient, 'get', post_get_response)

        membership = Membership(user=zmlp_project_user, project=project,
                                roles=['ML_Tools'])
        membership.full_clean()
        membership.save()
        assert membership.apikey == ''
        membership.sync_with_zmlp()
        assert membership.apikey == convert_json_to_base64(data).decode('utf-8')

    def test_sync_project_apikey_all_match(self, zmlp_project_user, project, apikey_data,
                                           clean_membership, monkeypatch):

        def post_mock_response(*args, **kwargs):
            return apikey_data

        def post_get_response(*args, **kwargs):
            return apikey_data

        monkeypatch.setattr(BoonClient, 'post', post_mock_response)
        monkeypatch.setattr(BoonClient, 'get', post_get_response)

        membership = Membership(user=zmlp_project_user, project=project,
                                roles=['ML_Tools'])
        membership.apikey = convert_json_to_base64(apikey_data).decode('utf-8')
        membership.full_clean()
        membership.save()
        membership.sync_with_zmlp()
        assert membership.apikey == convert_json_to_base64(apikey_data).decode('utf-8')

    def test_sync_project_apikey_no_id(self, zmlp_project_user, project, apikey_data,
                                       clean_membership, monkeypatch):
        data = copy.deepcopy(apikey_data)
        del(apikey_data['id'])

        def post_mock_response(*args, **kwargs):
            return data

        def post_get_response(*args, **kwargs):
            return apikey_data

        monkeypatch.setattr(BoonClient, 'post', post_mock_response)
        monkeypatch.setattr(BoonClient, 'get', post_get_response)

        membership = Membership(user=zmlp_project_user, project=project,
                                roles=['ML_Tools'])
        membership.apikey = convert_json_to_base64(apikey_data).decode('utf-8')
        membership.full_clean()
        membership.save()
        membership.sync_with_zmlp()
        assert membership.apikey == convert_json_to_base64(data).decode('utf-8')

    def test_sync_internally_inconsistent(self, zmlp_project_user, project, apikey_data,
                                          clean_membership, monkeypatch):

        data = copy.deepcopy(apikey_data)
        data['permissions'] = ['AssetsRead']

        def post_mock_response(*args, **kwargs):
            return apikey_data

        def get_mock_response(*args, **kwargs):
            return apikey_data

        def delete_mock_response(*args, **kwargs):
            return Response(status=status.HTTP_200_OK)

        monkeypatch.setattr(BoonClient, 'post', post_mock_response)
        monkeypatch.setattr(BoonClient, 'get', get_mock_response)
        monkeypatch.setattr(BoonClient, 'delete', delete_mock_response)

        membership = Membership(user=zmlp_project_user, project=project,
                                roles=['ML_Tools'])
        membership.apikey = convert_json_to_base64(data).decode('utf-8')
        membership.full_clean()
        membership.save()
        membership.sync_with_zmlp()
        assert membership.apikey == convert_json_to_base64(apikey_data).decode('utf-8')

    def test_sync_externally_inconsistent(self, zmlp_project_user, project, apikey_data,
                                          clean_membership, monkeypatch):

        data = copy.deepcopy(apikey_data)
        data['permissions'] = ['AssetsRead']

        def post_mock_response(*args, **kwargs):
            return apikey_data

        def get_mock_response(*args, **kwargs):
            if args[-1].endswith('_download'):
                return apikey_data
            else:
                return data

        def delete_mock_response(*args, **kwargs):
            return Response(status=status.HTTP_200_OK)

        monkeypatch.setattr(BoonClient, 'post', post_mock_response)
        monkeypatch.setattr(BoonClient, 'get', get_mock_response)
        monkeypatch.setattr(BoonClient, 'delete', delete_mock_response)

        membership = Membership(user=zmlp_project_user, project=project,
                                roles=['ML_Tools'])
        membership.apikey = convert_json_to_base64(apikey_data).decode('utf-8')
        membership.full_clean()
        membership.save()
        membership.sync_with_zmlp()
        assert membership.apikey == convert_json_to_base64(apikey_data).decode('utf-8')

    def test_sync_consistent_with_force(self, zmlp_project_user, project, apikey_data,
                                        clean_membership, monkeypatch):

        def post_mock_response(*args, **kwargs):
            return apikey_data

        def post_get_response(*args, **kwargs):
            return apikey_data

        def delete_mock_response(*args, **kwargs):
            return Response(status=status.HTTP_200_OK)

        monkeypatch.setattr(BoonClient, 'post', post_mock_response)
        monkeypatch.setattr(BoonClient, 'get', post_get_response)
        monkeypatch.setattr(BoonClient, 'delete', delete_mock_response)

        membership = Membership(user=zmlp_project_user, project=project,
                                roles=['ML_Tools'])
        membership.apikey = convert_json_to_base64(apikey_data).decode('utf-8')
        membership.full_clean()
        membership.save()
        membership.sync_with_zmlp(force=True)
        assert membership.apikey == convert_json_to_base64(apikey_data).decode('utf-8')

    def test_sync_not_in_zmlp(self, zmlp_project_user, project, apikey_data, clean_membership,
                              monkeypatch):

        def post_mock_response(*args, **kwargs):
            return apikey_data

        def post_get_response(*args, **kwargs):
            if args[-1].endswith('_download'):
                return apikey_data
            else:
                raise BoonSdkNotFoundException({})

        def delete_mock_response(*args, **kwargs):
            return Response(status=status.HTTP_200_OK)

        monkeypatch.setattr(BoonClient, 'post', post_mock_response)
        monkeypatch.setattr(BoonClient, 'get', post_get_response)
        monkeypatch.setattr(BoonClient, 'delete', delete_mock_response)

        membership = Membership(user=zmlp_project_user, project=project,
                                roles=['ML_Tools'])
        membership.apikey = convert_json_to_base64(apikey_data).decode('utf-8')
        membership.full_clean()
        membership.save()
        membership.sync_with_zmlp(force=True)
        assert membership.apikey == convert_json_to_base64(apikey_data).decode('utf-8')<|MERGE_RESOLUTION|>--- conflicted
+++ resolved
@@ -15,12 +15,9 @@
 from django.urls import reverse
 from rest_framework import status
 from rest_framework.response import Response
-<<<<<<< HEAD
-=======
 from boonsdk import BoonClient
 from boonsdk.client import (BoonSdkInvalidRequestException, BoonSdkNotFoundException,
                             BoonSdkConnectionException)
->>>>>>> 5eacecec
 
 from organizations.models import Organization
 from projects.models import Project, Membership
