import time
import logging
from rest_framework import status
from rest_framework.response import Response
from django.contrib.auth import get_user_model
from django.http import Http404
from django.db import transaction
from zmlp.client import ZmlpInvalidRequestException

from projects.views import BaseProjectViewSet
from projects.models import Project, Membership
from projectusers.serializers import ProjectUserSerializer
from wallet.paginators import FromSizePagination
from apikeys.utils import decode_apikey, encode_apikey

User = get_user_model()
logger = logging.getLogger(__name__)


class ProjectUserViewSet(BaseProjectViewSet):
    """Users who are Members of this Project.

    Available HTTP methods, endpoints, and what they do:

    * **GET** _api/v1/projects/$Project_Id/users/_ - List the Users who are members of $Project_Id
    * **GET** _api/v1/projects/$Project_Id/users/$User_Id/_ - Detail info on $User_Id
    * **POST** _api/v1/projects/$Project_Id/users/_ - Create membership/s to $Project_Id
        - To create one: `{"email": "user@email.com", "permissions": ["AssetsRead"]}`
        - To create multiple: `{"batch": [
                                    {"email": "user@email.com", "permissions": ["AssetsRead"]},
                                    {"email": "user2@email.com", "permissions": ["AssetsRead"]}
                                ]}`
    * **PUT** _api/v1/projects/$Project_Id/users/$User_Id/_ - Replace a Users permissions
        - To modify: `{"permissions": ["$NewPermissionList"]}`
    * **DELETE** _api/v1/projects/$Project_Id/users/$User_Id/_ - Remove $User_Id from $Project_Id

    """

    zmlp_only = True
    pagination_class = FromSizePagination
    serializer_class = ProjectUserSerializer

    def get_object(self, pk, project_pk):
        try:
            return Membership.objects.get(user=pk, project=project_pk)
        except Membership.DoesNotExist:
            raise Http404

    def get_project_object(self, pk):
        try:
            return Project.objects.get(id=pk)
        except Project.DoesNotExist:
            raise Http404

    def list(self, request, project_pk):
        # Need to handle pagination
        # If the project doesn't exist or user is not a member a 403 is returned
        project = self.get_project_object(project_pk)
        users = project.users.all()
        paginated_users = self.paginate_queryset(users)
        if paginated_users is not None:
            serializer = self.get_serializer(paginated_users, many=True)
            return self.get_paginated_response(serializer.data)
        serializer = self.get_serializer(users, many=True)
        return Response(data={'results': serializer.data}, status=status.HTTP_200_OK)

    def retrieve(self, request, project_pk, pk):
        # List details about the current project User
        user = self.get_object(pk, project_pk).user
        serializer = self.get_serializer(user, context={'request': request})
        return Response(data=serializer.data, status=status.HTTP_200_OK)

    def create(self, request, project_pk):
        batch = request.data.get('batch')
        if batch and request.data.get('email'):
            return Response(data={'detail': 'Batch argument provided with single creation arguments.'},  # noqa
                            status=status.HTTP_400_BAD_REQUEST)
        elif batch:
            response_body = {'results': {'succeeded': [], 'failed': []}}
            for entry in batch:
                response = self._create_project_user(request, project_pk, entry)
                content = {'email': entry.get('email'),
                           'permissions': entry.get('permissions'),
                           'status_code': response.status_code,
                           'body': response.data}
                if response.status_code == status.HTTP_201_CREATED:
                    response_body['results']['succeeded'].append(content)
                else:
                    response_body['results']['failed'].append(content)
            return Response(data=response_body, status=status.HTTP_207_MULTI_STATUS)
        else:
            return self._create_project_user(request, project_pk, request.data)

    def _create_project_user(self, request, project_pk, data):
        # Get the User and add the appropriate Membership & ApiKey
        try:
            email = data['email']
            permissions = data['permissions']
        except KeyError:
            return Response(data={'detail': 'Email and Permissions are required.'},
                            status=status.HTTP_400_BAD_REQUEST)

        # Get the current project and User
        project = self.get_project_object(project_pk)
        try:
            user = User.objects.get(username=email)
        except User.DoesNotExist:
            return Response(data={'detail': 'No user with the given email.'},
                            status=status.HTTP_404_NOT_FOUND)

        # Create an apikey with the given permissions
        body = {'name': email, 'permissions': permissions}
        try:
            apikey = request.client.post('/auth/v1/apikey', body)
        except ZmlpInvalidRequestException:
            return Response(data={'detail': "Unable to create apikey."},
                            status=status.HTTP_400_BAD_REQUEST)

        # Create a membership for given user
        encoded_apikey = encode_apikey(apikey).decode('utf-8')
        Membership.objects.create(user=user, project=project, apikey=encoded_apikey)

        # Serialize the Resulting user like the Detail endpoint
        serializer = self.get_serializer(user, context={'request': request})
        return Response(data=serializer.data, status=status.HTTP_201_CREATED)

    def update(self, request, project_pk, pk):
        # Modify the permissions of the given user
        try:
            new_permissions = request.data['permissions']
        except KeyError:
            return Response(data={'detail': 'Permissions must be supplied.'},
                            status=status.HTTP_400_BAD_REQUEST)
        membership = self.get_object(pk, project_pk)
        email = membership.user.username
        apikey = decode_apikey(membership.apikey)
        apikey_id = apikey['id']

        # TODO: Replace Delete/Create logic when Auth Server supports PUT
        # Create new Key first and append epoch time (milli) to get a readable unique name
        body = {'name': f'{email}_{int(time.time()  * 1000)}',
                'permissions': new_permissions}
        try:
            new_apikey = request.client.post('/auth/v1/apikey', body)
        except ZmlpInvalidRequestException:
            return Response(data={'detail': "Unable to create apikey."},
                            status=status.HTTP_400_BAD_REQUEST)

        # Delete old key on success
        try:
            response = request.client.delete(f'/auth/v1/apikey/{apikey_id}')
        except ZmlpInvalidRequestException:
            return Response(data={'detail': "Unable to delete apikey."},
                            status=status.HTTP_400_BAD_REQUEST)
        if not response.status_code == 200:
            return Response(data={'detail': 'Error deleting apikey.'},
                            status=status.HTTP_500_INTERNAL_SERVER_ERROR)

        membership.apikey = encode_apikey(new_apikey).decode('utf-8')
        membership.save()
        serializer = self.get_serializer(membership.user, context={'request': request})
        return Response(data=serializer.data, status=status.HTTP_200_OK)

    @transaction.atomic
    def destroy(self, request, project_pk, pk):
        # Remove the User's Membership and delete the associated apikey
        membership = self.get_object(pk, project_pk)
        apikey = membership.apikey

        # Don't allow a User to remove themselves
        if request.user == membership.user:
            return Response(data={'detail': 'Cannot remove yourself from a project.'},
                            status=status.HTTP_403_FORBIDDEN)

        # Delete Users Apikey
        apikey_readable = True
        try:
            key_data = decode_apikey(apikey)
            apikey_id = key_data['id']
<<<<<<< HEAD
        except KeyError:
            return Response(data={'detail': 'Apikey is incomplete.'},
                            status=status.HTTP_400_BAD_REQUEST)
        try:
            response = request.client.delete(f'/auth/v1/apikey/{apikey_id}')
        except ZmlpInvalidRequestException:
            return Response(data={'detail': "Unable to delete apikey."},
                            status=status.HTTP_400_BAD_REQUEST)
        if not response.status_code == 200:
            return Response(data={'detail': 'Error deleting apikey.'},
                            status=status.HTTP_500_INTERNAL_SERVER_ERROR)
=======
        except (ValueError, KeyError):
            logger.warning(f'Unable to decode apikey during delete for user {membership.user.id}.')
            apikey_readable = False

        if apikey_readable:
            try:
                response = client.delete(f'/auth/v1/apikey/{apikey_id}')
            except ZmlpInvalidRequestException:
                return Response(data={'detail': "Unable to delete apikey."},
                                status=status.HTTP_400_BAD_REQUEST)
            if not response.status_code == 200:
                return Response(data={'detail': 'Error deleting apikey.'},
                                status=status.HTTP_500_INTERNAL_SERVER_ERROR)
>>>>>>> a98fbb82

        membership.delete()
        return Response(status=status.HTTP_200_OK)<|MERGE_RESOLUTION|>--- conflicted
+++ resolved
@@ -177,33 +177,19 @@
         try:
             key_data = decode_apikey(apikey)
             apikey_id = key_data['id']
-<<<<<<< HEAD
-        except KeyError:
-            return Response(data={'detail': 'Apikey is incomplete.'},
-                            status=status.HTTP_400_BAD_REQUEST)
-        try:
-            response = request.client.delete(f'/auth/v1/apikey/{apikey_id}')
-        except ZmlpInvalidRequestException:
-            return Response(data={'detail': "Unable to delete apikey."},
-                            status=status.HTTP_400_BAD_REQUEST)
-        if not response.status_code == 200:
-            return Response(data={'detail': 'Error deleting apikey.'},
-                            status=status.HTTP_500_INTERNAL_SERVER_ERROR)
-=======
         except (ValueError, KeyError):
             logger.warning(f'Unable to decode apikey during delete for user {membership.user.id}.')
             apikey_readable = False
 
         if apikey_readable:
             try:
-                response = client.delete(f'/auth/v1/apikey/{apikey_id}')
+                response = request.client.delete(f'/auth/v1/apikey/{apikey_id}')
             except ZmlpInvalidRequestException:
                 return Response(data={'detail': "Unable to delete apikey."},
                                 status=status.HTTP_400_BAD_REQUEST)
             if not response.status_code == 200:
                 return Response(data={'detail': 'Error deleting apikey.'},
                                 status=status.HTTP_500_INTERNAL_SERVER_ERROR)
->>>>>>> a98fbb82
 
         membership.delete()
         return Response(status=status.HTTP_200_OK)