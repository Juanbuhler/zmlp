--- conflicted
+++ resolved
@@ -131,19 +131,14 @@
 class TestProjectUserDelete:
 
     @override_settings(PLATFORM='zmlp')
-<<<<<<< HEAD
-    def test_delete(self, project, zmlp_project_user, zmlp_project_membership, api_client,
-                    monkeypatch, django_user_model, zmlp_apikey):
-=======
     def test_destroy(self, project, zmlp_project_user, zmlp_project_membership, api_client,
-                     monkeypatch):
->>>>>>> 8bc287c2
+                     monkeypatch, django_user_model, zmlp_apikey):
 
         def mock_return(*args, **kwargs):
             return Response(status=status.HTTP_200_OK)
 
         monkeypatch.setattr(ZmlpClient, 'delete', mock_return)
-        user = self._make_users_for_project(project, 1, django_user_model, zmlp_apikey)[0]
+        user = make_users_for_project(project, 1, django_user_model, zmlp_apikey)[0]
         api_client.force_authenticate(zmlp_project_user)
         api_client.force_login(zmlp_project_user)
         response = api_client.delete(reverse('projectuser-detail',
@@ -195,19 +190,14 @@
         assert content['detail'] == 'Apikey is incomplete.'
 
     @override_settings(PLATFORM='zmlp')
-<<<<<<< HEAD
-    def test_delete_failed_zmlp_delete(self, project, zmlp_project_user, django_user_model,
-                                       zmlp_project_membership, api_client, monkeypatch,
-                                       zmlp_apikey):
-=======
-    def test_failed_zmlp_delete(self, project, zmlp_project_user, zmlp_project_membership,
-                                api_client, monkeypatch):
->>>>>>> 8bc287c2
+    def test_failed_zmlp_delete(self, project, zmlp_project_user, django_user_model,
+                                zmlp_project_membership, api_client, monkeypatch,
+                                zmlp_apikey):
 
         def mock_return(*args, **kwargs):
             return Response(status=status.HTTP_500_INTERNAL_SERVER_ERROR)
 
-        user = self._make_users_for_project(project, 1, django_user_model, zmlp_apikey)[0]
+        user = make_users_for_project(project, 1, django_user_model, zmlp_apikey)[0]
         monkeypatch.setattr(ZmlpClient, 'delete', mock_return)
         api_client.force_authenticate(zmlp_project_user)
         api_client.force_login(zmlp_project_user)
@@ -222,7 +212,6 @@
 class TestProjectUserPost:
 
     @override_settings(PLATFORM='zmlp')
-<<<<<<< HEAD
     def test_stop_deleting_yourself(self, project, zmlp_project_user,
                                     zmlp_project_membership, api_client, monkeypatch):
         api_client.force_authenticate(zmlp_project_user)
@@ -235,12 +224,8 @@
         assert content['detail'] == 'Cannot remove yourself from a project.'
 
     @override_settings(PLATFORM='zmlp')
-    def test_post_create(self, project, zmlp_project_user, zmlp_project_membership,
-                         api_client, monkeypatch, django_user_model, data):
-=======
-    def test_create(self, project, zmlp_project_user, zmlp_project_membership, api_client,
-                    monkeypatch, django_user_model, data):
->>>>>>> 8bc287c2
+    def test_create(self, project, zmlp_project_user, zmlp_project_membership,
+                    api_client, monkeypatch, django_user_model, data):
 
         def mock_api_response(*args, **kwargs):
             return data
