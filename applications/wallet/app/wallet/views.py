from django.contrib.auth import get_user_model, authenticate, login, logout
from django.contrib.auth.models import Group, User
from django.core.exceptions import ObjectDoesNotExist
from django.http import HttpResponse, JsonResponse
<<<<<<< HEAD
from django.views.generic import View
from google.auth.transport import requests
from google.oauth2 import id_token
=======
>>>>>>> 6b2dfed1
from rest_framework import viewsets
from rest_framework.views import APIView

from wallet.serializers import UserSerializer, GroupSerializer


<<<<<<< HEAD
class FrontendAppView(View):
    """Serves the compiled frontend application entry point. If this is raising an error,
    be sure to run `npm run build`.

    """
    def get(self, request):
        try:
            with open(os.path.join(settings.REACT_APP_DIR, 'build', 'index.html')) as _file:
                return HttpResponse(_file.read())
        except FileNotFoundError:
            logging.exception('Could not find a Production build of the frontend. '
                              'Try running `npm run build` and retrying.')
            msg = ("""
                A production build of the frontend was not found. You need to run
                `npm run build` in order to build the frontend so it can be served.
            """)
            return HttpResponse(msg, status=501)


=======
>>>>>>> 6b2dfed1
class UserViewSet(viewsets.ModelViewSet):
    """API endpoint that allows Users to be viewed or edited."""
    queryset = get_user_model().objects.all().order_by('-date_joined')
    serializer_class = UserSerializer


class GroupViewSet(viewsets.ModelViewSet):
    """API endpoint that allows Groups to be viewed or edited."""
    queryset = Group.objects.all()
    serializer_class = GroupSerializer


class LoginView(APIView):
    """Basic login view that authenticates the user and returns the user's info."""
    authentication_classes = []
    permission_classes = []

    def post(self, request, *args, **kwargs):
        if request.headers.get('Authorization'):
            token = request.headers.get('Authorization').split()[1]
            try:
                # Specify the CLIENT_ID of the app that accesses the backend:
                idinfo = id_token.verify_oauth2_token(token, requests.Request(),
                                                      settings.GOOGLE_OAUTH_CLIENT_ID)
                if idinfo['iss'] not in ['accounts.google.com',
                                         'https://accounts.google.com']:
                    raise ValueError('Wrong issuer.')
                email = idinfo['email']
                try:
                    user = User.objects.get(email=email)
                except ObjectDoesNotExist:
                    user = User.objects.create(username=email, email=email,
                                               first_name=idinfo.get('given_name'),
                                               last_name=idinfo.get('family_name'))
                login(request, user)
                return JsonResponse({'id': user.id,
                                     'username': user.username,
                                     'email': user.email,
                                     'first_name': user.first_name,
                                     'last_name': user.last_name})
            except ValueError as e:
                return HttpResponse('Unauthorized: Bearer token invalid.', status=401)
        else:
            user = authenticate(username=request.data['username'],
                                password=request.data['password'])
            if user:
                login(request, user)
                return JsonResponse({'id': user.id,
                                     'username': user.username,
                                     'email': user.email,
                                     'first_name': user.first_name,
                                     'last_name': user.last_name})
            else:
                return HttpResponse('Unauthorized: Username & password invalid.', status=401)


class LogoutView(APIView):
    """Basic logout view. Logs the user out and returns and empty json payload."""
    def post(self, request):
        logout(request)
        return JsonResponse({})<|MERGE_RESOLUTION|>--- conflicted
+++ resolved
@@ -2,40 +2,12 @@
 from django.contrib.auth.models import Group, User
 from django.core.exceptions import ObjectDoesNotExist
 from django.http import HttpResponse, JsonResponse
-<<<<<<< HEAD
-from django.views.generic import View
-from google.auth.transport import requests
-from google.oauth2 import id_token
-=======
->>>>>>> 6b2dfed1
 from rest_framework import viewsets
 from rest_framework.views import APIView
 
 from wallet.serializers import UserSerializer, GroupSerializer
 
 
-<<<<<<< HEAD
-class FrontendAppView(View):
-    """Serves the compiled frontend application entry point. If this is raising an error,
-    be sure to run `npm run build`.
-
-    """
-    def get(self, request):
-        try:
-            with open(os.path.join(settings.REACT_APP_DIR, 'build', 'index.html')) as _file:
-                return HttpResponse(_file.read())
-        except FileNotFoundError:
-            logging.exception('Could not find a Production build of the frontend. '
-                              'Try running `npm run build` and retrying.')
-            msg = ("""
-                A production build of the frontend was not found. You need to run
-                `npm run build` in order to build the frontend so it can be served.
-            """)
-            return HttpResponse(msg, status=501)
-
-
-=======
->>>>>>> 6b2dfed1
 class UserViewSet(viewsets.ModelViewSet):
     """API endpoint that allows Users to be viewed or edited."""
     queryset = get_user_model().objects.all().order_by('-date_joined')
