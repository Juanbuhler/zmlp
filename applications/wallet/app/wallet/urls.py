"""wallet URL Configuration

The `urlpatterns` list routes URLs to views. For more information please see:
    https://docs.djangoproject.com/en/2.1/topics/http/urls/
Examples:
Function views
    1. Add an import:  from my_app import views
    2. Add a URL to urlpatterns:  path('', views.home, name='home')
Class-based views
    1. Add an import:  from other_app.views import Home
    2. Add a URL to urlpatterns:  path('', Home.as_view(), name='home')
Including another URLconf
    1. Import the include() function: from django.urls import include, path
    2. Add a URL to urlpatterns:  path('blog/', include('blog.urls'))

"""

from django.conf import settings
from django.conf.urls.static import static
from django.contrib import admin
from django.urls import path, include
from rest_auth.views import PasswordResetView, PasswordResetConfirmView, \
    PasswordChangeView
from rest_framework import routers
from rest_framework_nested.routers import NestedSimpleRouter

from datasources.views import DataSourceViewSet
from registration.views import UserRegistrationView, UserConfirmationView
from wallet import views as wallet_views
from wallet.views import WalletAPIRootView, LoginView, LogoutView
from apikeys.views import ApikeyViewSet
<<<<<<< HEAD
from jobs.views import JobViewSet, TaskViewSet
from projects.views import ProjectViewSet
from projectusers.views import ProjectUserViewSet
=======
from jobs.views import JobsViewSet
from projects.views import ProjectViewSet, ProjectUserViewSet
>>>>>>> 1f5b3182
from permissions.views import PermissionViewSet

router = routers.DefaultRouter()
router.APIRootView = WalletAPIRootView
router.register('users', wallet_views.UserViewSet, basename='user')
router.register('groups', wallet_views.GroupViewSet, basename='group')
router.register('projects', ProjectViewSet, basename='project')

projects_router = NestedSimpleRouter(router, 'projects', lookup='project')
projects_router.register('jobs', JobViewSet, basename='job')
projects_router.register('tasks', TaskViewSet, basename='task')
projects_router.register('users', ProjectUserViewSet, basename='projectuser')
projects_router.register('apikeys', ApikeyViewSet, basename='apikey')
projects_router.register('permissions', PermissionViewSet, basename='permission')
projects_router.register('datasources', DataSourceViewSet, basename='datasource')


# Use this variable to add standalone views to the urlspatterns and have them accessible
# from the root DRF browsable API. The tuples are in the form (LABEL, path()).
BROWSABLE_API_URLS = [
    ('password-change', path('api/v1/password/change/', PasswordChangeView.as_view(),
                             name='api-password-change')),
    ('password-reset', path('api/v1/password/reset/', PasswordResetView.as_view(),
                            name='api-password-reset')),
    ('password-reset-confirmation', path('api/v1/password/reset/confirm/',
                                         PasswordResetConfirmView.as_view(),
                                         name='api-password-reset-confirm')),
    ('logout', path('api/v1/logout/', LogoutView.as_view(), name='api-logout')),
    ('user-registration', path('api/v1/accounts/register',
                               UserRegistrationView.as_view(),
                               name='api-user-register')),
    ('user-registration-confirmation', path('api/v1/accounts/confirm',
                                            UserConfirmationView.as_view(),
                                            name='api-user-confirm'))
]


urlpatterns = [
    path('admin/', admin.site.urls),
    path('api/v1/login/', LoginView.as_view(), name='api-login'),
    path('api/v1/', include(router.urls)),
    path('api/v1/', include(projects_router.urls)),
    path('api/v1/health/', include('health_check.urls'))
]
urlpatterns += [i[1] for i in BROWSABLE_API_URLS]
urlpatterns += static(settings.STATIC_URL, document_root=settings.STATIC_ROOT)<|MERGE_RESOLUTION|>--- conflicted
+++ resolved
@@ -29,14 +29,8 @@
 from wallet import views as wallet_views
 from wallet.views import WalletAPIRootView, LoginView, LogoutView
 from apikeys.views import ApikeyViewSet
-<<<<<<< HEAD
-from jobs.views import JobViewSet, TaskViewSet
-from projects.views import ProjectViewSet
-from projectusers.views import ProjectUserViewSet
-=======
-from jobs.views import JobsViewSet
+from jobs.views import JobViewSet
 from projects.views import ProjectViewSet, ProjectUserViewSet
->>>>>>> 1f5b3182
 from permissions.views import PermissionViewSet
 
 router = routers.DefaultRouter()
