--- conflicted
+++ resolved
@@ -24,31 +24,21 @@
 from rest_framework import routers
 from rest_framework_nested.routers import NestedSimpleRouter
 
-<<<<<<< HEAD
 from agreements.views import AgreementViewSet
-=======
-from datasources.views import DataSourceViewSet
-from registration.views import UserRegistrationView, UserConfirmationView
-from wallet import views as wallet_views
-from wallet.views import WalletAPIRootView, LoginView, LogoutView, MeView
->>>>>>> deb1931d
 from apikeys.views import ApikeyViewSet
 from assets.views import (AssetViewSet, FileCategoryViewSet,
                           FileNameViewSet, SourceFileViewSet)
 from datasources.views import DataSourceViewSet
 from jobs.views import JobViewSet, TaskViewSet, TaskErrorViewSet, JobTaskViewSet
-from modules.views import ModuleViewSet
+from modules.views import ModuleViewSet, ProviderViewSet
 from permissions.views import PermissionViewSet
 from projects.views import ProjectViewSet, ProjectUserViewSet
 from registration.views import UserRegistrationView, UserConfirmationView
 from roles.views import RolesViewSet
 from subscriptions.views import SubscriptionViewSet
-<<<<<<< HEAD
 from wallet import views as wallet_views
+from wallet.views import MeView
 from wallet.views import WalletAPIRootView, LoginView, LogoutView
-=======
-from modules.views import ModuleViewSet, ProviderViewSet
->>>>>>> deb1931d
 
 router = routers.DefaultRouter()
 router.APIRootView = WalletAPIRootView
