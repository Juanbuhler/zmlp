--- conflicted
+++ resolved
@@ -29,16 +29,10 @@
 backoff = "*"
 django-multiselectfield = "*"
 stringcase = "*"
+zmlp = {path = "./../../client/python"}
 opencv-python = "*"
-<<<<<<< HEAD
-google-api-python-client = "*"
-google-cloud = "*"
-google-cloud-pubsub = "*"
-zmlp = {path = "./../../client/python"}
-=======
 flatten-dict = "*"
 djangorestframework-csv = "*"
->>>>>>> cd7777e9
 
 [requires]
 python_version = "3.7"