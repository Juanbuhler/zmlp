--- conflicted
+++ resolved
@@ -103,11 +103,7 @@
 
   # Local Archivist server.
   archivist:
-<<<<<<< HEAD
-    image: booninfra/archivist:latest
-=======
     image: boonai/archivist:latest
->>>>>>> 379528e9
     depends_on:
       - es1
       - postgres
@@ -132,11 +128,7 @@
       - "./dev/config/archivist/application.properties:/service/config/application.properties"
 
   officer:
-<<<<<<< HEAD
-    image: booninfra/officer:latest
-=======
     image: boonai/officer:latest
->>>>>>> 379528e9
     depends_on:
       - boonai-jvm-common
       - minio
@@ -223,84 +215,51 @@
       - postgres
 
   # These services are only here because their images need to be built.
-<<<<<<< HEAD
   boonai-jvm-common:
     image: boonai/boonjvm:latest
-=======
-  zmlp-jvm-common:
-    image: boonai/jvm-common:latest
->>>>>>> 379528e9
     build:
       context: client/boonjvm
     command: echo
 
-<<<<<<< HEAD
-  boonai-py3-base:
-=======
-  zmlp-py3-base:
->>>>>>> 379528e9
+  boonai-py3-base
     image: boonai/py3-base:latest
     build:
       context: containers/py3-base
     command: echo
 
-<<<<<<< HEAD
   boonai-boonsdk:
     image: boonai/boonsdk:latest
-=======
-  zmlp-py3-client:
-    image: boonai/py3-client:latest
->>>>>>> 379528e9
     depends_on:
       - boonai-py3-base
     build:
       context: client/boonsdk
     command: echo
 
-<<<<<<< HEAD
   boonai-lab:
     image: boonai/boonlab:latest
-=======
-  zmlp-py3-zvi:
-    image: boonai/py3-zvi:latest
->>>>>>> 379528e9
     depends_on:
       - boonai-boonsdk
     build:
       context: client/boonlab
     command: echo
 
-<<<<<<< HEAD
   boonai-boonflow:
     image: boonai/boonflow:latest
-=======
-  zmlp-py3-sdk:
-    image: boonai/py3-sdk:latest
->>>>>>> 379528e9
     depends_on:
       - boonai-boonsdk
     build:
       context: containers/boonflow
     command: echo
 
-<<<<<<< HEAD
   boonai-boondocks:
     image: boonai/boondocks:latest
-=======
-  zmlp-plugins-base:
-    image: boonai/plugins-base:latest
->>>>>>> 379528e9
     depends_on:
       - boonai-boonflow
     build:
       context: containers/boondocks
     command: echo
 
-<<<<<<< HEAD
   boonai-plugins-core:
-=======
-  zmlp-plugins-core:
->>>>>>> 379528e9
     image: boonai/plugins-core:latest
     depends_on:
       - boonai-boondocks
@@ -308,11 +267,7 @@
       context: containers/plugins-core
     command: echo
 
-<<<<<<< HEAD
   boonai-plugins-models:
-=======
-  zmlp-plugins-models:
->>>>>>> 379528e9
     image: boonai/plugins-models:latest
     depends_on:
       - boonai-boondocks
@@ -320,11 +275,7 @@
       context: containers/plugins-models
     command: echo
 
-<<<<<<< HEAD
   boonai-plugins-train:
-=======
-  zmlp-plugins-train:
->>>>>>> 379528e9
     image: boonai/plugins-train:latest
     depends_on:
       - boonai-plugins-models
@@ -332,11 +283,7 @@
       context: containers/plugins-train
     command: echo
 
-<<<<<<< HEAD
   boonai-plugins-analysis:
-=======
-  zmlp-plugins-analysis:
->>>>>>> 379528e9
     image: boonai/plugins-analysis:latest
     depends_on:
       - boonai-plugins-models
