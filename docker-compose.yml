--- conflicted
+++ resolved
@@ -63,12 +63,9 @@
     image: zmlp/ml-bbq:latest
     depends_on:
       - auth-server
-<<<<<<< HEAD
       - zmlp-plugins-models
-=======
     ports:
       - "8282:8282"
->>>>>>> f43c404d
     build:
       context: services/mlbbq
     environment:
