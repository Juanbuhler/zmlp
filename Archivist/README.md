--- conflicted
+++ resolved
@@ -72,11 +72,7 @@
 | /api/v1/users              | GET    | Get a list of all users                                        |
 | /health                    | GET    | Show the health details for the server
 
-<<<<<<< HEAD
 ## Persistent Data Files
-=======
-## Talking to the Archivist using Curl
->>>>>>> 71b04020
 
 The Archivist uses two separate databases, Elasticsearch holds the asset documents (metadata) and
 the folders. A traditional database stores the users, pipelines, ingests, and rooms. Ingests also
