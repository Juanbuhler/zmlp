<?xml version="1.0" encoding="UTF-8"?>
<project xmlns="http://maven.apache.org/POM/4.0.0" xmlns:xsi="http://www.w3.org/2001/XMLSchema-instance"
  xsi:schemaLocation="http://maven.apache.org/POM/4.0.0 http://maven.apache.org/xsd/maven-4.0.0.xsd">
  <modelVersion>4.0.0</modelVersion>

  <groupId>com.zorroa</groupId>
  <artifactId>archivist</artifactId>
  <version>1.0.0</version>
  <packaging>jar</packaging>

  <name>zorroa-archivist</name>
  <description>Demo project for Spring Boot</description>

  <parent>
    <groupId>org.springframework.boot</groupId>
     <artifactId>spring-boot-starter-parent</artifactId>
     <version>1.2.3.RELEASE</version>
  </parent>

  <properties>
    <project.build.sourceEncoding>UTF-8</project.build.sourceEncoding>
    <start-class>com.zorroa.archivist.ArchivistApplication</start-class>
    <java.version>1.8</java.version>
  </properties>

  <dependencies>
    <dependency>
      <groupId>org.springframework.boot</groupId>
      <artifactId>spring-boot-starter-test</artifactId>
      <scope>test</scope>
    </dependency>
    <dependency>
      <groupId>org.springframework.boot</groupId>
      <artifactId>spring-boot-starter-aop</artifactId>
    </dependency>
    <dependency>
      <groupId>org.springframework.boot</groupId>
      <artifactId>spring-boot-starter-security</artifactId>
    </dependency>
    <dependency>
      <groupId>org.springframework.boot</groupId>
      <artifactId>spring-boot-starter-web</artifactId>
    </dependency>
    <dependency>
      <groupId>org.springframework.boot</groupId>
      <artifactId>spring-boot-starter-jdbc</artifactId>
    </dependency>
    <dependency>
      <groupId>com.h2database</groupId>
        <artifactId>h2</artifactId>
    </dependency>
    <dependency>
      <groupId>org.springframework</groupId>
      <artifactId>spring-tx</artifactId>
    </dependency>

    <dependency>
      <groupId>com.google.guava</groupId>
      <artifactId>guava</artifactId>
      <version>18.0</version>
    </dependency>

    <dependency>
      <groupId>net.coobird</groupId>
      <artifactId>thumbnailator</artifactId>
      <version>0.4.8</version>
    </dependency>

    <dependency>
      <groupId>org.elasticsearch</groupId>
      <artifactId>elasticsearch</artifactId>
      <version>1.5.2</version>
    </dependency>

    <dependency>
      <groupId>com.drewnoakes</groupId>
      <artifactId>metadata-extractor</artifactId>
      <version>2.8.1</version>
    </dependency>

    <dependency>
      <groupId>com.fasterxml.uuid</groupId>
      <artifactId>java-uuid-generator</artifactId>
      <version>3.1.4</version>
    </dependency>

    <dependency>
      <groupId>com.fasterxml.jackson.core</groupId>
      <artifactId>jackson-core</artifactId>
    </dependency>

    <dependency>
      <groupId>io.netty</groupId>
    <artifactId>netty-all</artifactId>
      <version>4.0.28.Final</version>
    </dependency>

    <dependency>
<<<<<<< HEAD
      <groupId>com.zorroa</groupId>
      <artifactId>archivist-sdk</artifactId>
      <version>1.0.0</version>
      <scope>compile</scope>
    </dependency>
=======
      <groupId>org.apache.commons</groupId>
      <artifactId>commons-lang3</artifactId>
      <version>3.4</version>
    </dependency>

>>>>>>> e3be940f
  </dependencies>

  <build>
    <plugins>
      <plugin>
        <groupId>org.springframework.boot</groupId>
        <artifactId>spring-boot-maven-plugin</artifactId>
      </plugin>
    </plugins>
  </build>
</project><|MERGE_RESOLUTION|>--- conflicted
+++ resolved
@@ -96,19 +96,18 @@
     </dependency>
 
     <dependency>
-<<<<<<< HEAD
+      <groupId>org.apache.commons</groupId>
+      <artifactId>commons-lang3</artifactId>
+      <version>3.4</version>
+    </dependency>
+
+    <dependency>
       <groupId>com.zorroa</groupId>
       <artifactId>archivist-sdk</artifactId>
       <version>1.0.0</version>
       <scope>compile</scope>
     </dependency>
-=======
-      <groupId>org.apache.commons</groupId>
-      <artifactId>commons-lang3</artifactId>
-      <version>3.4</version>
-    </dependency>
 
->>>>>>> e3be940f
   </dependencies>
 
   <build>
