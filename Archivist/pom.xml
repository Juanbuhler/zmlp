--- conflicted
+++ resolved
@@ -124,11 +124,7 @@
     <dependency>
       <groupId>com.zorroa</groupId>
       <artifactId>archivist-sdk</artifactId>
-<<<<<<< HEAD
-      <version>1.0.0</version>
-=======
-      <version>0.9.5</version>
->>>>>>> 78a43a4f
+      <version>0.10.0</version>
     </dependency>
 
   </dependencies>
