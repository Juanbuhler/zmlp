package com.zorroa.archivist.processors;

import java.awt.Dimension;
import java.io.IOException;
import java.util.List;
import java.util.Arrays;

import org.slf4j.Logger;
import org.slf4j.LoggerFactory;

import com.drew.imaging.ImageMetadataReader;
import com.drew.metadata.Metadata;
import com.drew.metadata.exif.ExifSubIFDDirectory;
import com.drew.metadata.iptc.IptcDirectory;
import com.zorroa.archivist.domain.AssetBuilder;

/**
 *
 * Attempts to extra metadata from all types of supported files.
 *
 * @author chambers
 *
 */
public class AssetMetadataProcessor extends IngestProcessor {

    private static final Logger logger = LoggerFactory.getLogger(AssetMetadataProcessor.class);

    public AssetMetadataProcessor() { }

    @Override
    public void process(AssetBuilder asset) {
        if (isImageType(asset)) {
            /*
             * Depending on how configurable we want this to be, we might end up having
             * to split these into separate classes.
             */
            extractDimensions(asset);
<<<<<<< HEAD
            extractMetadata(asset);
=======
            extractImageData(asset);
>>>>>>> 855c1347
        }
    }

    public void extractDimensions(AssetBuilder asset) {
        try {
            Dimension size = imageService.getImageDimensions(asset.getFile());
            asset.put("source", "width", size.width);
            asset.put("source", "height", size.height);
        } catch (IOException e) {
            logger.warn("Unable to determine image dimensions: {}", asset, e);
        }
    }

<<<<<<< HEAD
    public void extractMetadata(AssetBuilder asset) {
         try {
             Metadata metadata = ImageMetadataReader.readMetadata(asset.getFile());
             ExifSubIFDDirectory d = metadata.getFirstDirectoryOfType(ExifSubIFDDirectory.class);
             if (d != null) {
                 asset.put("exif", "compression", d.getString(ExifSubIFDDirectory.TAG_COMPRESSION));
                 asset.put("exif", "aperture", d.getString(ExifSubIFDDirectory.TAG_APERTURE));
             }
             else {
                 logger.warn("Exif metdata not found: {}", asset.getAbsolutePath());
             }
             
             IptcDirectory i = metadata.getFirstDirectoryOfType(IptcDirectory.class);
             if (i != null) {
            	 // Convert the space-separated keywords into a string array
            	 String keywords = i.getString(IptcDirectory.TAG_KEYWORDS);
            	 List<String> keywordList = Arrays.asList(keywords.split(" "));
            	 // Remove any suffix, which typically contains a confidence term,
            	 // e.g. "vase:0.0375"
            	 for (int j = 0; j < keywordList.size(); j++) {
            		 String word = keywordList.get(j);
            		 int lastIndex = word.lastIndexOf(':');
            		 if (lastIndex > 0) {
            			 String prefix = word.substring(0, word.lastIndexOf(':'));
            			 keywordList.set(j, prefix);
            		 }
            	 }
        		 asset.put("iptc", "keywords", keywordList);
             }
             else {
                 logger.warn("Iptc metdata not found: {}", asset.getAbsolutePath());
             }
=======
    /**
     * Handles pulling metadata out of the image itself, either by
     * EXIF, EXR header, DPX header, etc.  Currently only supports
     * EXIF.
     *
     * @param asset
     */
    public void extractImageData(AssetBuilder asset) {

        /*
         * Attempt to process EXIF data.
         */
        try {
            /*
             * Reuse the metadata object.
             */
            Metadata metadata = ImageMetadataReader.readMetadata(asset.getFile());
            extractExifData(asset, metadata);
            extractIptcData(asset, metadata);
        }
        catch (Exception e) {
            logger.error("Failed to load EXIF data, unexpected " + e, e);
        }
    }
>>>>>>> 855c1347

    /*
     * Eventually refactor these metadata processors to be configuration based.
     */

    private void extractExifData(AssetBuilder asset, Metadata metadata) {

         ExifSubIFDDirectory d = metadata.getFirstDirectoryOfType(ExifSubIFDDirectory.class);
         if (d != null) {
             asset.put("exif", "compression", d.getString(ExifSubIFDDirectory.TAG_COMPRESSION));
             asset.put("exif", "aperture", d.getString(ExifSubIFDDirectory.TAG_APERTURE));
         }
         else {
             logger.warn("Exif metdata not found: {}", asset.getAbsolutePath());
         }

         /*
          * Example of how to just dump all data.
          *
         for (Directory dir: metadata.getDirectories()) {
             for (Tag tag: dir.getTags()) {
                 logger.info("{}", tag);
             }
         }
         */
    }

    private void extractIptcData(AssetBuilder asset, Metadata metadata) {
        IptcDirectory i = metadata.getFirstDirectoryOfType(IptcDirectory.class);
        if (i != null) {
            asset.put("iptc", "keywords", i.getString(IptcDirectory.TAG_KEYWORDS));
        }
        else {
            logger.warn("Iptc metdata not found: {}", asset.getAbsolutePath());
        }
    }

    public boolean isImageType(AssetBuilder asset) {
        return imageService.getSupportedFormats().contains(asset.getExtension());
    }
}<|MERGE_RESOLUTION|>--- conflicted
+++ resolved
@@ -35,11 +35,7 @@
              * to split these into separate classes.
              */
             extractDimensions(asset);
-<<<<<<< HEAD
-            extractMetadata(asset);
-=======
             extractImageData(asset);
->>>>>>> 855c1347
         }
     }
 
@@ -53,40 +49,6 @@
         }
     }
 
-<<<<<<< HEAD
-    public void extractMetadata(AssetBuilder asset) {
-         try {
-             Metadata metadata = ImageMetadataReader.readMetadata(asset.getFile());
-             ExifSubIFDDirectory d = metadata.getFirstDirectoryOfType(ExifSubIFDDirectory.class);
-             if (d != null) {
-                 asset.put("exif", "compression", d.getString(ExifSubIFDDirectory.TAG_COMPRESSION));
-                 asset.put("exif", "aperture", d.getString(ExifSubIFDDirectory.TAG_APERTURE));
-             }
-             else {
-                 logger.warn("Exif metdata not found: {}", asset.getAbsolutePath());
-             }
-             
-             IptcDirectory i = metadata.getFirstDirectoryOfType(IptcDirectory.class);
-             if (i != null) {
-            	 // Convert the space-separated keywords into a string array
-            	 String keywords = i.getString(IptcDirectory.TAG_KEYWORDS);
-            	 List<String> keywordList = Arrays.asList(keywords.split(" "));
-            	 // Remove any suffix, which typically contains a confidence term,
-            	 // e.g. "vase:0.0375"
-            	 for (int j = 0; j < keywordList.size(); j++) {
-            		 String word = keywordList.get(j);
-            		 int lastIndex = word.lastIndexOf(':');
-            		 if (lastIndex > 0) {
-            			 String prefix = word.substring(0, word.lastIndexOf(':'));
-            			 keywordList.set(j, prefix);
-            		 }
-            	 }
-        		 asset.put("iptc", "keywords", keywordList);
-             }
-             else {
-                 logger.warn("Iptc metdata not found: {}", asset.getAbsolutePath());
-             }
-=======
     /**
      * Handles pulling metadata out of the image itself, either by
      * EXIF, EXR header, DPX header, etc.  Currently only supports
@@ -111,7 +73,6 @@
             logger.error("Failed to load EXIF data, unexpected " + e, e);
         }
     }
->>>>>>> 855c1347
 
     /*
      * Eventually refactor these metadata processors to be configuration based.
@@ -142,11 +103,25 @@
     private void extractIptcData(AssetBuilder asset, Metadata metadata) {
         IptcDirectory i = metadata.getFirstDirectoryOfType(IptcDirectory.class);
         if (i != null) {
-            asset.put("iptc", "keywords", i.getString(IptcDirectory.TAG_KEYWORDS));
+       	 // Convert the space-separated keywords into a string array
+       	 String keywords = i.getString(IptcDirectory.TAG_KEYWORDS);
+       	 List<String> keywordList = Arrays.asList(keywords.split(" "));
+       	 // Remove any suffix, which typically contains a confidence term,
+       	 // e.g. "vase:0.0375"
+       	 for (int j = 0; j < keywordList.size(); j++) {
+       		 String word = keywordList.get(j);
+       		 int lastIndex = word.lastIndexOf(':');
+       		 if (lastIndex > 0) {
+       			 String prefix = word.substring(0, word.lastIndexOf(':'));
+       			 keywordList.set(j, prefix);
+       		 }
+       	 }
+   		 asset.put("iptc", "keywords", keywordList);
         }
         else {
             logger.warn("Iptc metdata not found: {}", asset.getAbsolutePath());
         }
+
     }
 
     public boolean isImageType(AssetBuilder asset) {
