package com.zorroa.archivist.service;

import com.zorroa.archivist.domain.*;
import com.zorroa.archivist.repository.IngestDao;
import com.zorroa.archivist.repository.IngestPipelineDao;
import org.slf4j.Logger;
import org.slf4j.LoggerFactory;
import org.springframework.beans.BeansException;
import org.springframework.beans.factory.annotation.Autowired;
import org.springframework.context.ApplicationContext;
import org.springframework.context.ApplicationContextAware;
import org.springframework.stereotype.Component;

import java.util.List;

/**
 *
 * The ingest service is responsible for processing IngestRequest objects which
 * results in the creation of assets using the assetService.
 *
 * @author chambers
 *
 */
@Component
public class IngestServiceImpl implements IngestService, ApplicationContextAware {

    private static final Logger logger = LoggerFactory.getLogger(IngestServiceImpl.class);

    ApplicationContext applicationContext;

    @Autowired
    IngestPipelineDao ingestPipelineDao;

    @Autowired
    IngestDao ingestDao;

<<<<<<< HEAD
=======
    @Autowired
    IngestSchedulerService ingestSchedulerService;

    @Autowired
    ProxyConfigDao proxyConfigDao;

>>>>>>> a55f9270
    @Override
    public IngestPipeline createIngestPipeline(IngestPipelineBuilder builder) {
        return ingestPipelineDao.create(builder);
    }

    @Override
    public IngestPipeline getIngestPipeline(String name) {
        return ingestPipelineDao.get(name);
    }

    @Override
    public IngestPipeline getIngestPipeline(int id) {
        return ingestPipelineDao.get(id);
    }

    @Override
    public List<IngestPipeline> getIngestPipelines() {
        return ingestPipelineDao.getAll();
    }

    @Override
    public boolean updateIngestPipeline(IngestPipeline pipeline, IngestPipelineUpdateBuilder builder) {
        return ingestPipelineDao.update(pipeline, builder);
    }

    @Override
    public boolean deleteIngestPipeline(IngestPipeline pipeline) {
        return ingestPipelineDao.delete(pipeline);
    }

    @Override
    public boolean setIngestRunning(Ingest ingest) {
        return ingestDao.setState(ingest, IngestState.Running);
    }

    @Override
    public void resetIngestCounters(Ingest ingest) {
        ingestDao.resetCounters(ingest);
    }

    @Override
    public boolean setIngestIdle(Ingest ingest) {
        return ingestDao.setState(ingest, IngestState.Idle);
    }

    @Override
    public boolean setIngestQueued(Ingest ingest) {
        return ingestDao.setState(ingest, IngestState.Queued);
    }

    @Override
    public boolean setIngestPaused(Ingest ingest) {
        return ingestDao.setState(ingest, IngestState.Paused);
    }

    @Override
    public void updateIngestCounters(Ingest ingest, int created, int updated, int errors) {
        ingestDao.updateCounters(ingest, created, updated, errors);
    }

    @Override
    public void updateIngestStartTime(Ingest ingest, long time) {
        ingest.setTimeStarted(time);
        ingestDao.updateStartTime(ingest, time);
    }

    @Override
    public void updateIngestStopTime(Ingest ingest, long time) {
        ingest.setTimeStopped(time);
        ingestDao.updateStoppedTime(ingest, time);
    }

    @Override
    public Ingest createIngest(IngestBuilder builder) {
        IngestPipeline pipeline = ingestPipelineDao.get(builder.getPipeline());
        return ingestDao.create(pipeline, builder);
    }

    @Override
    public boolean deleteIngest(Ingest ingest) {
        return ingestDao.delete(ingest);
    }

    @Override
    public boolean updateIngest(Ingest ingest, IngestUpdateBuilder builder) {
<<<<<<< HEAD
        /*
         * Validate names if they are used and turn into IDs.
         */
=======
        // Update active ingest thread counts
        if (ingest.getState() == IngestState.Running && builder.getAssetWorkerThreads() > 0 &&
                ingest.getAssetWorkerThreads() != builder.getAssetWorkerThreads()) {
            ingest.setAssetWorkerThreads(builder.getAssetWorkerThreads());  // set new worker count
            ingestSchedulerService.pause(ingest);
            ingestSchedulerService.resume(ingest);
        }

         // Validate names if they are used and turn into IDs.
        if (builder.getProxyConfig() != null) {
            builder.setProxyConfigId(proxyConfigDao.get(builder.getProxyConfig()).getId());
        }

>>>>>>> a55f9270
        if (builder.getPipeline() != null) {
            builder.setPipelineId(ingestPipelineDao.get(builder.getPipeline()).getId());
        }

        return ingestDao.update(ingest, builder);
    }

    @Override
    public Ingest getIngest(long id) {
        return ingestDao.get(id);
    }

    @Override
    public List<Ingest> getAllIngests() {
        return ingestDao.getAll();
    }

    @Override
    public List<Ingest> getIngests(IngestFilter filter) {
        return ingestDao.getAll(filter);
    }

    @Override
    public List<Ingest> getAllIngests(IngestState state, int limit) {
        return ingestDao.getAll(state, limit);
    }

    @Override
    public void setApplicationContext(ApplicationContext applicationContext)
            throws BeansException {
        this.applicationContext = applicationContext;
    }
}
<|MERGE_RESOLUTION|>--- conflicted
+++ resolved
@@ -34,15 +34,9 @@
     @Autowired
     IngestDao ingestDao;
 
-<<<<<<< HEAD
-=======
     @Autowired
     IngestSchedulerService ingestSchedulerService;
 
-    @Autowired
-    ProxyConfigDao proxyConfigDao;
-
->>>>>>> a55f9270
     @Override
     public IngestPipeline createIngestPipeline(IngestPipelineBuilder builder) {
         return ingestPipelineDao.create(builder);
@@ -128,11 +122,7 @@
 
     @Override
     public boolean updateIngest(Ingest ingest, IngestUpdateBuilder builder) {
-<<<<<<< HEAD
-        /*
-         * Validate names if they are used and turn into IDs.
-         */
-=======
+
         // Update active ingest thread counts
         if (ingest.getState() == IngestState.Running && builder.getAssetWorkerThreads() > 0 &&
                 ingest.getAssetWorkerThreads() != builder.getAssetWorkerThreads()) {
@@ -141,12 +131,6 @@
             ingestSchedulerService.resume(ingest);
         }
 
-         // Validate names if they are used and turn into IDs.
-        if (builder.getProxyConfig() != null) {
-            builder.setProxyConfigId(proxyConfigDao.get(builder.getProxyConfig()).getId());
-        }
-
->>>>>>> a55f9270
         if (builder.getPipeline() != null) {
             builder.setPipelineId(ingestPipelineDao.get(builder.getPipeline()).getId());
         }
