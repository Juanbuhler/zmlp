--- conflicted
+++ resolved
@@ -131,19 +131,9 @@
 
     private QueryBuilder getQuery(AssetSearch search) {
         QueryBuilder query;
-<<<<<<< HEAD
-
-        if (builder.getQuery() != null) {
-            query = getQueryStringQuery(builder);
-=======
+
         if (search.getQuery() != null) {
-            query = QueryBuilders.queryStringQuery(search.getQuery())
-                    .field("keywords.indexed")
-                    .field("keywords.untouched", 2)
-                    .lenient(true)
-                    .fuzzyPrefixLength(3)
-                    .analyzer("standard");
->>>>>>> 78a43a4f
+            query = getQueryStringQuery(search);
         } else {
             query = QueryBuilders.matchAllQuery();
         }
@@ -151,14 +141,14 @@
         return QueryBuilders.filteredQuery(query, getFilter(search.getFilter()));
     }
 
-    private QueryBuilder getQueryStringQuery(AssetSearchBuilder builder) {
-        QueryStringQueryBuilder query = QueryBuilders.queryStringQuery(builder.getQuery());
-        if (builder.getConfidence() <= 0) {
+    private QueryBuilder getQueryStringQuery(AssetSearch search) {
+        QueryStringQueryBuilder query = QueryBuilders.queryStringQuery(search.getQuery());
+        if (search.getConfidence() <= 0) {
             query.field("keywords.all.raw", 1);
             query.field("keywords.all");
         }
         else {
-            for (int i = 5; i >= builder.getConfidence(); i--) {
+            for (int i = 5; i >= search.getConfidence(); i--) {
                 query.field(String.format("keywords.level%d.raw", i), i + 1);
                 query.field(String.format("keywords.level%d", i));
             }
