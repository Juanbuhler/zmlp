package com.zorroa.archivist.service;

import java.io.File;
import java.nio.file.FileVisitOption;
import java.nio.file.Files;
import java.nio.file.Path;
import java.util.List;
import java.util.concurrent.Executor;
import java.util.concurrent.ExecutorService;
import java.util.concurrent.Executors;
import java.util.concurrent.TimeUnit;
import java.util.concurrent.atomic.AtomicInteger;
import java.util.function.Consumer;

import javax.annotation.PostConstruct;

import com.zorroa.archivist.domain.*;
import org.elasticsearch.common.Preconditions;
import org.slf4j.Logger;
import org.slf4j.LoggerFactory;
import org.springframework.beans.factory.annotation.Autowired;
import org.springframework.beans.factory.annotation.Value;
import org.springframework.beans.factory.config.AutowireCapableBeanFactory;
import org.springframework.context.ApplicationContext;
import org.springframework.core.task.SyncTaskExecutor;
import org.springframework.stereotype.Component;

import com.google.common.util.concurrent.AbstractScheduledService;
import com.zorroa.archivist.ArchivistConfiguration;
import com.zorroa.archivist.FileUtils;
import com.zorroa.archivist.IngestException;
<<<<<<< HEAD
import com.zorroa.archivist.sdk.AssetBuilder;
import com.zorroa.archivist.domain.Ingest;
import com.zorroa.archivist.domain.IngestPipeline;
import com.zorroa.archivist.domain.IngestProcessorFactory;
import com.zorroa.archivist.domain.ProxyConfig;
import com.zorroa.archivist.sdk.IngestProcessor;
=======
import com.zorroa.archivist.processors.IngestProcessor;
>>>>>>> e3be940f

@Component
public class IngestSchedulerServiceImpl extends AbstractScheduledService implements IngestSchedulerService {

    private static final Logger logger = LoggerFactory.getLogger(IngestServiceImpl.class);

    @Autowired
    IngestService ingestService;

    @Autowired
    ImageService imageService;

    @Autowired
    AssetService assetService;

    @Autowired
    ApplicationContext applicationContext;

    @Value("${archivist.ingest.parallel}")
    private int maxRunningIngestCount;

    private final AtomicInteger runningIngestCount = new AtomicInteger();

    private Executor ingestExecutor;

    @PostConstruct
    public void init() {

        if (ArchivistConfiguration.unittest) {
            ingestExecutor = new SyncTaskExecutor();
        }
        else {
            ingestExecutor = Executors.newFixedThreadPool(maxRunningIngestCount);
        }
        startAsync();
    }

    @Override
    protected void runOneIteration() throws Exception {
        if (!ArchivistConfiguration.unittest) {
            executeNextIngest();
        }
    }

    @Override
    protected Scheduler scheduler() {
        /**
         * Check for new ingests
         */
       return Scheduler.newFixedRateSchedule(0, 2, TimeUnit.SECONDS);
    }

    @Override
    public Ingest executeNextIngest() {
        if (runningIngestCount.get() >= maxRunningIngestCount) {
            return null;
        }

        List<Ingest> ingests = ingestService.getAllIngests(IngestState.Queued, 1);
        if (ingests.isEmpty()) {
            return null;
        }

        executeIngest(ingests.get(0));
        return ingests.get(0);
    }

    @Override
    public void executeIngest(Ingest ingest) {

<<<<<<< HEAD
        ingestService.setIngestRunning(ingest);
        try {
            /*
             * Initialize everything we need to run this ingest
             */
            ProxyConfig proxyConfig = imageService.getProxyConfig(ingest.getProxyConfigId());
            IngestPipeline pipeline = ingestService.getIngestPipeline(ingest.getPipelineId());
            List<IngestProcessorFactory> processors = pipeline.getProcessors();

            for (IngestProcessorFactory factory: processors) {
                IngestProcessor processor = factory.init();
                if (processor == null ) {
                    String msg = "Aborting ingest, processor not found:" + factory.getKlass();
                    logger.warn(msg);
                    // TODO: set the ingest state to failed.
                    throw new IngestException(msg);
                }
                Preconditions.checkNotNull(processor, "The IngestProcessor class: " + factory.getKlass() +
                        " was not found, aborting ingest");

                AutowireCapableBeanFactory autowire = applicationContext.getAutowireCapableBeanFactory();
                autowire.autowireBean(processor);
            }

            ExecutorService executor = Executors.newFixedThreadPool(4);

            Files.walk(new File(ingest.getPath()).toPath(), FileVisitOption.FOLLOW_LINKS)
            .filter(p -> p.toFile().isFile())
            .filter(p -> ingest.isSupportedFileType(FileUtils.extension(p)))
            .filter(p -> !assetService.assetExistsByPath(p.toFile().toString()))
            .forEach(new Consumer<Path>() {
                @Override
                public void accept(Path t) {
                    logger.debug("found: {}", t);
                    AssetWorker assetWorker = new AssetWorker(pipeline, ingest, t);
                    if (ArchivistConfiguration.unittest) {
                        assetWorker.run();
                    }
                    else {
                        executor.execute(assetWorker);
=======
        ingestExecutor.execute(() -> {

            if (!ingestService.setIngestRunning(ingest)) {
                logger.warn("Unable to set ingest {} to the running state.", ingest);
                return;
            }
            try {
                /*
                 * Initialize everything we need to run this ingest
                 */
                ProxyConfig proxyConfig = imageService.getProxyConfig(ingest.getProxyConfigId());
                IngestPipeline pipeline = ingestService.getIngestPipeline(ingest.getPipelineId());
                List<IngestProcessorFactory> processors = pipeline.getProcessors();

                for (IngestProcessorFactory factory : processors) {
                    IngestProcessor processor = factory.init();
                    if (processor == null) {
                        String msg = "Aborting ingest, processor not found:" + factory.getKlass();
                        logger.warn(msg);
                        throw new IngestException(msg);
>>>>>>> e3be940f
                    }
                    Preconditions.checkNotNull(processor, "The IngestProcessor class: " + factory.getKlass() +
                            " was not found, aborting ingest");

                    AutowireCapableBeanFactory autowire = applicationContext.getAutowireCapableBeanFactory();
                    autowire.autowireBean(processor);
                    processor.setProxyConfig(proxyConfig);
                    processor.setIngestPipeline(pipeline);
                    processor.setIngest(ingest);
                }

                ExecutorService executor = Executors.newFixedThreadPool(4);

                Files.walk(new File(ingest.getPath()).toPath(), FileVisitOption.FOLLOW_LINKS)
                        .filter(p -> p.toFile().isFile())
                        .filter(p -> ingest.isSupportedFileType(FileUtils.extension(p)))
                        .filter(p -> !assetService.assetExistsByPath(p.toFile().toString()))
                        .forEach(t -> {
                            logger.debug("found: {}", t);
                            AssetWorker assetWorker = new AssetWorker(pipeline, ingest, t);
                            if (ArchivistConfiguration.unittest) {
                                assetWorker.run();
                            } else {
                                executor.execute(new AssetWorker(pipeline, ingest, t));
                            }
                        });

                executor.shutdown();
                executor.awaitTermination(Long.MAX_VALUE, TimeUnit.NANOSECONDS);
            } catch (Exception e) {
                logger.warn("Failed to execute ingest," + e, e);
            } finally {
                ingestService.setIngestIdle(ingest);
            }
        });
    }

    private class AssetWorker implements Runnable {

        private final IngestPipeline pipeline;
        private final Ingest ingest;
        private final AssetBuilder asset;

        public AssetWorker(IngestPipeline pipeline, Ingest ingest, Path path) {
            this.pipeline = pipeline;
            this.ingest = ingest;
            this.asset = new AssetBuilder(path.toFile());
            this.asset.setAsync(true);
        }

        @Override
        public void run() {
            logger.debug("Ingesting: {}", asset);
            /*
             * Add some standard keys to the document
             */
            asset.put("ingest", "pipeline", pipeline.getId());
            asset.put("ingest", "builder", ingest.getPath());
            asset.put("ingest", "time", System.currentTimeMillis());

            /*
             * Execute all the processor which are part of the pipeline.
             */
            executeProcessors();

            /*
             * Finally, create the asset.
             */
            logger.debug("Creating asset: {}", asset);
            assetService.fastCreateAsset(asset);
        }

        public void executeProcessors() {
            for (IngestProcessorFactory factory: pipeline.getProcessors()) {
                try {
                    IngestProcessor processor = factory.getProcessor();
                    logger.debug("running processor: {}", processor.getClass());
                    processor.process(asset);
                } catch (Exception e) {
                    logger.warn("Processor {} failed to run on asset {}",
                            factory.getProcessor().getClass().getCanonicalName(), asset.getFile(), e);
                }
            }
        }
    }

}<|MERGE_RESOLUTION|>--- conflicted
+++ resolved
@@ -29,16 +29,12 @@
 import com.zorroa.archivist.ArchivistConfiguration;
 import com.zorroa.archivist.FileUtils;
 import com.zorroa.archivist.IngestException;
-<<<<<<< HEAD
 import com.zorroa.archivist.sdk.AssetBuilder;
 import com.zorroa.archivist.domain.Ingest;
 import com.zorroa.archivist.domain.IngestPipeline;
 import com.zorroa.archivist.domain.IngestProcessorFactory;
 import com.zorroa.archivist.domain.ProxyConfig;
 import com.zorroa.archivist.sdk.IngestProcessor;
-=======
-import com.zorroa.archivist.processors.IngestProcessor;
->>>>>>> e3be940f
 
 @Component
 public class IngestSchedulerServiceImpl extends AbstractScheduledService implements IngestSchedulerService {
@@ -109,48 +105,6 @@
     @Override
     public void executeIngest(Ingest ingest) {
 
-<<<<<<< HEAD
-        ingestService.setIngestRunning(ingest);
-        try {
-            /*
-             * Initialize everything we need to run this ingest
-             */
-            ProxyConfig proxyConfig = imageService.getProxyConfig(ingest.getProxyConfigId());
-            IngestPipeline pipeline = ingestService.getIngestPipeline(ingest.getPipelineId());
-            List<IngestProcessorFactory> processors = pipeline.getProcessors();
-
-            for (IngestProcessorFactory factory: processors) {
-                IngestProcessor processor = factory.init();
-                if (processor == null ) {
-                    String msg = "Aborting ingest, processor not found:" + factory.getKlass();
-                    logger.warn(msg);
-                    // TODO: set the ingest state to failed.
-                    throw new IngestException(msg);
-                }
-                Preconditions.checkNotNull(processor, "The IngestProcessor class: " + factory.getKlass() +
-                        " was not found, aborting ingest");
-
-                AutowireCapableBeanFactory autowire = applicationContext.getAutowireCapableBeanFactory();
-                autowire.autowireBean(processor);
-            }
-
-            ExecutorService executor = Executors.newFixedThreadPool(4);
-
-            Files.walk(new File(ingest.getPath()).toPath(), FileVisitOption.FOLLOW_LINKS)
-            .filter(p -> p.toFile().isFile())
-            .filter(p -> ingest.isSupportedFileType(FileUtils.extension(p)))
-            .filter(p -> !assetService.assetExistsByPath(p.toFile().toString()))
-            .forEach(new Consumer<Path>() {
-                @Override
-                public void accept(Path t) {
-                    logger.debug("found: {}", t);
-                    AssetWorker assetWorker = new AssetWorker(pipeline, ingest, t);
-                    if (ArchivistConfiguration.unittest) {
-                        assetWorker.run();
-                    }
-                    else {
-                        executor.execute(assetWorker);
-=======
         ingestExecutor.execute(() -> {
 
             if (!ingestService.setIngestRunning(ingest)) {
@@ -171,7 +125,6 @@
                         String msg = "Aborting ingest, processor not found:" + factory.getKlass();
                         logger.warn(msg);
                         throw new IngestException(msg);
->>>>>>> e3be940f
                     }
                     Preconditions.checkNotNull(processor, "The IngestProcessor class: " + factory.getKlass() +
                             " was not found, aborting ingest");
