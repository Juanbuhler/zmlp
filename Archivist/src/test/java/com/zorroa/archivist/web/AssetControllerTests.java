package com.zorroa.archivist.web;

import com.fasterxml.jackson.core.type.TypeReference;
import com.zorroa.archivist.repository.AssetDao;
import com.zorroa.archivist.sdk.domain.*;
import com.zorroa.archivist.sdk.service.IngestService;
import com.zorroa.archivist.sdk.util.Json;
import com.zorroa.archivist.service.IngestExecutorService;
import com.zorroa.archivist.service.SearchService;
import org.elasticsearch.search.SearchHit;
import org.junit.Test;
import org.springframework.beans.factory.annotation.Autowired;
import org.springframework.http.MediaType;
import org.springframework.mock.web.MockHttpSession;
import org.springframework.security.authentication.AuthenticationManager;
import org.springframework.security.authentication.UsernamePasswordAuthenticationToken;
import org.springframework.security.core.context.SecurityContextHolder;
import org.springframework.test.web.servlet.MvcResult;

import java.util.ArrayList;
import java.util.List;
import java.util.Map;

import static org.junit.Assert.assertEquals;
import static org.junit.Assert.assertTrue;
import static org.springframework.test.web.servlet.request.MockMvcRequestBuilders.*;
import static org.springframework.test.web.servlet.result.MockMvcResultMatchers.status;

public class AssetControllerTests extends MockMvcTest {

    @Autowired
    AssetController assetController;

    @Autowired
    IngestService ingestService;

    @Autowired
    AssetDao assetDao;

    @Autowired
    IngestExecutorService ingestExecutorService;

    @Test
    public void testSearchAll() throws Exception {

        MockHttpSession session = admin();

        Ingest ingest = ingestService.createIngest(new IngestBuilder(getStaticImagePath()));
        ingestExecutorService.executeIngest(ingest);
        refreshIndex(1000);

        MvcResult result = mvc.perform(post("/api/v1/assets/_search")
                .session(session)
                .contentType(MediaType.APPLICATION_JSON_VALUE)
                .content("{ \"query\": { \"match_all\": {}}}".getBytes()))
                .andExpect(status().isOk())
                .andReturn();

        Map<String, Object> json = Json.Mapper.readValue(result.getResponse().getContentAsString(),
                new TypeReference<Map<String, Object>>() {});
        Map<String, Object> hits = (Map<String, Object>) json.get("hits");
        int count = (int)hits.get("total");
        assertTrue(count == 2);
    }

    @Test
    public void testSearch() throws Exception {

        MockHttpSession session = admin();

        Ingest ingest = ingestService.createIngest(new IngestBuilder(getStaticImagePath()));
        ingestExecutorService.executeIngest(ingest);
        refreshIndex(1000);

        MvcResult result = mvc.perform(post("/api/v1/assets/_search")
                .session(session)
                .contentType(MediaType.APPLICATION_JSON_VALUE)
                .content("{\"query\":{\"query_string\":{\"query\":\"beer\"}}}".getBytes()))
                .andExpect(status().isOk())
                .andReturn();

        Map<String, Object> json = Json.Mapper.readValue(result.getResponse().getContentAsString(),
                new TypeReference<Map<String, Object>>() {});
        Map<String, Object> hits = (Map<String, Object>) json.get("hits");
        int count = (int)hits.get("total");
        assertTrue(count == 1);
    }

    @Test
    public void testDateScriptSearch() throws Exception {
        MockHttpSession session = admin();

        Ingest ingest = ingestService.createIngest(new IngestBuilder(getStaticImagePath()));
        ingestExecutorService.executeIngest(ingest);
        refreshIndex(1000);

        MvcResult result = mvc.perform(post("/api/v1/assets/_search")
                .session(session)
                .contentType(MediaType.APPLICATION_JSON_VALUE)
                .content("{\"query\":{\"filtered\":{\"query\":{\"match_all\":{}},\"filter\":{\"script\":{\"script\":\"archivistDate\",\"lang\":\"native\",\"params\":{\"field\":\"source.date\",\"interval\":\"year\",\"terms\":[\"2014\"]}}}}}}".getBytes()))
                .andExpect(status().isOk())
                .andReturn();

        Map<String, Object> json = Json.Mapper.readValue(result.getResponse().getContentAsString(),
                new TypeReference<Map<String, Object>>() {});
        Map<String, Object> hits = (Map<String, Object>) json.get("hits");
        int count = (int)hits.get("total");
        assertTrue(count == 1);
    }

    @Test
    public void testSearchV2() throws Exception {

        MockHttpSession session = admin();

        Ingest ingest = ingestService.createIngest(new IngestBuilder(getStaticImagePath()));
        ingestExecutorService.executeIngest(ingest);
        refreshIndex(1000);

        MvcResult result = mvc.perform(post("/api/v2/assets/_search")
                .session(session)
                .contentType(MediaType.APPLICATION_JSON_VALUE)
<<<<<<< HEAD
                .content(Json.serializeToString(new AssetSearchBuilder().setQuery("beer"))))
=======
                .content("{ \"search\" : { \"query\": \"be\"} }"))
>>>>>>> 78a43a4f
                .andExpect(status().isOk())
                .andReturn();

        Map<String, Object> json = Json.Mapper.readValue(result.getResponse().getContentAsString(),
                new TypeReference<Map<String, Object>>() {});
        Map<String, Object> hits = (Map<String, Object>) json.get("hits");
        int count = (int)hits.get("total");
        assertEquals(1, count);
    }

    @Test
    public void testCount() throws Exception {

        MockHttpSession session = admin();

        Ingest ingest = ingestService.createIngest(new IngestBuilder(getStaticImagePath()));
        ingestExecutorService.executeIngest(ingest);
        refreshIndex(1000);

        MvcResult result = mvc.perform(post("/api/v1/assets/_count")
                .session(session)
                .contentType(MediaType.APPLICATION_JSON_VALUE)
                .content("{ \"query\": { \"match_all\": {}}}".getBytes()))
                .andExpect(status().isOk())
                .andReturn();

        Map<String, Object> counts = Json.Mapper.readValue(result.getResponse().getContentAsString(),
                new TypeReference<Map<String, Object>>() {});
        int count = (int)counts.get("count");
        assertTrue(count == 2);
    }

    @Test
    public void testCountV2() throws Exception {

        MockHttpSession session = admin();

        Ingest ingest = ingestService.createIngest(new IngestBuilder(getStaticImagePath()));
        ingestExecutorService.executeIngest(ingest);
        refreshIndex(1000);

        MvcResult result = mvc.perform(post("/api/v2/assets/_count")
                .session(session)
                .contentType(MediaType.APPLICATION_JSON_VALUE)
<<<<<<< HEAD
                .content(Json.serializeToString(new AssetSearchBuilder().setQuery("beer"))))
=======
                .content("{ \"search\" : { \"query\": \"be\"} }".getBytes()))
>>>>>>> 78a43a4f
                .andExpect(status().isOk())
                .andReturn();

        Map<String, Object> counts = Json.Mapper.readValue(result.getResponse().getContentAsString(),
                new TypeReference<Map<String, Object>>() {});
        int count = (int)counts.get("count");
        assertTrue(count == 1);
    }

    @Test
    public void testAggregation() throws Exception {

        MockHttpSession session = admin();

        Ingest ingest = ingestService.createIngest(new IngestBuilder(getStaticImagePath()));
        ingestExecutorService.executeIngest(ingest);
        refreshIndex(1000);

        MvcResult result = mvc.perform(post("/api/v1/assets/_aggregations")
                .session(session)
                .contentType(MediaType.APPLICATION_JSON_VALUE)
                .content("{ \"query\": { \"match_all\": {}}, \"aggregations\" : { \"Keywords\" : { \"terms\" : { \"field\" : \"keywords.all\" }}}}".getBytes()))
                .andExpect(status().isOk())
                .andReturn();

        Map<String, Object> json = Json.Mapper.readValue(result.getResponse().getContentAsString(),
                new TypeReference<Map<String, Object>>() {});
        Map<String, Object> aggs = (Map<String, Object>)json.get("aggregations");
        Map<String, Object> keywords = (Map<String, Object>) aggs.get("Keywords");
        assertEquals(10, ((ArrayList<Map<String, Object>>) keywords.get("buckets")).size());
    }

    @Test
    public void testAggregationV2() throws Exception {

        MockHttpSession session = admin();

        Ingest ingest = ingestService.createIngest(new IngestBuilder(getStaticImagePath()));
        ingestExecutorService.executeIngest(ingest);
        refreshIndex(1000);

        MvcResult result = mvc.perform(post("/api/v2/assets/_aggregate")
                .session(session)
                .contentType(MediaType.APPLICATION_JSON_VALUE)
                .content("{ \"name\" : \"Keywords\", \"field\" : \"keywords.all.raw\" }".getBytes()))
                .andExpect(status().isOk())
                .andReturn();

        Map<String, Object> json = Json.Mapper.readValue(result.getResponse().getContentAsString(),
                new TypeReference<Map<String, Object>>() {});
        Map<String, Object> aggs = (Map<String, Object>)json.get("aggregations");
        Map<String, Object> keywords = (Map<String, Object>) aggs.get("Keywords");
        assertEquals(4, ((ArrayList<Map<String, Object>>) keywords.get("buckets")).size());
    }

    @Test
    public void testAggregationScriptV2() throws Exception {
        MockHttpSession session = admin();

        Ingest ingest = ingestService.createIngest(new IngestBuilder(getStaticImagePath()));
        ingestExecutorService.executeIngest(ingest);
        refreshIndex(1000);

        MvcResult result = mvc.perform(post("/api/v2/assets/_aggregate")
                .session(session)
                .contentType(MediaType.APPLICATION_JSON_VALUE)
                .content("{ \"name\" : \"Years\", \"script\" : \"archivistDate\", \"scriptParams\" : { \"field\" : \"source.date\", \"interval\" : \"year\" } }".getBytes()))
                .andExpect(status().isOk())
                .andReturn();

        Map<String, Object> json = Json.Mapper.readValue(result.getResponse().getContentAsString(),
                new TypeReference<Map<String, Object>>() {});
        Map<String, Object> aggs = (Map<String, Object>)json.get("aggregations");
        Map<String, Object> years = (Map<String, Object>) aggs.get("Years");
        assertEquals(2, ((ArrayList<Map<String, Object>>) years.get("buckets")).size());
    }

    @Test
    public void testSuggest() throws Exception {

        MockHttpSession session = admin();

        Ingest ingest = ingestService.createIngest(new IngestBuilder(getStaticImagePath("canyon")));
        ingestExecutorService.executeIngest(ingest);
        refreshIndex(1000);

        MvcResult result = mvc.perform(post("/api/v1/assets/_suggest")
                .session(session)
                .contentType(MediaType.APPLICATION_JSON_VALUE)
                .content("{ \"keyword-suggestions\": { \"text\": \"re\", \"completion\": { \"field\":\"keywords.suggest\"}}}".getBytes()))
                .andExpect(status().isOk())
                .andReturn();

        Map<String, Object> json = Json.Mapper.readValue(result.getResponse().getContentAsString(),
                new TypeReference<Map<String, Object>>() {});

        Map<String, Object> suggestions = (Map<String, Object>) ((ArrayList<Object>)json.get("keyword-suggestions")).get(0);
        ArrayList<Object> options = (ArrayList<Object>) suggestions.get("options");
        Map<String, Object> suggestion = (Map<String, Object>) options.get(0);
        String text = (String)suggestion.get("text");
        assertTrue(text.equals("reflection"));
    }

    @Test
    public void testSuggestV2() throws Exception {

        MockHttpSession session = admin();

        Ingest ingest = ingestService.createIngest(new IngestBuilder(getStaticImagePath("canyon")));
        ingestExecutorService.executeIngest(ingest);
        refreshIndex(1000);

        MvcResult result = mvc.perform(post("/api/v2/assets/_suggest")
                .session(session)
                .contentType(MediaType.APPLICATION_JSON_VALUE)
                .content("{ \"text\": \"re\" }".getBytes()))
                .andExpect(status().isOk())
                .andReturn();

        Map<String, Object> json = Json.Mapper.readValue(result.getResponse().getContentAsString(),
                new TypeReference<Map<String, Object>>() {});

        Map<String, Object> suggestions = (Map<String, Object>) ((ArrayList<Object>)json.get("completions")).get(0);
        ArrayList<Object> options = (ArrayList<Object>) suggestions.get("options");
        Map<String, Object> suggestion = (Map<String, Object>) options.get(0);
        String text = (String)suggestion.get("text");
        assertTrue(text.equals("reflection"));
    }

    @Test
    public void testGet() throws Exception {

        MockHttpSession session = admin();

        Ingest ingest = ingestService.createIngest(new IngestBuilder(getStaticImagePath("canyon")));
        ingestExecutorService.executeIngest(ingest);
        refreshIndex(1000);

        List<Asset> assets = assetDao.getAll();

        for (Asset asset: assets) {

            MvcResult result = mvc.perform(get("/api/v1/assets/" + asset.getId())
                    .session(session)
                    .contentType(MediaType.APPLICATION_JSON_VALUE))
                    .andExpect(status().isOk())
                    .andReturn();
            Map<String, Object> json = Json.Mapper.readValue(result.getResponse().getContentAsString(),
                    new TypeReference<Map<String, Object>>() {});
            assertEquals(asset.getId(), json.get("_id"));
        }
    }

    @Test
    public void testUpdate() throws Exception {

        MockHttpSession session = admin();

        Ingest ingest = ingestService.createIngest(new IngestBuilder(getStaticImagePath("canyon")));
        ingestExecutorService.executeIngest(ingest);
        refreshIndex(1000);

        List<Asset> assets = assetDao.getAll();
        Asset asset = assets.get(0);
        MvcResult result = mvc.perform(get("/api/v1/assets/" + asset.getId())
                .session(session)
                .contentType(MediaType.APPLICATION_JSON_VALUE))
                .andExpect(status().isOk())
                .andReturn();
        Map<String, Object> json = Json.Mapper.readValue(result.getResponse().getContentAsString(),
                new TypeReference<Map<String, Object>>() {});
        assertEquals(asset.getId(), json.get("_id"));

        result = mvc.perform(put("/api/v1/assets/" + asset.getId())
                .session(session)
                .contentType(MediaType.APPLICATION_JSON_VALUE)
                .content("{ \"source\" : { \"Xmp\" : { \"Rating\" : 3 } } }"))
                .andExpect(status().isOk())
                .andReturn();
        Asset xmp = assetDao.get(asset.getId());
        assertEquals(new Integer(3), xmp.getValue("Xmp.Rating"));
    }

    @Test
    public void testFolderAssign() throws Exception {


        MockHttpSession session = admin();

        Ingest ingest = ingestService.createIngest(new IngestBuilder(getStaticImagePath("canyon")));
        ingestExecutorService.executeIngest(ingest);
        refreshIndex(1000);

        List<Asset> assets = assetDao.getAll();

        // Assign two collection names to each asset
        for (Asset asset : assets) {

            MvcResult result = mvc.perform(post("/api/v1/assets/" + asset.getId() + "/_folders")
                    .session(session)
                    .contentType(MediaType.APPLICATION_JSON_VALUE)
                    .content("[\"foo\", \"bar\"]"))
                    .andExpect(status().isOk())
                    .andReturn();
            Map<String, Object> json = Json.Mapper.readValue(result.getResponse().getContentAsString(),
                    new TypeReference<Map<String, Object>>() {});
            assertEquals(false, json.get("created"));
        }

        // Get each asset and verify that it has the assigned folders
        for (Asset asset: assets) {
            MvcResult result = mvc.perform(get("/api/v1/assets/" + asset.getId())
                    .session(session)
                    .contentType(MediaType.APPLICATION_JSON_VALUE))
                    .andExpect(status().isOk())
                    .andReturn();
            Map<String, Object> json = Json.Mapper.readValue(result.getResponse().getContentAsString(),
                    new TypeReference<Map<String, Object>>() {});
            assertEquals(asset.getId(), json.get("_id"));
            Map<String, Object> source = (Map<String, Object>) json.get("_source");
            ArrayList<String> folders = (ArrayList<String>) source.get("folders");
            assertEquals(folders.size(), 2);
            assertEquals(folders.get(0), "foo");
            assertEquals(folders.get(1), "bar");
        }
    }

    @Test
    public void testFilteredSearch() throws Exception {
        MockHttpSession session = admin();

        Ingest ingest = ingestService.createIngest(new IngestBuilder(getStaticImagePath()));
        ingestExecutorService.executeIngest(ingest);
        refreshIndex(1000);

        MvcResult result = mvc.perform(post("/api/v2/assets/_search")
                .session(session)
                .contentType(MediaType.APPLICATION_JSON_VALUE)
                .content("{ \"search\" : { \"filter\" : { \"fieldTerms\" : [ { \"field\" : \"File.FileName.raw\", \"terms\" : [ \"beer_kettle_01.jpg\" ] } ] } } }"))
                .andExpect(status().isOk())
                .andReturn();

        Map<String, Object> json = Json.Mapper.readValue(result.getResponse().getContentAsString(),
                new TypeReference<Map<String, Object>>() {});
        Map<String, Object> hits = (Map<String, Object>) json.get("hits");
        int count = (int)hits.get("total");
        assertEquals(1, count);
    }

    @Test
    public void testFolderSearchFilter() throws Exception {
        MockHttpSession session = user();

        Ingest ingest = ingestService.createIngest(new IngestBuilder(getStaticImagePath()));
        ingestExecutorService.executeIngest(ingest);
        refreshIndex(1000);

        MvcResult result = mvc.perform(post("/api/v1/folders")
                .session(session)
                .contentType(MediaType.APPLICATION_JSON_VALUE)
                .content(Json.serialize(new FolderBuilder().setName("TestSearchFolder"))))
                .andExpect(status().isOk())
                .andReturn();

        Folder folder = Json.Mapper.readValue(result.getResponse().getContentAsString(),
                new TypeReference<Folder>() {});

        List<Asset> assets = assetDao.getAll();

        Asset asset = assets.get(0);
        result = mvc.perform(post("/api/v1/assets/" + asset.getId() + "/_folders")
                .session(session)
                .contentType(MediaType.APPLICATION_JSON_VALUE)
                .content("[\"" + folder.getId() + "\"]"))
                .andExpect(status().isOk())
                .andReturn();
        Map<String, Object> json = Json.Mapper.readValue(result.getResponse().getContentAsString(),
                new TypeReference<Map<String, Object>>() {});
        assertEquals(false, json.get("created"));

        result = mvc.perform(post("/api/v2/assets/_search")
                .session(session)
                .contentType(MediaType.APPLICATION_JSON_VALUE)
                .content("{ \"search\" : { \"filter\" : { \"folderIds\" : [ \"" + folder.getId() + "\" ] } } }"))
                .andExpect(status().isOk())
                .andReturn();

        json = Json.Mapper.readValue(result.getResponse().getContentAsString(),
                new TypeReference<Map<String, Object>>() {});
        Map<String, Object> hits = (Map<String, Object>) json.get("hits");
        int count = (int)hits.get("total");
        assertEquals(1, count);
    }

    @Test
    public void testFilterExists() throws Exception {
        MockHttpSession session = user();

        Ingest ingest = ingestService.createIngest(new IngestBuilder(getStaticImagePath()));
        ingestExecutorService.executeIngest(ingest);
        refreshIndex(1000);

        MvcResult result = mvc.perform(post("/api/v2/assets/_search")
                .session(session)
                .contentType(MediaType.APPLICATION_JSON_VALUE)
                .content("{ \"search\" : { \"filter\" : { \"existFields\" : [ \"Exif.CustomRendered\" ] } } }"))
                .andExpect(status().isOk())
                .andReturn();

        Map<String, Object> json = Json.Mapper.readValue(result.getResponse().getContentAsString(),
                new TypeReference<Map<String, Object>>() {});
        Map<String, Object> hits = (Map<String, Object>) json.get("hits");
        int count = (int)hits.get("total");
        assertEquals(1, count);
    }

    @Test
    public void testFilterRange() throws Exception {
        MockHttpSession session = user();

        Ingest ingest = ingestService.createIngest(new IngestBuilder(getStaticImagePath()));
        ingestExecutorService.executeIngest(ingest);
        refreshIndex(1000);

        MvcResult result = mvc.perform(post("/api/v2/assets/_search")
                .session(session)
                .contentType(MediaType.APPLICATION_JSON_VALUE)
                .content("{ \"search\" : { \"filter\" : { \"fieldRanges\" : [ { \"field\" : \"source.date\", \"min\" : \"2014-01-01\", \"max\" : \"2015-01-01\" } ] } } }"))
                .andExpect(status().isOk())
                .andReturn();

        Map<String, Object> json = Json.Mapper.readValue(result.getResponse().getContentAsString(),
                new TypeReference<Map<String, Object>>() {});
        Map<String, Object> hits = (Map<String, Object>) json.get("hits");
        int count = (int)hits.get("total");
        assertEquals(1, count);
    }

    @Test
    public void testFilterScript() throws Exception {
        MockHttpSession session = user();

        Ingest ingest = ingestService.createIngest(new IngestBuilder(getStaticImagePath()));
        ingestExecutorService.executeIngest(ingest);
        refreshIndex(1000);

        MvcResult result = mvc.perform(post("/api/v2/assets/_search")
                .session(session)
                .contentType(MediaType.APPLICATION_JSON_VALUE)
                .content("{ \"search\" : { \"filter\" : { \"scripts\" : [ { \"name\" : \"archivistDate\", \"params\" : { \"field\" : \"source.date\", \"interval\" : \"year\", \"terms\" : [\"2014\"] } } ] } } }"))
                .andExpect(status().isOk())
                .andReturn();

        Map<String, Object> json = Json.Mapper.readValue(result.getResponse().getContentAsString(),
                new TypeReference<Map<String, Object>>() {});
        Map<String, Object> hits = (Map<String, Object>) json.get("hits");
        int count = (int)hits.get("total");
        assertEquals(1, count);
    }
}<|MERGE_RESOLUTION|>--- conflicted
+++ resolved
@@ -120,11 +120,7 @@
         MvcResult result = mvc.perform(post("/api/v2/assets/_search")
                 .session(session)
                 .contentType(MediaType.APPLICATION_JSON_VALUE)
-<<<<<<< HEAD
-                .content(Json.serializeToString(new AssetSearchBuilder().setQuery("beer"))))
-=======
-                .content("{ \"search\" : { \"query\": \"be\"} }"))
->>>>>>> 78a43a4f
+                .content(Json.serializeToString(new AssetSearchBuilder(new AssetSearch("beer")))))
                 .andExpect(status().isOk())
                 .andReturn();
 
@@ -169,11 +165,7 @@
         MvcResult result = mvc.perform(post("/api/v2/assets/_count")
                 .session(session)
                 .contentType(MediaType.APPLICATION_JSON_VALUE)
-<<<<<<< HEAD
-                .content(Json.serializeToString(new AssetSearchBuilder().setQuery("beer"))))
-=======
-                .content("{ \"search\" : { \"query\": \"be\"} }".getBytes()))
->>>>>>> 78a43a4f
+                .content(Json.serializeToString(new AssetSearchBuilder(new AssetSearch("beer")))))
                 .andExpect(status().isOk())
                 .andReturn();
 
