--- conflicted
+++ resolved
@@ -1,13 +1,15 @@
 stages:
-<<<<<<< HEAD
   - test
 
 # SDK Jobs
 sdk-lint:
+pylib-linting:
   image: python:3.8
   stage: test
   script:
     - python -m pip install flake8
+    - flake8 containers/plugins-py3-analysis
+    - flake8 containers/plugins-py3-core
     - flake8 sdk/python
 
 # Wallet Jobs
@@ -28,16 +30,4 @@
   extends: .wallet-frontend-base
   stage: test
   script:
-    - npx jest --bail --silent --ci
-=======
-  - pylib-linting
-
-pylib-linting:
-  image: python:3.8
-  stage: pylib-linting
-  script:
-    - python -m pip install flake8
-    - flake8 containers/plugins-py3-analysis
-    - flake8 containers/plugins-py3-core
-    - flake8 sdk/python
->>>>>>> 3604176a
+    - npx jest --bail --silent --ci