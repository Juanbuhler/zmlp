--- conflicted
+++ resolved
@@ -89,21 +89,13 @@
   allow_failure: false
   script:
     - python -m pip install flake8
-<<<<<<< HEAD
-    - flake8 --config .flake8.cfg client/python containers/zmlp-py3-base services/analyst
-=======
     - flake8 --config .flake8.cfg sdk client/python containers/zmlp-py3-base services/analyst
->>>>>>> bb1fdca0
-    - flake8 --config .flake8.cfg containers/zmlp-plugins-base containers/zmlp-plugins-core containers/zmlp-plugins-analysis
   only:
     refs:
       - merge_requests
     changes:
       - client/python/**/*.py
-<<<<<<< HEAD
-=======
       - sdk/**/.py
->>>>>>> bb1fdca0
       - containers/**/*.py
       - services/analyst/**/*.py
 
@@ -154,12 +146,8 @@
     refs:
       - merge_requests
     changes:
-<<<<<<< HEAD
-      - client/**/*
-=======
       - client/python/*
       - sdk/*
->>>>>>> bb1fdca0
       - containers/zmlp-plugins-base/**/*
 
 sdk-java-unit-tests:
@@ -172,11 +160,7 @@
     refs:
       - merge_requests
     changes:
-<<<<<<< HEAD
-      - client/**/*
-=======
       - client/java/*
->>>>>>> bb1fdca0
       - containers/zmlp-plugins-base/**/*
 
 sdk-unit-tests-all-stable-branches:
