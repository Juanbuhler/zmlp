<?xml version="1.0" encoding="UTF-8"?>
<project xmlns="http://maven.apache.org/POM/4.0.0" xmlns:xsi="http://www.w3.org/2001/XMLSchema-instance"
         xsi:schemaLocation="http://maven.apache.org/POM/4.0.0 http://maven.apache.org/xsd/maven-4.0.0.xsd">
    <modelVersion>4.0.0</modelVersion>

    <groupId>com.zorroa</groupId>
    <artifactId>zorroa-server</artifactId>
<<<<<<< HEAD
    <version>0.40.0-SNAPSHOT</version>
=======
    <version>0.39.2</version>
>>>>>>> 142a824c
    <packaging>pom</packaging>

    <name>zorroa-server</name>
    <description>Zorroa Platform Application Server</description>

    <properties>
        <junit.version>4.12</junit.version>
        <java.version>1.8</java.version>
<<<<<<< HEAD
        <elasticsearch.version>6.2.4</elasticsearch.version>
        <zorroa-server.version>0.40.0-SNAPSHOT</zorroa-server.version>
=======
>>>>>>> 142a824c
        <spring-boot.version>1.5.9.RELEASE</spring-boot.version>
        <kotlin.version>1.2.41</kotlin.version>
    </properties>

    <modules>
        <module>server-sdk</module>
        <module>common</module>
        <module>cluster</module>
        <module>archivist</module>
        <module>analyst</module>
        <module>ldap</module>
        <module>saml</module>
        <module>es-similarity</module>
    </modules>

    <dependencyManagement>
        <dependencies>

            <dependency>
                <groupId>org.jetbrains.kotlin</groupId>
                <artifactId>kotlin-stdlib-jdk8</artifactId>
                <version>${kotlin.version}</version>
            </dependency>

            <dependency>
                <groupId>org.jetbrains.kotlin</groupId>
                <artifactId>kotlin-reflect</artifactId>
                <version>${kotlin.version}</version>
            </dependency>

            <dependency>
                <groupId>org.jetbrains.kotlin</groupId>
                <artifactId>kotlin-test-junit</artifactId>
                <version>${kotlin.version}</version>
                <scope>test</scope>
            </dependency>

            <dependency>
                <groupId>org.elasticsearch.client</groupId>
                <artifactId>elasticsearch-rest-high-level-client</artifactId>
                <version>${elasticsearch.version}</version>
            </dependency>

            <dependency>
                <groupId>org.elasticsearch</groupId>
                <artifactId>elasticsearch</artifactId>
                <version>${elasticsearch.version}</version>
            </dependency>

            <dependency>
                <groupId>com.google.guava</groupId>
                <artifactId>guava</artifactId>
                <version>23.0</version>
            </dependency>

            <dependency>
                <groupId>com.zorroa</groupId>
                <artifactId>cluster</artifactId>
                <version>${project.version}</version>
            </dependency>

            <dependency>
                <groupId>com.zorroa</groupId>
                <artifactId>server-sdk</artifactId>
                <version>${project.version}</version>
            </dependency>

            <dependency>
                <groupId>com.zorroa</groupId>
                <artifactId>sdk</artifactId>
                <version>${project.version}</version>
            </dependency>

            <dependency>
                <groupId>com.zorroa</groupId>
                <artifactId>common</artifactId>
                <version>${project.version}</version>
            </dependency>

            <dependency>
                <groupId>org.apache.commons</groupId>
                <artifactId>commons-lang3</artifactId>
                <version>3.6</version>
            </dependency>

            <dependency>
                <groupId>ch.qos.logback</groupId>
                <artifactId>logback-classic</artifactId>
                <version>1.1.11</version>
            </dependency>

            <dependency>
                <groupId>junit</groupId>
                <artifactId>junit</artifactId>
                <version>${junit.version}</version>
                <scope>test</scope>
            </dependency>

            <!-- ALSO CHANGE IN zorroa-plugin-sdk root POM-->
            <dependency>
                <groupId>org.springframework.boot</groupId>
                <artifactId>spring-boot-dependencies</artifactId>
                <version>${spring-boot.version}</version>
                <type>pom</type>
                <scope>import</scope>
            </dependency>
        </dependencies>
    </dependencyManagement>

    <build>

        <plugins>
            <plugin>
                <groupId>org.apache.maven.plugins</groupId>
                <artifactId>maven-compiler-plugin</artifactId>
                <configuration>
                    <source>1.8</source>
                    <target>1.8</target>
                </configuration>
            </plugin>
        </plugins>

        <pluginManagement>
            <plugins>
                <plugin>
                    <groupId>org.apache.maven.plugins</groupId>
                    <artifactId>maven-compiler-plugin</artifactId>
                    <configuration>
                        <source>1.8</source>
                        <target>1.8</target>
                    </configuration>
                </plugin>
                <plugin>
                    <groupId>org.apache.maven.plugins</groupId>
                    <artifactId>maven-surefire-plugin</artifactId>
                    <version>2.19.1</version>
                    <configuration>
                        <includes>
                            <include>**/*Tests.java</include>
                        </includes>
                    </configuration>
                </plugin>
            </plugins>
        </pluginManagement>
    </build>

</project><|MERGE_RESOLUTION|>--- conflicted
+++ resolved
@@ -5,11 +5,7 @@
 
     <groupId>com.zorroa</groupId>
     <artifactId>zorroa-server</artifactId>
-<<<<<<< HEAD
     <version>0.40.0-SNAPSHOT</version>
-=======
-    <version>0.39.2</version>
->>>>>>> 142a824c
     <packaging>pom</packaging>
 
     <name>zorroa-server</name>
@@ -18,11 +14,8 @@
     <properties>
         <junit.version>4.12</junit.version>
         <java.version>1.8</java.version>
-<<<<<<< HEAD
         <elasticsearch.version>6.2.4</elasticsearch.version>
         <zorroa-server.version>0.40.0-SNAPSHOT</zorroa-server.version>
-=======
->>>>>>> 142a824c
         <spring-boot.version>1.5.9.RELEASE</spring-boot.version>
         <kotlin.version>1.2.41</kotlin.version>
     </properties>
