<?xml version="1.0" encoding="UTF-8"?>
<project xmlns="http://maven.apache.org/POM/4.0.0"
         xmlns:xsi="http://www.w3.org/2001/XMLSchema-instance"
         xsi:schemaLocation="http://maven.apache.org/POM/4.0.0 http://maven.apache.org/maven-v4_0_0.xsd">

    <modelVersion>4.0.0</modelVersion>

    <groupId>com.zorroa.officer</groupId>
    <artifactId>officer</artifactId>
    <version>1.1.0</version>
    <packaging>jar</packaging>

    <name>officer</name>
    <description>Extract metadata and proxy images from Office documents</description>

    <properties>
        <project.build.sourceEncoding>UTF-8</project.build.sourceEncoding>
        <kotlin.version>1.4.21-2</kotlin.version>
        <kotlin.comiler.jvmTarget>1.8</kotlin.comiler.jvmTarget>
    </properties>

    <repositories>
        <repository>
            <id>AsposeJavaAPI</id>
            <name>Aspose Java API</name>
            <url>http://artifact.aspose.com/repo/</url>
        </repository>
    </repositories>

    <dependencies>

        <dependency>
            <groupId>com.beust</groupId>
            <artifactId>jcommander</artifactId>
            <version>1.78</version>
        </dependency>

        <dependency>
            <groupId>org.jetbrains.kotlin</groupId>
            <artifactId>kotlin-reflect</artifactId>
            <version>${kotlin.version}</version>
        </dependency>

        <dependency>
            <groupId>org.jetbrains.kotlin</groupId>
            <artifactId>kotlin-stdlib-jdk8</artifactId>
            <version>${kotlin.version}</version>
        </dependency>

        <dependency>
            <groupId>org.jetbrains.kotlin</groupId>
            <artifactId>kotlin-test-junit</artifactId>
            <version>${kotlin.version}</version>
            <scope>test</scope>
        </dependency>

        <dependency>
            <groupId>com.fasterxml.jackson.module</groupId>
            <artifactId>jackson-module-kotlin</artifactId>
            <version>2.12.0</version>
        </dependency>

        <dependency>
            <groupId>com.fasterxml.jackson.dataformat</groupId>
            <artifactId>jackson-dataformat-yaml</artifactId>
            <version>2.12.0</version>
        </dependency>

        <dependency>
            <groupId>com.aspose</groupId>
            <artifactId>aspose-pdf</artifactId>
            <version>20.12</version>
        </dependency>

        <dependency>
            <groupId>com.aspose</groupId>
            <artifactId>aspose-slides</artifactId>
            <version>20.12</version>
            <classifier>jdk16</classifier>
        </dependency>

        <dependency>
            <groupId>com.aspose</groupId>
            <artifactId>aspose-words</artifactId>
            <version>20.12</version>
            <classifier>jdk17</classifier>
        </dependency>

        <dependency>
            <groupId>com.aspose</groupId>
            <artifactId>aspose-cells</artifactId>
            <version>21.1</version>
        </dependency>

        <dependency>
            <groupId>com.aspose</groupId>
            <artifactId>aspose-diagram</artifactId>
            <version>21.1</version>
            <classifier>jdk16</classifier>
        </dependency>

        <dependency>
            <groupId>com.sparkjava</groupId>
            <artifactId>spark-kotlin</artifactId>
            <version>1.0.0-alpha</version>
        </dependency>

        <dependency>
            <groupId>org.slf4j</groupId>
            <artifactId>slf4j-simple</artifactId>
            <version>1.7.30</version>
        </dependency>

        <dependency>
            <groupId>com.github.kevinsawicki</groupId>
            <artifactId>http-request</artifactId>
            <version>6.0</version>
            <scope>test</scope>
        </dependency>

        <dependency>
            <groupId>commons-io</groupId>
            <artifactId>commons-io</artifactId>
            <version>2.8.0</version>
        </dependency>

        <dependency>
            <groupId>io.minio</groupId>
            <artifactId>minio</artifactId>
            <version>6.0.13</version>
        </dependency>

        <dependency>
            <groupId>com.google.cloud</groupId>
            <artifactId>google-cloud-storage</artifactId>
            <version>1.113.9</version>
        </dependency>

        <dependency>
            <groupId>com.nhaarman.mockitokotlin2</groupId>
            <artifactId>mockito-kotlin</artifactId>
            <version>2.2.0</version>
            <scope>test</scope>
        </dependency>

        <dependency>
            <groupId>org.redisson</groupId>
            <artifactId>redisson</artifactId>
            <version>3.13.6</version>
        </dependency>

        <dependency>
            <groupId>io.micrometer</groupId>
            <artifactId>micrometer-core</artifactId>
            <version>1.5.1</version>
        </dependency>

        <dependency>
<<<<<<< HEAD
            <groupId>io.micrometer</groupId>
            <artifactId>micrometer-registry-stackdriver</artifactId>
            <version>1.4.1</version>
        </dependency>

        <dependency>
=======
>>>>>>> 2384b670
            <groupId>io.netty</groupId>
            <artifactId>netty-transport-native-epoll</artifactId>
            <version>4.1.53.Final</version>
            <classifier>linux-x86_64</classifier>
        </dependency>

    </dependencies>

    <build>
        <sourceDirectory>src/main/kotlin</sourceDirectory>
        <testSourceDirectory>src/test/kotlin</testSourceDirectory>
        <plugins>
            <plugin>
                <groupId>org.jetbrains.kotlin</groupId>
                <artifactId>kotlin-maven-plugin</artifactId>
                <version>${kotlin.version}</version>
                <executions>
                    <execution>
                        <id>compile</id>
                        <phase>compile</phase>
                        <goals>
                            <goal>compile</goal>
                        </goals>
                    </execution>
                    <execution>
                        <id>test-compile</id>
                        <phase>test-compile</phase>
                        <goals>
                            <goal>test-compile</goal>
                        </goals>
                    </execution>
                </executions>
                <dependencies>
                    <dependency>
                        <groupId>org.jetbrains.kotlin</groupId>
                        <artifactId>kotlin-maven-allopen</artifactId>
                        <version>${kotlin.version}</version>
                    </dependency>
                </dependencies>
            </plugin>
            <plugin>
                <groupId>org.springframework.boot</groupId>
                <artifactId>spring-boot-maven-plugin</artifactId>
                <version>2.3.3.RELEASE</version>
                <executions>
                    <execution>
                        <goals>
                            <goal>repackage</goal>
                        </goals>
                        <configuration>
                            <finalName>officer</finalName>
                        </configuration>
                    </execution>
                </executions>
            </plugin>
            <plugin>
              <groupId>org.pitest</groupId>
              <artifactId>pitest-maven</artifactId>
              <version>1.6.2</version>
            </plugin>
        </plugins>
    </build>

</project><|MERGE_RESOLUTION|>--- conflicted
+++ resolved
@@ -156,15 +156,6 @@
         </dependency>
 
         <dependency>
-<<<<<<< HEAD
-            <groupId>io.micrometer</groupId>
-            <artifactId>micrometer-registry-stackdriver</artifactId>
-            <version>1.4.1</version>
-        </dependency>
-
-        <dependency>
-=======
->>>>>>> 2384b670
             <groupId>io.netty</groupId>
             <artifactId>netty-transport-native-epoll</artifactId>
             <version>4.1.53.Final</version>
