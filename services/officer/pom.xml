<?xml version="1.0" encoding="UTF-8"?>
<project xmlns="http://maven.apache.org/POM/4.0.0"
         xmlns:xsi="http://www.w3.org/2001/XMLSchema-instance"
         xsi:schemaLocation="http://maven.apache.org/POM/4.0.0 http://maven.apache.org/maven-v4_0_0.xsd">

    <modelVersion>4.0.0</modelVersion>

    <groupId>com.zorroa.officer</groupId>
    <artifactId>officer</artifactId>
    <version>1.1.0</version>
    <packaging>jar</packaging>

    <name>officer</name>
    <description>Extract metadata and proxy images from Office documents</description>

    <properties>
        <project.build.sourceEncoding>UTF-8</project.build.sourceEncoding>
        <kotlin.version>1.4.0</kotlin.version>
        <kotlin.comiler.jvmTarget>1.8</kotlin.comiler.jvmTarget>
    </properties>

    <repositories>
        <repository>
            <id>AsposeJavaAPI</id>
            <name>Aspose Java API</name>
            <url>http://artifact.aspose.com/repo/</url>
        </repository>
    </repositories>

    <dependencies>

        <dependency>
            <groupId>com.beust</groupId>
            <artifactId>jcommander</artifactId>
            <version>1.72</version>
        </dependency>

        <dependency>
            <groupId>org.jetbrains.kotlin</groupId>
            <artifactId>kotlin-reflect</artifactId>
            <version>${kotlin.version}</version>
        </dependency>

        <dependency>
            <groupId>org.jetbrains.kotlin</groupId>
            <artifactId>kotlin-stdlib-jdk8</artifactId>
            <version>${kotlin.version}</version>
        </dependency>

        <dependency>
            <groupId>org.jetbrains.kotlin</groupId>
            <artifactId>kotlin-test-junit</artifactId>
            <version>${kotlin.version}</version>
            <scope>test</scope>
        </dependency>

        <dependency>
            <groupId>com.fasterxml.jackson.module</groupId>
            <artifactId>jackson-module-kotlin</artifactId>
            <version>2.11.1</version>
        </dependency>

        <dependency>
            <groupId>com.fasterxml.jackson.dataformat</groupId>
            <artifactId>jackson-dataformat-yaml</artifactId>
            <version>2.11.1</version>
        </dependency>

        <dependency>
            <groupId>com.aspose</groupId>
            <artifactId>aspose-pdf</artifactId>
            <version>20.7</version>
        </dependency>

        <dependency>
            <groupId>com.aspose</groupId>
            <artifactId>aspose-slides</artifactId>
            <version>20.7</version>
            <classifier>jdk16</classifier>
        </dependency>

        <dependency>
            <groupId>com.aspose</groupId>
            <artifactId>aspose-words</artifactId>
            <version>20.7</version>
            <classifier>jdk17</classifier>
        </dependency>

        <dependency>
            <groupId>com.aspose</groupId>
            <artifactId>aspose-cells</artifactId>
            <version>20.7</version>
        </dependency>

        <dependency>
            <groupId>com.aspose</groupId>
            <artifactId>aspose-diagram</artifactId>
            <version>20.6</version>
            <classifier>jdk16</classifier>
        </dependency>

        <dependency>
            <groupId>com.sparkjava</groupId>
            <artifactId>spark-kotlin</artifactId>
            <version>1.0.0-alpha</version>
        </dependency>

        <dependency>
            <groupId>org.slf4j</groupId>
            <artifactId>slf4j-simple</artifactId>
            <version>1.7.21</version>
        </dependency>

        <dependency>
            <groupId>com.github.kevinsawicki</groupId>
            <artifactId>http-request</artifactId>
            <version>6.0</version>
            <scope>test</scope>
        </dependency>

        <dependency>
            <groupId>commons-io</groupId>
            <artifactId>commons-io</artifactId>
            <version>2.6</version>
        </dependency>

        <dependency>
            <groupId>io.minio</groupId>
            <artifactId>minio</artifactId>
            <version>6.0.11</version>
        </dependency>

        <dependency>
            <groupId>com.google.cloud</groupId>
            <artifactId>google-cloud-storage</artifactId>
            <version>1.113.1</version>
        </dependency>

        <dependency>
            <groupId>com.nhaarman.mockitokotlin2</groupId>
            <artifactId>mockito-kotlin</artifactId>
            <version>2.2.0</version>
            <scope>test</scope>
        </dependency>

<<<<<<< HEAD
        <dependency>
            <groupId>org.redisson</groupId>
            <artifactId>redisson</artifactId>
            <version>3.13.6</version>
        </dependency>

        <dependency>
            <groupId>io.micrometer</groupId>
            <artifactId>micrometer-core</artifactId>
            <version>1.5.1</version>
        </dependency>

        <dependency>
            <groupId>io.micrometer</groupId>
            <artifactId>micrometer-registry-stackdriver</artifactId>
            <version>1.4.1</version>
        </dependency>

        <dependency>
            <groupId>io.netty</groupId>
            <artifactId>netty-transport-native-epoll</artifactId>
            <version>4.1.53.Final</version>
            <classifier>linux-x86_64</classifier>
        </dependency>
=======
>>>>>>> 00b2ceab
    </dependencies>

    <build>
        <sourceDirectory>src/main/kotlin</sourceDirectory>
        <testSourceDirectory>src/test/kotlin</testSourceDirectory>
        <plugins>
            <plugin>
                <groupId>org.jetbrains.kotlin</groupId>
                <artifactId>kotlin-maven-plugin</artifactId>
                <version>${kotlin.version}</version>
                <executions>
                    <execution>
                        <id>compile</id>
                        <phase>compile</phase>
                        <goals>
                            <goal>compile</goal>
                        </goals>
                    </execution>
                    <execution>
                        <id>test-compile</id>
                        <phase>test-compile</phase>
                        <goals>
                            <goal>test-compile</goal>
                        </goals>
                    </execution>
                </executions>
                <dependencies>
                    <dependency>
                        <groupId>org.jetbrains.kotlin</groupId>
                        <artifactId>kotlin-maven-allopen</artifactId>
                        <version>${kotlin.version}</version>
                    </dependency>
                </dependencies>
            </plugin>
            <plugin>
                <groupId>org.springframework.boot</groupId>
                <artifactId>spring-boot-maven-plugin</artifactId>
                <version>2.3.3.RELEASE</version>
                <executions>
                    <execution>
                        <goals>
                            <goal>repackage</goal>
                        </goals>
                        <configuration>
                            <finalName>officer</finalName>
                        </configuration>
                    </execution>
                </executions>
            </plugin>
            <plugin>
              <groupId>org.pitest</groupId>
              <artifactId>pitest-maven</artifactId>
              <version>1.4.6</version>
            </plugin>
        </plugins>
    </build>

</project><|MERGE_RESOLUTION|>--- conflicted
+++ resolved
@@ -143,7 +143,6 @@
             <scope>test</scope>
         </dependency>
 
-<<<<<<< HEAD
         <dependency>
             <groupId>org.redisson</groupId>
             <artifactId>redisson</artifactId>
@@ -168,8 +167,7 @@
             <version>4.1.53.Final</version>
             <classifier>linux-x86_64</classifier>
         </dependency>
-=======
->>>>>>> 00b2ceab
+
     </dependencies>
 
     <build>
