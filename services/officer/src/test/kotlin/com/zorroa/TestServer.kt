package com.zorroa

import com.github.kevinsawicki.http.HttpRequest
import com.nhaarman.mockitokotlin2.any
import com.nhaarman.mockitokotlin2.doReturn
import com.nhaarman.mockitokotlin2.spy
import com.nhaarman.mockitokotlin2.whenever
import java.io.File
import kotlin.test.assertEquals
import org.junit.AfterClass
import org.junit.BeforeClass
import org.junit.Test
import spark.kotlin.stop
import kotlin.test.assertNotNull

class TestServer {

    val storageClient = MinioStorageClient()

    companion object {
        @BeforeClass
        @JvmStatic
        fun beforeClass() {
<<<<<<< HEAD
=======
            System.setProperty("ZMLP_STORAGE_CLIENT", "minio")
>>>>>>> 2384b670
            System.setProperty("REDIS_HOST", "localhost:6379")
            runServer(9876)
            Thread.sleep(1000)
        }

        @AfterClass
        @JvmStatic
        fun afterClass() {
            stop()
        }
    }

    @Test
    fun testStatus() {
        val rsp = HttpRequest.get("http://localhost:9876/monitor/health")
        assertEquals(rsp.code(), 200)
        assertEquals("{\"status\": \"UP\"}", rsp.body())
    }

    @Test
    fun testStatusFailure() {
        val minioSpy = spy(storageClient.minioClient)
        doReturn(false).whenever(minioSpy).bucketExists(any())

        val rsp = HttpRequest.get("http://localhost:9876/monitor/health")
        assertEquals(rsp.code(), 200)
        assertEquals("{\"status\": \"UP\"}", rsp.body())
    }

    @Test
    fun testExistsFailure() {
        val opts = ExistsRequest(19, "foo")

        val rsp = HttpRequest.post("http://localhost:9876/exists")
            .send(Json.mapper.writeValueAsString(opts))
        assertEquals(404, rsp.code())
    }

    @Test
    fun testRender() {
        val opts = RenderRequest("src/test/resources/CPB7_WEB.pdf")
        opts.page = 1
        opts.outputPath = "render_test"
        val rsp = HttpRequest.post("http://localhost:9876/render")
            .part("file", "CPB7_WEB.pdf", File("src/test/resources/CPB7_WEB.pdf"))
            .part("body", Json.mapper.writeValueAsString(opts))

        assert(rsp.code() == 201)

        val content = Json.mapper.readValue(rsp.body(), Map::class.java)
        assertEquals("render_test", content["location"])

        var exists: HttpRequest? = null
        for (i in 0..5) {
            // Wait Assync rendering
            exists = HttpRequest.post("http://localhost:9876/exists")
                .send(Json.mapper.writeValueAsString(opts))
            if (exists.code() == 201)
                break
            Thread.sleep(2000)
        }

        assertEquals(200, exists?.code())
        assertEquals(false, WorkQueue.unregisterRequest(opts))
    }

    @Test
    fun testServerFailure() {
        val opts = RenderRequest("src/test/resources/boom.pdf")
        val rsp = HttpRequest.post("http://localhost:9876/render")
            .send(Json.mapper.writeValueAsString(opts))
            .code()
        assertEquals(rsp, 500)
    }

    @Test
    fun testRepeatedRequest() {
        WorkQueue.redis.pool.purge()

        val opts = RenderRequest("src/test/resources/CPB7_WEB.pdf")
        opts.page = 1
        opts.outputPath = "render_test"
        opts.requestId = "testId"

        for (i in 0..10) {
            postDocument(opts).code()
        }

        assert(WorkQueue.redis.pool.activeCount < 10)

        WorkQueue.unregisterRequest(opts)
        WorkQueue.redis.pool.purge()
    }

    @Test
    fun testUnregister() {
        val opts = RenderRequest("src/test/resources/CPB7_WEB.pdf")
        opts.page = 1
        opts.outputPath = "render_test"
        opts.requestId = "testId"

        val rsp = postDocument(opts).code()
        assertNotNull(WorkQueue.redis.redisson?.getBucket<String>("testId"))
        assertEquals(true, WorkQueue.unregisterRequest(opts))
        assertEquals(false, WorkQueue.unregisterRequest(opts))
        assertEquals(201, rsp)
    }

    private fun postDocument(opts: RenderRequest): HttpRequest {
        return HttpRequest.post("http://localhost:9876/render")
            .part(
                "file",
                "CPB7_WEB.pdf",
                File("src/test/resources/CPB7_WEB.pdf")
            )
            .part("body", Json.mapper.writeValueAsString(opts))
    }
}<|MERGE_RESOLUTION|>--- conflicted
+++ resolved
@@ -21,10 +21,7 @@
         @BeforeClass
         @JvmStatic
         fun beforeClass() {
-<<<<<<< HEAD
-=======
             System.setProperty("ZMLP_STORAGE_CLIENT", "minio")
->>>>>>> 2384b670
             System.setProperty("REDIS_HOST", "localhost:6379")
             runServer(9876)
             Thread.sleep(1000)
