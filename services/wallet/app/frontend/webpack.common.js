--- conflicted
+++ resolved
@@ -79,15 +79,12 @@
   resolve: {
     extensions: ['*', '.js']
   },
-<<<<<<< HEAD
-=======
   devtool: 'inline-source-map',
   devServer: {
     contentBase: './build',
-    hot: true
-    historyApiFallback: true,
+    hot: true,
+    historyApiFallback: true
   },
->>>>>>> e84580f3
   plugins: [
     new CleanWebpackPlugin(),
     new webpack.HotModuleReplacementPlugin(),
