import React from 'react'
import ReactDOM from 'react-dom'
<<<<<<< HEAD

// Include all our app-wide style classes
import './styles/core.scss'

=======
import * as Sentry from '@sentry/browser'
>>>>>>> 9e0fb07f
import AppProviders from './components/AppProviders'
import App from './components/App'

Sentry.init({
  dsn: 'https://d772538aae2649d38a8931583ed7719b@sentry.io/1504338',
})

ReactDOM.render(
  <AppProviders>
    <App />
  </AppProviders>,
  document.getElementById('root'),
)<|MERGE_RESOLUTION|>--- conflicted
+++ resolved
@@ -1,13 +1,10 @@
 import React from 'react'
 import ReactDOM from 'react-dom'
-<<<<<<< HEAD
+import * as Sentry from '@sentry/browser'
 
 // Include all our app-wide style classes
+
 import './styles/core.scss'
-
-=======
-import * as Sentry from '@sentry/browser'
->>>>>>> 9e0fb07f
 import AppProviders from './components/AppProviders'
 import App from './components/App'
 
