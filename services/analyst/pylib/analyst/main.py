--- conflicted
+++ resolved
@@ -15,11 +15,7 @@
 def main():
     parser = argparse.ArgumentParser(prog='analyst')
     parser.add_argument('-a', '--archivist', help='The URL of the Archivist server.',
-<<<<<<< HEAD
-                        default=os.environ.get('ZMLP_SERVER', 'http://archivist:8080'))
-=======
                         default=os.environ.get('BOONAI_SERVER', 'http://archivist:8080'))
->>>>>>> e90d84a8
     parser.add_argument('-p', '--port', help='The port to listen on',
                         default=os.environ.get('ANALYST_PORT', '5000'))
     parser.add_argument('-c', '--credentials',
@@ -32,11 +28,7 @@
                         help='Enable verbose logging')
     args = parser.parse_args()
 
-<<<<<<< HEAD
-    if os.environ.get('ZMLP_DEBUG') or args.verbose:
-=======
     if os.environ.get('BOONAI_DEBUG') or args.verbose:
->>>>>>> e90d84a8
         logging.basicConfig(level=logging.DEBUG)
     else:
         logging.basicConfig(level=logging.INFO)
