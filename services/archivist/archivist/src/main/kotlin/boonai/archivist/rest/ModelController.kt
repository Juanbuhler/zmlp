--- conflicted
+++ resolved
@@ -182,35 +182,6 @@
         return modelService.publishModelFileUpload(modelService.getModel(id), req.inputStream)
     }
 
-<<<<<<< HEAD
-    @ApiOperation("Download the model zip file.")
-    @GetMapping(value = ["/api/v3/models/{id}/_download"])
-    fun download(@ApiParam("ModelId") @PathVariable id: UUID): Any {
-        return modelService.downloadModelFile(modelService.getModel(id))
-    }
-
-    @ApiOperation("Rename label")
-    @PutMapping("/api/v3/models/{id}/labels")
-    fun renameLabels(
-        @ApiParam("ModelId") @PathVariable id: UUID,
-        @RequestBody req: UpdateLabelRequest
-    ): GenericBatchUpdateResponse {
-        val model = modelService.getModel(id)
-        return modelService.updateLabel(model, req.label, req.newLabel)
-    }
-
-    @ApiOperation("Delete label")
-    @DeleteMapping("/api/v3/models/{id}/labels")
-    fun deleteLabels(
-        @ApiParam("ModelId") @PathVariable id: UUID,
-        @RequestBody req: UpdateLabelRequest
-    ): GenericBatchUpdateResponse {
-        val model = modelService.getModel(id)
-        return modelService.updateLabel(model, req.label, null)
-    }
-
-=======
->>>>>>> 2eb0eb64
     @PreAuthorize("hasAnyAuthority('SystemProjectDecrypt','SystemManage')")
     @ApiOperation("Create an autoML session.")
     @PostMapping("/api/v3/models/{id}/_automl")
