--- conflicted
+++ resolved
@@ -44,9 +44,7 @@
 import kotlinx.coroutines.GlobalScope
 import kotlinx.coroutines.launch
 import org.slf4j.LoggerFactory
-import org.springframework.core.io.Resource
 import org.springframework.dao.EmptyResultDataAccessException
-import org.springframework.http.ResponseEntity
 import org.springframework.stereotype.Service
 import org.springframework.transaction.annotation.Transactional
 import java.io.ByteArrayInputStream
@@ -79,12 +77,8 @@
     fun generateModuleName(spec: ModelSpec): String
     fun getModelVersions(model: Model): Set<String>
     fun copyModelTag(model: Model, req: ModelCopyRequest)
-<<<<<<< HEAD
-    fun downloadModelFile(model: Model): ResponseEntity<Resource>
-=======
     fun updateModel(id: UUID, update: ModelUpdateRequest): Model
     fun patchModel(id: UUID, update: ModelPatchRequest): Model
->>>>>>> 2eb0eb64
 }
 
 @Service
@@ -449,10 +443,6 @@
         }
     }
 
-    override fun downloadModelFile(model: Model): ResponseEntity<Resource> {
-        return fileStorageService.stream(model.getModelStorageLocator("latest"))
-    }
-
     fun validateModel(path: Path, allowedFiles: List<Any>) {
 
         val zipFile = ZipFile(path.toFile())
