--- conflicted
+++ resolved
@@ -85,11 +85,8 @@
     val fileStorageService: ProjectStorageService,
     val argValidationService: ArgValidationService,
     val datasetService: DatasetService,
-<<<<<<< HEAD
-    val environment: Environment
-=======
+    val environment: Environment,
     val publisherService: PublisherService
->>>>>>> d99c6bb5
 ) : ModelService {
 
     val topic = "model-events"
