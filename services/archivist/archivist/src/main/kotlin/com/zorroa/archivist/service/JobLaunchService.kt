package com.zorroa.archivist.service

import com.zorroa.archivist.domain.DataSource
import com.zorroa.archivist.domain.DataSourceImportOptions
import com.zorroa.archivist.domain.FileTypes
import com.zorroa.archivist.domain.Job
import com.zorroa.archivist.domain.JobPriority
import com.zorroa.archivist.domain.JobSpec
import com.zorroa.archivist.domain.JobType
import com.zorroa.archivist.domain.ProcessorRef
import com.zorroa.archivist.domain.ReprocessAssetSearchRequest
import com.zorroa.archivist.domain.ReprocessAssetSearchResponse
import com.zorroa.archivist.domain.StandardContainers
import com.zorroa.archivist.domain.ZpsScript
import org.springframework.dao.DataRetrievalFailureException
import org.springframework.stereotype.Component
import java.lang.IllegalArgumentException

interface JobLaunchService {
    /**
     * Launch an asset search reprocess request.
     */
    fun launchJob(req: ReprocessAssetSearchRequest): ReprocessAssetSearchResponse

    /**
     * Launch a process/reprocess of a DataSource.
     */
    fun launchJob(dataSource: DataSource, options: DataSourceImportOptions): Job

    /**
     * Launch a job with a generator.
     */
    fun launchJob(
        name: String,
        gen: ProcessorRef,
        pipeline: List<ProcessorRef>,
        settings: Map<String, Any>? = null,
        creds: Set<String>? = null
    ): Job

    /**
     * Launch a job with an array of assets.
     */
    fun launchJob(
        name: String,
        assets: List<String>,
        pipeline: List<ProcessorRef>,
        settings: Map<String, Any>? = null,
        creds: Set<String>? = null
    ): Job

    /**
     * Launch a job with an array of assets.
     */
    fun launchTrainingJob(
        name: String,
        processor: ProcessorRef,
        settings: Map<String, Any>? = null
    ): Job
}

@Component
class JobLaunchServiceImpl(
    val pipelineModService: PipelineModService,
    val pipelineResolverService: PipelineResolverService,
    val pipelineService: PipelineService,
    val jobService: JobService,
    val assetSearchService: AssetSearchService
) : JobLaunchService {

    override fun launchJob(dataSource: DataSource, options: DataSourceImportOptions): Job {
        val gen = getGenerator(dataSource.uri)
        val mods = pipelineModService.getByIds(dataSource.modules)
        val modNames = mods.map { it.name }
        val name = "Applying modules: ${modNames.joinToString(",")} to ${dataSource.uri}"

        val script = ZpsScript(
            "Crawling files in '${dataSource.uri}'", listOf(gen), null,
            pipelineResolverService.resolveModular(mods)
        )

        script.setSettting("fileTypes", dataSource.fileTypes)
        script.setSettting("batchSize", clampBatchSize(options.batchSize))

        val spec = JobSpec(
            name, script,
            dataSourceId = dataSource.id,
            credentials = dataSource.credentials.map { it.toString() }.toSet()
        )
        return launchJob(spec)
    }

    override fun launchJob(req: ReprocessAssetSearchRequest): ReprocessAssetSearchResponse {
        val count = assetSearchService.count(req.search)
        if (count == 0L) {
            throw DataRetrievalFailureException("Asset search did not return any assets")
        }

        val name = "Applying modules: ${req.modules.joinToString(",")} to $count assets"
        val gen = ProcessorRef(
            "zmlp_core.core.generators.AssetSearchGenerator",
            StandardContainers.CORE,
            args = mapOf("search" to req.search)
        )

        val pipeline = pipelineResolverService.resolveModular(req.modules)
        val settings = mapOf(
            "batchSize" to clampBatchSize(req.batchSize),
            "fileTypes" to FileTypes.all
        )

        val job = launchJob(name, gen, pipeline, settings)
        return ReprocessAssetSearchResponse(job, count)
    }

    override fun launchJob(
        name: String,
        gen: ProcessorRef,
        pipeline: List<ProcessorRef>,
        settings: Map<String, Any>?,
        creds: Set<String>?
    ): Job {

        val mergedSettings = getDefaultJobSettings()
        settings?.let { mergedSettings.putAll(it) }

        val script = ZpsScript(name, listOf(gen), null, pipeline, settings = mergedSettings)
        val spec = JobSpec(name, script, credentials = creds)
        return launchJob(spec)
    }

    override fun launchJob(
        name: String,
        assets: List<String>,
        pipeline: List<ProcessorRef>,
        settings: Map<String, Any>?,
        creds: Set<String>?
    ): Job {

        val mergedSettings = getDefaultJobSettings()
        settings?.let { mergedSettings.putAll(it) }

        val script = ZpsScript(name, null, null, pipeline, settings = mergedSettings, assetIds = assets)
        val spec = JobSpec(name, script, credentials = creds)
        return launchJob(spec)
    }

    override fun launchTrainingJob(name: String, processor: ProcessorRef, settings: Map<String, Any>?): Job {
        val mergedSettings = getDefaultJobSettings()
        settings?.let { mergedSettings.putAll(it) }

<<<<<<< HEAD
        val script = ZpsScript(name, null, null,
            listOf(processor), settings = mergedSettings, assetIds = listOf("single-iteration"))
=======
        val script = ZpsScript(
            name, null, listOf(Asset()),
            listOf(processor), settings = mergedSettings
        )
>>>>>>> 05a96df0
        val spec = JobSpec(name, script, replace = true, priority = JobPriority.Interactive)
        return launchJob(spec, JobType.Batch)
    }

    /**
     * Launch a [JobSpec] and return a [Job] suitable for client side use.
     */
    fun launchJob(spec: JobSpec): Job {
        val job = jobService.create(spec)
        return jobService.get(job.id, forClient = true)
    }

    /**
     * Launch a [JobSpec] and return a [Job] suitable for client side use.
     */
    fun launchJob(spec: JobSpec, type: JobType): Job {
        val job = jobService.create(spec, type)
        return jobService.get(job.id, forClient = true)
    }

    /**
     * Return a map of default job settings.
     */
    fun getDefaultJobSettings(): MutableMap<String, Any?> {
        return mutableMapOf("batchSize" to defaultBatchSize)
    }

    /**
     * Get a suitable generator for the given url.
     */
    fun getGenerator(uri: String): ProcessorRef {

        val proc = when {
            uri.startsWith("gs://") -> "zmlp_core.core.generators.GcsBucketGenerator"
            uri.startsWith("s3://") -> "zmlp_core.core.generators.S3BucketGenerator"
            uri.startsWith("azure://") -> "zmlp_core.core.generators.AzureBucketGenerator"
            else -> throw IllegalArgumentException("Unknown URI type: $uri")
        }

        return ProcessorRef(
            proc,
            StandardContainers.CORE,
            args = mapOf("uri" to uri)
        )
    }

    companion object {
        /**
         * The default number of assets to add to a task.
         */
        const val defaultBatchSize = 25

        /**
         * Minimum batch size.
         */
        const val minBatchSize = 10

        /**
         * Maximum batch size.
         */
        const val maxBatchSize = 100

        fun clampBatchSize(batchSize: Int): Int {
            return batchSize.coerceAtLeast(minBatchSize).coerceAtMost(maxBatchSize)
        }
    }
}<|MERGE_RESOLUTION|>--- conflicted
+++ resolved
@@ -149,15 +149,12 @@
         val mergedSettings = getDefaultJobSettings()
         settings?.let { mergedSettings.putAll(it) }
 
-<<<<<<< HEAD
-        val script = ZpsScript(name, null, null,
-            listOf(processor), settings = mergedSettings, assetIds = listOf("single-iteration"))
-=======
         val script = ZpsScript(
-            name, null, listOf(Asset()),
-            listOf(processor), settings = mergedSettings
-        )
->>>>>>> 05a96df0
+            name, null, null,
+            listOf(processor), settings = mergedSettings,
+            assetIds = listOf("single-iteration")
+        )
+
         val spec = JobSpec(name, script, replace = true, priority = JobPriority.Interactive)
         return launchJob(spec, JobType.Batch)
     }
