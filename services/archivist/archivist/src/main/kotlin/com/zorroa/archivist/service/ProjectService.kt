package com.zorroa.archivist.service

import com.google.common.cache.CacheBuilder
import com.google.common.cache.CacheLoader
import com.zorroa.archivist.config.ApplicationProperties
import com.zorroa.archivist.domain.ArchivistException
import com.zorroa.archivist.domain.IndexRoute
import com.zorroa.archivist.domain.IndexRouteFilter
import com.zorroa.archivist.domain.IndexRouteSimpleSpec
import com.zorroa.archivist.domain.Pipeline
import com.zorroa.archivist.domain.PipelineMode
import com.zorroa.archivist.domain.PipelineSpec
import com.zorroa.archivist.domain.Project
import com.zorroa.archivist.domain.ProjectFilter
import com.zorroa.archivist.domain.ProjectNameUpdate
import com.zorroa.archivist.domain.ProjectQuotaCounters
import com.zorroa.archivist.domain.ProjectQuotas
import com.zorroa.archivist.domain.ProjectQuotasTimeSeriesEntry
import com.zorroa.archivist.domain.ProjectSize
import com.zorroa.archivist.domain.ProjectSpec
import com.zorroa.archivist.domain.ProjectTier
import com.zorroa.archivist.repository.KPagedList
import com.zorroa.archivist.repository.ProjectCustomDao
import com.zorroa.archivist.repository.ProjectDao
import com.zorroa.archivist.repository.ProjectQuotasDao
import com.zorroa.archivist.repository.UUIDGen
import com.zorroa.archivist.security.InternalThreadAuthentication
import com.zorroa.archivist.security.KnownKeys
import com.zorroa.archivist.security.getProjectId
import com.zorroa.archivist.security.getZmlpActor
import com.zorroa.archivist.security.withAuth
import com.zorroa.archivist.storage.ProjectStorageService
import com.zorroa.zmlp.apikey.AuthServerClient
import com.zorroa.zmlp.apikey.Permission
import com.zorroa.zmlp.service.logging.LogAction
import com.zorroa.zmlp.service.logging.LogObject
import com.zorroa.zmlp.service.logging.event
import com.zorroa.zmlp.service.storage.SystemStorageService
import com.zorroa.zmlp.util.Json
import org.slf4j.LoggerFactory
import org.springframework.beans.factory.annotation.Autowired
import org.springframework.dao.EmptyResultDataAccessException
import org.springframework.security.crypto.keygen.KeyGenerators
import org.springframework.stereotype.Service
import org.springframework.transaction.annotation.Transactional
import java.util.Base64
import java.util.Date
import java.util.UUID
import java.util.concurrent.TimeUnit

interface ProjectService {
    /**
     * Create a [Project] with the the given [ProjectSpec]
     */
    fun create(spec: ProjectSpec): Project

    /**
     * Get a [Project] by unique Id.
     */
    fun get(id: UUID): Project

    /**
     * Get a [Project] by name.
     */
    fun get(name: String): Project

    /**
     * Return a [KPagedList] of all [Project]
     */
    fun getAll(filter: ProjectFilter): KPagedList<Project>

    /**
     * Find a single project with supplied [ProjectFilter]
     */
    fun findOne(filter: ProjectFilter): Project

    /**
     * Return the project's credentials key.  Use care if/when rotating this
     * key, any stored data would first have to be decrypted with the
     * old key.
     */
    fun getCryptoKey(): String

    /**
     * Get the the given projects quotas.
     */
    fun getQuotas(projectId: UUID): ProjectQuotas

    /**
     * Increment project quotas.
     */
    fun incrementQuotaCounters(counters: ProjectQuotaCounters)

    /**
     * Get project quota time series info.
     */
    fun getQuotasTimeSeries(projectId: UUID, start: Date, end: Date): List<ProjectQuotasTimeSeriesEntry>

    /**
     * Enable or disable the project.
     */
    fun setEnabled(projectId: UUID, value: Boolean)

    /**
     * Return true if the project ID is enabled, false if not.
     */
    fun isEnabled(id: UUID): Boolean

    /**
     * Update Project Tier
     */
    fun setTier(projectId: UUID, value: ProjectTier)

    /**
     * Rename Project
     */
    fun rename(projectId: UUID, newName: ProjectNameUpdate)

    /**
     * Set the active index for the given project.
     */
    fun setIndexRoute(project: Project, route: IndexRoute): Boolean

    /**
<<<<<<< HEAD
     * Delete System Storage files of a Project
     */
    fun deleteProjectSystemStorage(project: Project)
=======
     * Delete Project related storage
     */
    fun deleteProjectStorage(project: Project)
>>>>>>> f3a41f2b
}

@Service
@Transactional
class ProjectServiceImpl constructor(
    val projectDao: ProjectDao,
    val projectCustomDao: ProjectCustomDao,
    val projectStatsDao: ProjectQuotasDao,
    val authServerClient: AuthServerClient,
    val systemStorageService: SystemStorageService,
    var projectStorageService: ProjectStorageService,
    val properties: ApplicationProperties,
    val txEvent: TransactionEventManager
) : ProjectService {

    @Autowired
    lateinit var indexRoutingService: IndexRoutingService

    @Autowired
    lateinit var pipelineService: PipelineService

    override fun create(spec: ProjectSpec): Project {
        val time = System.currentTimeMillis()
        val actor = getZmlpActor()
        val project = projectDao.saveAndFlush(
            Project(
                spec.id ?: UUIDGen.uuid1.generate(),
                spec.name,
                time,
                time,
                actor.toString(),
                actor.toString(),
                true,
                spec.tier
            )
        )

        withAuth(InternalThreadAuthentication(project.id, setOf())) {
            val route = createIndexRoute(project, spec.size)
            projectCustomDao.updateIndexRoute(project.id, route)

            val pipeline = createDefaultPipeline(project)
            projectCustomDao.updateDefaultPipeline(project.id, pipeline)

            projectStatsDao.createQuotasEntry(project.id)
            projectStatsDao.createIngestTimeSeriesEntries(project.id)
        }

        createCryptoKey(project)
        createStandardApiKeys(project)

        enabledCache.invalidate(project.id)

        logger.event(
            LogObject.PROJECT, LogAction.CREATE,
            mapOf(
                "newProjectId" to project.id,
                "newProjectName" to project.name
            )
        )
        return project
    }

    private fun createIndexRoute(project: Project, size: ProjectSize): IndexRoute {
        return indexRoutingService.createIndexRoute(
            IndexRouteSimpleSpec(
                size,
                project.id
            )
        )
    }

    override fun getCryptoKey(): String {
        val pid = getProjectId()
        val keys = systemStorageService.fetchObject(
            "projects/$pid/keys.json", Json.LIST_OF_STRING
        )
        // If this ever changes, things will break.
        val mod1 = (pid.leastSignificantBits % keys.size).toInt()
        val mod2 = (pid.mostSignificantBits % keys.size).toInt()
        return "${keys[mod1]}_${keys[mod2].reversed()}_${keys.last()}}"
    }

    @Transactional(readOnly = true)
    override fun get(id: UUID): Project {
        return projectDao.getOne(id)
    }

    @Transactional(readOnly = true)
    override fun get(name: String): Project = projectDao.getByName(name)

    @Transactional(readOnly = true)
    override fun getAll(filter: ProjectFilter): KPagedList<Project> = projectCustomDao.getAll(filter)

    @Transactional(readOnly = true)
    override fun findOne(filter: ProjectFilter): Project = projectCustomDao.findOne(filter)

    @Transactional(readOnly = true)
    override fun getQuotas(projectId: UUID): ProjectQuotas = projectStatsDao.getQuotas(get(projectId).id)

    @Transactional(readOnly = true)
    override fun getQuotasTimeSeries(projectId: UUID, start: Date, end: Date): List<ProjectQuotasTimeSeriesEntry> =
        projectStatsDao.getTimeSeriesCounters(projectId, start, end)

    override fun incrementQuotaCounters(counters: ProjectQuotaCounters) {
        projectStatsDao.incrementQuotas(counters)
        projectStatsDao.incrementTimeSeriesCounters(Date(), counters)
    }

    /**
     * Create the list of standard project keys.
     */
    private fun createStandardApiKeys(project: Project) {
        logger.info("Creating standard API Keys for project ${project.name}")
        authServerClient.createApiKey(
            project.id, KnownKeys.JOB_RUNNER,
            setOf(
                Permission.AssetsImport,
                Permission.AssetsRead,
                Permission.SystemProjectDecrypt,
                Permission.ProjectFilesRead,
                Permission.ProjectFilesWrite
            ),
            true
        )
    }

    private fun createDefaultPipeline(project: Project): Pipeline {
        val spec = PipelineSpec("default", PipelineMode.MODULAR, projectId = project.id)
        return pipelineService.create(spec)
    }

    /**
     * Create a set of crypto keys for the project.  These are used
     * to encrypt data stored in the database.
     */
    private fun createCryptoKey(project: Project) {
        val result = (1..16).map {
            Base64.getUrlEncoder()
                .encodeToString(KeyGenerators.secureRandom(24).generateKey())
                .trim('=')
        }
        systemStorageService.storeObject(
            "projects/${project.id}/keys.json", result.toList()
        )
    }

    override fun deleteProjectSystemStorage(project: Project) {
        systemStorageService.recursiveDelete(
            "projects/${project.id}"
        )
        logger.info("Deleting System Storage of Project: ${project.name}")
    }

    override fun setEnabled(projectId: UUID, value: Boolean) {
        val project = projectDao.findById(projectId).orElseThrow {
            EmptyResultDataAccessException("Project not found", 1)
        }
        projectCustomDao.setEnabled(project.id, value)
        authServerClient.updateApiKeyEnabledByProject(project.id, value)
        enabledCache.invalidate(project.id)

        if (value)
            enableProject(project)
        else
            disableProject(project)
    }

    private fun enableProject(project: Project) {

        val indexRoute =
            if (project.indexRouteId != null)
                indexRoutingService.getIndexRoute(project.indexRouteId)
            else
                indexRoutingService.findOne(IndexRouteFilter(projectIds = listOf(project.id)))

        indexRoute?.let {
            indexRoutingService.openIndex(it)

            logger.event(
                LogObject.INDEX_ROUTE, LogAction.DISABLE,
                mapOf(
                    "indexRouteId" to indexRoute.id,
                    "cluster" to indexRoute.clusterId
                )
            )
        }

        logger.event(
            LogObject.PROJECT, LogAction.ENABLE,
            mapOf(
                "projectId" to project.id,
                "projectName" to project.name
            )
        )
    }

    private fun disableProject(project: Project) {
        val idxs = indexRoutingService.getAll(
            IndexRouteFilter(
                projectIds = listOf(project.id)
            )
        )

        idxs.forEach {
            indexRoutingService.closeIndex(it)

            logger.event(
                LogObject.INDEX_ROUTE, LogAction.DISABLE,
                mapOf(
                    "indexRoute" to it.id,
                    "cluster" to it.clusterId
                )
            )
        }

        logger.event(
            LogObject.PROJECT, LogAction.DISABLE,
            mapOf(
                "projectId" to project.id,
                "projectName" to project.name
            )
        )
    }

    @Transactional(readOnly = true)
    override fun isEnabled(id: UUID): Boolean {
        try {
            return enabledCache.get(id)
        } catch (e: Exception) {
            logger.warn("Unable to check for project enabled status.", e)
        }

        return false
    }

    override fun setTier(projectId: UUID, value: ProjectTier) {
        val project = projectDao.findById(projectId).orElseThrow {
            EmptyResultDataAccessException("Project not found", 1)
        }

        if (!projectCustomDao.updateTier(projectId, value)) {
            throw ArchivistException("Project Tier update failed")
        }

        logger.event(
            LogObject.PROJECT, LogAction.UPDATE,
            mapOf(
                "projectId" to project.id,
                "projectName" to project.name,
                "projectTier" to value
            )
        )
    }

    override fun rename(projectId: UUID, newName: ProjectNameUpdate) {
        val project = projectDao.findById(projectId).orElseThrow {
            EmptyResultDataAccessException("Project not found", 1)
        }

        if (!projectCustomDao.updateName(projectId, newName.name)) {
            throw ArchivistException("Project Rename Failed")
        }
        enabledCache.invalidate(projectId)

        logger.event(
            LogObject.PROJECT, LogAction.UPDATE,
            mapOf(
                "projectId" to project.id,
                "projectName" to project.name,
                "projectNewName" to newName.name
            )
        )
    }

    override fun setIndexRoute(project: Project, route: IndexRoute): Boolean {
        return indexRoutingService.setIndexRoute(project, route)
    }

    override fun deleteProjectStorage(project: Project) {
        projectStorageService.recursiveDelete("projects/${project.id}")
        logger.warn("Deleted Project ${project.id} storage files")
    }

    // This gets called alot so hold onto the values for a while.
    // Might have to go into redis.
    private val enabledCache = CacheBuilder.newBuilder()
        .initialCapacity(32)
        .concurrencyLevel(2)
        .expireAfterWrite(1, TimeUnit.MINUTES)
        .build(object : CacheLoader<UUID, Boolean>() {
            @Throws(Exception::class)
            override fun load(projectId: UUID): Boolean {
                return projectCustomDao.isEnabled(projectId)
            }
        })

    companion object {
        private val logger = LoggerFactory.getLogger(ProjectServiceImpl::class.java)
    }
}<|MERGE_RESOLUTION|>--- conflicted
+++ resolved
@@ -122,15 +122,14 @@
     fun setIndexRoute(project: Project, route: IndexRoute): Boolean
 
     /**
-<<<<<<< HEAD
      * Delete System Storage files of a Project
      */
     fun deleteProjectSystemStorage(project: Project)
-=======
+
+    /**
      * Delete Project related storage
      */
     fun deleteProjectStorage(project: Project)
->>>>>>> f3a41f2b
 }
 
 @Service
