--- conflicted
+++ resolved
@@ -399,7 +399,7 @@
             if (!event.manualKill && event.exitStatus == EXIT_STATUS_HARD_FAIL &&
                 newState == TaskState.Failure
             ) {
-<<<<<<< HEAD
+
                 taskErrorDao.create(task, TaskErrorEvent(
                         null,
                         null,
@@ -408,21 +408,6 @@
                         true,
                         "unknown"
                     )
-=======
-                val script = taskDao.getScript(task.taskId)
-                taskErrorDao.batchCreate(
-                    task,
-                    script.assets?.map {
-                        TaskErrorEvent(
-                            it.id,
-                            it.getAttr("source.path"),
-                            "Hard Task failure, exit ${event.exitStatus}",
-                            "unknown",
-                            true,
-                            "unknown"
-                        )
-                    }.orEmpty()
->>>>>>> 05a96df0
                 )
             }
         }
