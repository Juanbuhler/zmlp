package com.zorroa.archivist.service

import com.google.common.eventbus.EventBus
import com.zorroa.archivist.domain.AssetCounters
import com.zorroa.archivist.domain.InternalTask
import com.zorroa.archivist.domain.Job
import com.zorroa.archivist.domain.JobFilter
import com.zorroa.archivist.domain.JobId
import com.zorroa.archivist.domain.JobPriority
import com.zorroa.archivist.domain.JobSpec
import com.zorroa.archivist.domain.JobState
import com.zorroa.archivist.domain.JobStateChangeEvent
import com.zorroa.archivist.domain.JobType
import com.zorroa.archivist.domain.JobUpdateSpec
import com.zorroa.zmlp.service.logging.LogAction
import com.zorroa.zmlp.service.logging.LogObject
import com.zorroa.archivist.domain.Task
import com.zorroa.archivist.domain.TaskError
import com.zorroa.archivist.domain.TaskErrorFilter
import com.zorroa.archivist.domain.TaskFilter
import com.zorroa.archivist.domain.TaskSpec
import com.zorroa.archivist.domain.TaskState
import com.zorroa.archivist.domain.TaskStateChangeEvent
import com.zorroa.archivist.domain.ZpsScript
import com.zorroa.archivist.domain.zpsTaskName
import com.zorroa.archivist.repository.JobDao
import com.zorroa.archivist.repository.KPagedList
import com.zorroa.archivist.repository.TaskDao
import com.zorroa.archivist.repository.TaskErrorDao
import com.zorroa.archivist.security.getZmlpActor
import com.zorroa.archivist.util.isUUID
import com.zorroa.zmlp.service.logging.event
import org.slf4j.LoggerFactory
import org.springframework.beans.factory.annotation.Autowired
import org.springframework.stereotype.Service
import org.springframework.transaction.annotation.Transactional
import java.time.Duration
import java.util.Date
import java.util.UUID
import java.util.concurrent.TimeUnit

interface JobService {
    fun create(spec: JobSpec): Job
    fun create(spec: JobSpec, type: JobType): Job
    fun get(id: UUID, forClient: Boolean = false): Job
    fun getTask(id: UUID): Task
    fun getTasks(jobId: UUID): KPagedList<Task>
    fun getInternalTask(id: UUID): InternalTask
    fun createTask(job: JobId, spec: TaskSpec): Task
    fun getAll(filter: JobFilter?): KPagedList<Job>
    fun incrementAssetCounters(task: InternalTask, counts: AssetCounters)
    fun setJobState(job: JobId, newState: JobState, oldState: JobState?): Boolean
    fun setTaskState(task: InternalTask, newState: TaskState, oldState: TaskState?): Boolean
    fun cancelJob(job: Job): Boolean
    fun restartJob(job: JobId): Boolean
    fun retryAllTaskFailures(job: JobId): Int
    fun getZpsScript(id: UUID): ZpsScript
    fun updateJob(job: Job, spec: JobUpdateSpec): Boolean
    fun getTaskErrors(filter: TaskErrorFilter): KPagedList<TaskError>
    fun deleteTaskError(id: UUID): Boolean
    fun deleteJob(job: JobId): Boolean
    fun getExpiredJobs(duration: Long, unit: TimeUnit, limit: Int): List<Job>
    fun checkAndSetJobFinished(job: JobId): Boolean
    fun getOrphanTasks(duration: Duration): List<InternalTask>
    fun findOneJob(filter: JobFilter): Job
    fun findOneTaskError(filter: TaskErrorFilter): TaskError
    fun setCredentials(job: JobId, names: Collection<String>)
    fun getCredentialsTypes(job: JobId): List<String>
}

@Service
@Transactional
class JobServiceImpl @Autowired constructor(
    val eventBus: EventBus,
    val jobDao: JobDao,
    val taskDao: TaskDao,
    val taskErrorDao: TaskErrorDao,
    val txevent: TransactionEventManager

) : JobService {

    @Autowired
    private lateinit var pipelineResolverService: PipelineResolverService

    @Autowired
    private lateinit var credentialsService: CredentialsService

    override fun create(spec: JobSpec): Job {
        if (spec.script != null) {
            val type = if (spec.script?.type == null) {
                JobType.Import
            } else {
                spec.script!!.type
            }

            return create(spec, type)
        } else {
            throw IllegalArgumentException("Cannot launch job without script to determine type")
        }
    }

    override fun create(spec: JobSpec, type: JobType): Job {
        val user = getZmlpActor()
        if (spec.name == null) {
            val date = Date()
            spec.name = "${type.name} job launched by ${user.projectId} on $date"
        }

        /**
         * Up the priority on export jobs to Interactive priority.
         */
        if (type == JobType.Export && spec.priority > JobPriority.Interactive) {
            spec.priority = JobPriority.Interactive
        }

        val job = jobDao.create(spec, type)

        if (spec.replace) {
            /**
             * If old job is being replaced, then add a commit hook to kill
             * the old job.
             */
            txevent.afterCommit(sync = false) {
                val filter = JobFilter(
                    states = listOf(JobState.InProgress),
                    names = listOf(job.name)
                )
                val oldJobs = jobDao.getAll(filter)
                for (oldJob in oldJobs) {
                    // Don't kill one we just made
                    if (oldJob.id != job.id) {
                        logger.event(
                            LogObject.JOB, LogAction.REPLACE,
                            mapOf("jobId" to oldJob.id, "jobName" to oldJob.name)
                        )
                        cancelJob(oldJob)
                    }
                }
            }
        }

        spec.script?.let { script ->
            // Execute may be empty
            script.execute = pipelineResolverService.resolveCustom(script.execute)
            taskDao.create(job, TaskSpec(zpsTaskName(script), script))
        }

<<<<<<< HEAD
        logger.event(
            LogObject.JOB, LogAction.CREATE, mapOf(
                "jobId" to job.id,
                "jobName" to job.name)
        )
=======
        spec.credentials?.let {
            setCredentials(job, it)
        }
>>>>>>> 40d96f92

        return get(job.id)
    }

    override fun updateJob(job: Job, spec: JobUpdateSpec): Boolean {

        logger.event(
            LogObject.JOB, LogAction.UPDATE, mapOf(
                "jobId" to job.id,
                "jobName" to job.name)
        )

        return jobDao.update(job, spec)
    }

    override fun deleteJob(job: JobId): Boolean {

        logger.event(
            LogObject.JOB, LogAction.DELETE, mapOf(
                "jobId" to job.jobId
        ))

        return jobDao.delete(job)
    }

    @Transactional(readOnly = true)
    override fun getExpiredJobs(duration: Long, unit: TimeUnit, limit: Int): List<Job> {
        return jobDao.getExpired(duration, unit, limit)
    }

    @Transactional(readOnly = true)
    override fun get(id: UUID, forClient: Boolean): Job {
        return jobDao.get(id, forClient)
    }

    @Transactional(readOnly = true)
    override fun getAll(filter: JobFilter?): KPagedList<Job> {
        return jobDao.getAll(filter)
    }

    override fun findOneJob(filter: JobFilter): Job {
        return jobDao.findOneJob(filter)
    }

    @Transactional(readOnly = true)
    override fun getTask(id: UUID): Task {
        return taskDao.get(id)
    }

    @Transactional(readOnly = true)
    override fun getTasks(jobId: UUID): KPagedList<Task> {
        val filter = TaskFilter(jobIds = arrayListOf(jobId))
        return taskDao.getAll(filter)
    }

    @Transactional(readOnly = true)
    override fun getInternalTask(id: UUID): InternalTask {
        return taskDao.getInternal(id)
    }

    @Transactional(readOnly = true)
    override fun getOrphanTasks(duration: Duration): List<InternalTask> {
        return taskDao.getOrphans(duration)
    }

    @Transactional(readOnly = true)
    override fun getZpsScript(id: UUID): ZpsScript {
        return taskDao.getScript(id)
    }

    override fun createTask(job: JobId, spec: TaskSpec): Task {

        val newTask = taskDao.create(job, spec)

        logger.event(
            LogObject.TASK, LogAction.CREATE, mapOf(
                "taskId" to newTask.id,
                "taskName" to newTask.name
            ))

        return newTask
    }

    override fun incrementAssetCounters(task: InternalTask, counts: AssetCounters) {
        taskDao.incrementAssetCounters(task, counts)
        jobDao.incrementAssetCounters(task, counts)
    }

    override fun setJobState(job: JobId, newState: JobState, oldState: JobState?): Boolean {

        val result = jobDao.setState(job, newState, oldState)
        if (result) {
            eventBus.post(JobStateChangeEvent(get(job.jobId), newState, oldState))
        }

        logger.event(
            LogObject.JOB, LogAction.UPDATE, mapOf(
                "jobId" to job.jobId,
                "jobState" to newState.name
            ))

        return result
    }

    override fun setTaskState(task: InternalTask, newState: TaskState, oldState: TaskState?): Boolean {
        val result = taskDao.setState(task, newState, oldState)
        if (result) {
            /**
             * If the task finished, check and set the job to finished.
             */
            if (newState.isFinishedState()) {
                checkAndSetJobFinished(task)
            }
            eventBus.post(TaskStateChangeEvent(task, newState, oldState))
        }

        logger.event(
            LogObject.TASK, LogAction.UPDATE, mapOf(
                "taskId" to task.taskId,
                "taskState" to newState.name
            ))

        return result
    }

    override fun cancelJob(job: Job): Boolean {
        return setJobState(job, JobState.Cancelled, JobState.InProgress)
    }

    override fun restartJob(job: JobId): Boolean {
        return setJobState(job, JobState.InProgress, null)
    }

    override fun retryAllTaskFailures(job: JobId): Int {
        var count = 0
        for (task in taskDao.getAll(job.jobId, TaskState.Failure)) {
            // Use DAO here to avoid extra overhead of setTaskState service method
            if (taskDao.setState(task, TaskState.Waiting, TaskState.Failure)) {
                count++
            }
        }
        if (count > 0) {
            restartJob(job)
        }
        return count
    }

    @Transactional(readOnly = true)
    override fun getTaskErrors(filter: TaskErrorFilter): KPagedList<TaskError> {
        return taskErrorDao.getAll(filter)
    }

    @Transactional(readOnly = true)
    override fun findOneTaskError(filter: TaskErrorFilter): TaskError {
        return taskErrorDao.findOneTaskError(filter)
    }

    override fun deleteTaskError(id: UUID): Boolean {

        logger.event(
            LogObject.TASK_ERROR, LogAction.DELETE, mapOf(
                "taskId" to id
            ))

        return taskErrorDao.delete(id)
    }

    override fun checkAndSetJobFinished(job: JobId): Boolean {
        val counts = jobDao.getTaskStateCounts(job)
        if (!counts.hasPendingTasks()) {
            val newState = if (counts.hasFailures()) {
                JobState.Failure
            } else {
                JobState.Success
            }
            return setJobState(job, newState, JobState.InProgress)
        }
        return false
    }

    override fun setCredentials(job: JobId, names: Collection<String>) {
        val creds = names.map {
            if (it.isUUID()) {
                credentialsService.get(UUID.fromString(it))
            } else {
                credentialsService.get(it)
            }
        }
        jobDao.setCredentials(job, creds)
    }

    @Transactional(readOnly = true)
    override fun getCredentialsTypes(job: JobId): List<String> {
        return jobDao.getCredentialsTypes(job)
    }

    companion object {
        private val logger = LoggerFactory.getLogger(JobServiceImpl::class.java)
    }
}<|MERGE_RESOLUTION|>--- conflicted
+++ resolved
@@ -145,17 +145,15 @@
             taskDao.create(job, TaskSpec(zpsTaskName(script), script))
         }
 
-<<<<<<< HEAD
         logger.event(
             LogObject.JOB, LogAction.CREATE, mapOf(
                 "jobId" to job.id,
                 "jobName" to job.name)
         )
-=======
+
         spec.credentials?.let {
             setCredentials(job, it)
         }
->>>>>>> 40d96f92
 
         return get(job.id)
     }
