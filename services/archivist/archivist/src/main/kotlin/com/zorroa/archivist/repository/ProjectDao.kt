package com.zorroa.archivist.repository

import com.zorroa.archivist.domain.Project
import com.zorroa.archivist.domain.ProjectFilter
import com.zorroa.archivist.domain.ProjectSettings
import com.zorroa.archivist.domain.ProjectTier
import com.zorroa.archivist.security.getZmlpActor
import com.zorroa.archivist.util.JdbcUtils
import org.springframework.data.jpa.repository.JpaRepository
import org.springframework.jdbc.core.RowMapper
import org.springframework.stereotype.Repository
import java.util.UUID

@Repository
interface ProjectDao : JpaRepository<Project, UUID> {
    fun getByName(name: String): Project
}

interface ProjectCustomDao {
    fun findOne(filter: ProjectFilter): Project
    fun getAll(filter: ProjectFilter): KPagedList<Project>
    fun count(filter: ProjectFilter): Long

    fun isEnabled(projectId: UUID): Boolean
    fun setEnabled(projectId: UUID, value: Boolean): Boolean

    fun getSettings(projectId: UUID): ProjectSettings
    fun updateSettings(projectId: UUID, settings: ProjectSettings): Boolean
    fun createSettings(projectId: UUID, settings: ProjectSettings)

    fun updateTier(projectId: UUID, value: ProjectTier): Boolean
}

@Repository
class ProjectCustomDaoImpl : ProjectCustomDao, AbstractDao() {

    @Suppress("NULLABILITY_MISMATCH_BASED_ON_JAVA_ANNOTATIONS")
    override fun getSettings(projectId: UUID): ProjectSettings {
        return jdbc.queryForObject(
            "SELECT * FROM project_settings WHERE pk_project=?",
            RowMapper { rs, _ ->
                ProjectSettings(
                    rs.getObject("pk_pipeline_default") as UUID,
                    rs.getObject("pk_index_route_default") as UUID
                )
            },
            projectId
        )
    }

    override fun updateSettings(projectId: UUID, settings: ProjectSettings): Boolean {
        return jdbc.update(
            UPDATE_SETTINGS,
            settings.defaultPipelineId, settings.defaultIndexRouteId, projectId
        ) == 1
    }

    override fun createSettings(projectId: UUID, settings: ProjectSettings) {
        jdbc.update(
            INSERT_SETTINGS, UUID.randomUUID(),
            projectId, settings.defaultPipelineId, settings.defaultIndexRouteId
        )
    }

    override fun count(filter: ProjectFilter): Long {
        return jdbc.queryForObject(
            filter.getQuery(COUNT, forCount = true),
            Long::class.java, *filter.getValues(forCount = true)
        )
    }

    override fun findOne(filter: ProjectFilter): Project {
        filter.apply { page = KPage(0, 1) }
        val query = filter.getQuery(GET, false)
        val values = filter.getValues(false)
        return throwWhenNotFound("Project not found") {
            return KPagedList(1L, filter.page, jdbc.query(query, MAPPER, *values))[0]
        }
    }

    override fun getAll(filter: ProjectFilter): KPagedList<Project> {
        val query = filter.getQuery(GET, false)
        val values = filter.getValues(false)
        return KPagedList(count(filter), filter.page, jdbc.query(query, MAPPER, *values))
    }

    override fun isEnabled(projectId: UUID): Boolean {
        return jdbc.queryForObject(
            "SELECT COUNT(1) FROM project WHERE pk_project=? AND enabled='t'",
            Int::class.java, projectId
        ) == 1
    }

    override fun setEnabled(projectId: UUID, value: Boolean): Boolean {
        return jdbc.update(
            SET_ENABLED, value, System.currentTimeMillis(),
            getZmlpActor().toString(), projectId, value
        ) == 1
    }

    override fun updateTier(projectId: UUID, value: ProjectTier): Boolean {
        return jdbc.update(SET_TIER, value.ordinal, System.currentTimeMillis(),
            getZmlpActor().toString(), projectId) == 1
    }

    companion object {
        const val GET = "SELECT * FROM project"
        const val COUNT = "SELECT COUNT(1) FROM project"
        const val UPDATE_SETTINGS = "UPDATE project_settings " +
            "SET pk_pipeline_default=?, pk_index_route_default=? WHERE pk_project=?"
        const val SET_ENABLED = "UPDATE project " +
            "SET enabled=?, time_modified=?, actor_modified=? WHERE pk_project=? AND enabled != ?"
<<<<<<< HEAD
        const val SET_TIER = "UPDATE project " +
            "SET int_tier=?, time_modified=?, actor_modified=? WHERE pk_project=?"

        val INSERT_SETTINGS = JdbcUtils.insert("project_settings",
=======
        val INSERT_SETTINGS = JdbcUtils.insert(
            "project_settings",
>>>>>>> bcdff935
            "pk_project_settings",
            "pk_project",
            "pk_pipeline_default",
            "pk_index_route_default"
        )

        private val MAPPER = RowMapper { rs, _ ->
            Project(
                rs.getObject("pk_project") as UUID,
                rs.getString("str_name"),
                rs.getLong("time_created"),
                rs.getLong("time_modified"),
                rs.getString("actor_created"),
                rs.getString("actor_modified"),
                rs.getBoolean("enabled"),
                ProjectTier.values()[(rs.getInt("int_tier"))]
            )
        }
    }
}<|MERGE_RESOLUTION|>--- conflicted
+++ resolved
@@ -110,15 +110,11 @@
             "SET pk_pipeline_default=?, pk_index_route_default=? WHERE pk_project=?"
         const val SET_ENABLED = "UPDATE project " +
             "SET enabled=?, time_modified=?, actor_modified=? WHERE pk_project=? AND enabled != ?"
-<<<<<<< HEAD
         const val SET_TIER = "UPDATE project " +
             "SET int_tier=?, time_modified=?, actor_modified=? WHERE pk_project=?"
 
-        val INSERT_SETTINGS = JdbcUtils.insert("project_settings",
-=======
         val INSERT_SETTINGS = JdbcUtils.insert(
             "project_settings",
->>>>>>> bcdff935
             "pk_project_settings",
             "pk_project",
             "pk_pipeline_default",
