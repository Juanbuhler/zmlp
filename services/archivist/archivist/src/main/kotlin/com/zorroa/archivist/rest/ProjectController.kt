--- conflicted
+++ resolved
@@ -100,6 +100,16 @@
         return HttpUtils.status("project", id.toString(), "disable", true)
     }
 
+    @PreAuthorize("hasAuthority('SystemManage')")
+    @PutMapping(value = ["/api/v1/project/{id}/_update_tier"])
+    @ApiOperation("Update Project Tier")
+    fun updateProjectTier(
+        @PathVariable id: UUID, @RequestBody(required = true) projectTierUpdate: ProjectTierUpdate
+    ): Project {
+        projectService.setTier(id, projectTierUpdate.tier)
+        return projectService.get(id)
+    }
+
     //
     // Methods that default to the API Keys project Id.
     //
@@ -142,24 +152,8 @@
     @ApiOperation("Get the project Settings")
     fun putMyProjectSettings(@RequestBody(required = true) settings: ProjectSettings):
         ProjectSettings {
-<<<<<<< HEAD
         val id = getProjectId()
         projectService.updateSettings(id, settings)
         return projectService.getSettings(id)
     }
-
-    @PreAuthorize("hasAuthority('ProjectManage')")
-    @PutMapping(value = ["/api/v1/project/{id}/_update_tier"])
-    @ApiOperation("Update Project Tier")
-    fun updateProjectTier(@PathVariable id: UUID, @RequestBody(required = true) projectTierUpdate: ProjectTierUpdate):
-        Project {
-        projectService.setTier(id, projectTierUpdate.tier)
-        return projectService.get(id)
-    }
-=======
-            val id = getProjectId()
-            projectService.updateSettings(id, settings)
-            return projectService.getSettings(id)
-        }
->>>>>>> bcdff935
 }