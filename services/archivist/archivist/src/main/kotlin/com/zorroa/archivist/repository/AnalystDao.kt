--- conflicted
+++ resolved
@@ -39,11 +39,7 @@
 
     override fun create(spec: AnalystSpec): Analyst {
         val id = uuid1.generate()
-<<<<<<< HEAD
         val endpoint = spec.endpoint ?: getAnalyst().endpoint
-=======
-        val endpoint = spec.endpoint ?: getAnalystEndpoint()
->>>>>>> 6b2dfed1
         if (!URI(endpoint).scheme.startsWith("http")) {
             throw IllegalArgumentException("The analyst endpoint must be an http URL.")
         }
@@ -59,9 +55,11 @@
     override fun update(spec: AnalystSpec): Boolean {
         val time = System.currentTimeMillis()
         val endpoint = getAnalyst().endpoint
-        return jdbc.update(UPDATE, spec.taskId, time, spec.totalRamMb,
-                spec.freeRamMb, spec.freeDiskMb, spec.load, AnalystState.Up.ordinal,
-                spec.version, endpoint) == 1
+        return jdbc.update(
+            UPDATE, spec.taskId, time, spec.totalRamMb,
+            spec.freeRamMb, spec.freeDiskMb, spec.load, AnalystState.Up.ordinal,
+            spec.version, endpoint
+        ) == 1
     }
 
     override fun findOne(filter: AnalystFilter): Analyst {
@@ -83,23 +81,31 @@
     }
 
     override fun setState(analyst: Analyst, state: AnalystState): Boolean {
-        val result = jdbc.update("UPDATE analyst SET int_state=? WHERE pk_analyst=? AND int_state != ?",
-                state.ordinal, analyst.id, state.ordinal) == 1
+        val result = jdbc.update(
+            "UPDATE analyst SET int_state=? WHERE pk_analyst=? AND int_state != ?",
+            state.ordinal, analyst.id, state.ordinal
+        ) == 1
         if (result) {
-            logger.event(LogObject.ANALYST, LogAction.STATE_CHANGE,
-                    mapOf("newState" to state, "oldState" to analyst.state))
+            logger.event(
+                LogObject.ANALYST, LogAction.STATE_CHANGE,
+                mapOf("newState" to state, "oldState" to analyst.state)
+            )
         }
         return result
     }
 
     override fun setLockState(analyst: Analyst, state: LockState): Boolean {
-        return jdbc.update("UPDATE analyst SET int_lock_state=? WHERE pk_analyst=? AND int_lock_state != ?",
-                state.ordinal, analyst.id, state.ordinal) == 1
+        return jdbc.update(
+            "UPDATE analyst SET int_lock_state=? WHERE pk_analyst=? AND int_lock_state != ?",
+            state.ordinal, analyst.id, state.ordinal
+        ) == 1
     }
 
     override fun isInLockState(endpoint: String, state: LockState): Boolean {
-        return jdbc.queryForObject("SELECT COUNT(1) FROM analyst WHERE str_endpoint=? AND int_lock_state=?",
-                Int::class.java, endpoint, state.ordinal) == 1
+        return jdbc.queryForObject(
+            "SELECT COUNT(1) FROM analyst WHERE str_endpoint=? AND int_lock_state=?",
+            Int::class.java, endpoint, state.ordinal
+        ) == 1
     }
 
     override fun setTaskId(endpoint: String, taskId: UUID?): Boolean {
@@ -135,49 +141,54 @@
 
         private val MAPPER = RowMapper { rs, _ ->
             Analyst(
-                    rs.getObject("pk_analyst") as UUID,
-                    rs.getObject("pk_task") as UUID?,
-                    rs.getString("str_endpoint"),
-                    rs.getInt("int_total_ram"),
-                    rs.getInt("int_free_ram"),
-                    rs.getInt("int_free_disk"),
-                    rs.getFloat("flt_load"),
-                    rs.getLong("time_ping"),
-                    rs.getLong("time_created"),
-                    AnalystState.values()[rs.getInt("int_state")],
-                    LockState.values()[rs.getInt("int_lock_state")],
-                    rs.getString("str_version"))
+                rs.getObject("pk_analyst") as UUID,
+                rs.getObject("pk_task") as UUID?,
+                rs.getString("str_endpoint"),
+                rs.getInt("int_total_ram"),
+                rs.getInt("int_free_ram"),
+                rs.getInt("int_free_disk"),
+                rs.getFloat("flt_load"),
+                rs.getLong("time_ping"),
+                rs.getLong("time_created"),
+                AnalystState.values()[rs.getInt("int_state")],
+                LockState.values()[rs.getInt("int_lock_state")],
+                rs.getString("str_version")
+            )
         }
 
         private const val GET = "SELECT * FROM analyst"
 
         private const val GET_DOWN = "SELECT * FROM analyst " +
-                "WHERE int_state=? AND time_ping < ?"
+            "WHERE int_state=? AND time_ping < ?"
 
         private const val COUNT = "SELECT COUNT(1) FROM analyst"
 
-        private val INSERT = insert("analyst",
-                "pk_analyst",
-                "pk_task",
-                "time_created",
-                "time_ping",
-                "str_endpoint",
-                "int_total_ram",
-                "int_free_ram",
-                "int_free_disk",
-                "flt_load",
-                "int_state",
-                "str_version")
+        private val INSERT = insert(
+            "analyst",
+            "pk_analyst",
+            "pk_task",
+            "time_created",
+            "time_ping",
+            "str_endpoint",
+            "int_total_ram",
+            "int_free_ram",
+            "int_free_disk",
+            "flt_load",
+            "int_state",
+            "str_version"
+        )
 
-        private val UPDATE = update("analyst",
-                "str_endpoint",
-                "pk_task",
-                "time_ping",
-                "int_total_ram",
-                "int_free_ram",
-                "int_free_disk",
-                "flt_load",
-                "int_state",
-                "str_version")
+        private val UPDATE = update(
+            "analyst",
+            "str_endpoint",
+            "pk_task",
+            "time_ping",
+            "int_total_ram",
+            "int_free_ram",
+            "int_free_disk",
+            "flt_load",
+            "int_state",
+            "str_version"
+        )
     }
 }