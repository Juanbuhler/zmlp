--- conflicted
+++ resolved
@@ -237,11 +237,8 @@
 constructor(
     val indexRouteDao: IndexRouteDao,
     val indexClusterDao: IndexClusterDao,
-<<<<<<< HEAD
     val systemStorageService: SystemStorageService,
-=======
     val projectCustomDao: ProjectCustomDao,
->>>>>>> 60206858
     val properties: ApplicationProperties,
     val txEvent: TransactionEventManager,
     val jedis: JedisPool
