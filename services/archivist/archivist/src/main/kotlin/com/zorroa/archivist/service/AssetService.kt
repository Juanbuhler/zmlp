--- conflicted
+++ resolved
@@ -15,7 +15,6 @@
 import com.zorroa.archivist.domain.FileStorage
 import com.zorroa.archivist.domain.InternalTask
 import com.zorroa.archivist.domain.Job
-import com.zorroa.archivist.domain.JobId
 import com.zorroa.archivist.domain.ProcessorRef
 import com.zorroa.archivist.domain.ProjectStorageCategory
 import com.zorroa.archivist.domain.ProjectStorageSpec
@@ -159,12 +158,8 @@
     /**
      * Create new child task to the given task.
      */
-<<<<<<< HEAD
-    fun createAnalysisTask(parentTask: InternalTask,
-=======
     fun createAnalysisTask(
         parentTask: InternalTask,
->>>>>>> bdc2b7c6
         createdAssetIds: Collection<String>,
         existingAssetIds: Collection<String>
     ): Task?
@@ -576,12 +571,7 @@
         if (asset.isAnalyzed()) {
             asset.setAttr("system.timeModified", time)
             asset.setAttr("system.state", AssetState.Analyzed.toString())
-<<<<<<< HEAD
-        }
-        else {
-=======
         } else {
->>>>>>> bdc2b7c6
             if (spec.clip != null) {
                 deriveClip(asset, spec)
             }
