package com.zorroa.archivist.service

import com.google.auth.oauth2.GoogleCredentials
import com.google.cloud.storage.Blob
import com.google.cloud.storage.BlobId
import com.google.cloud.storage.HttpMethod
import com.google.cloud.storage.Storage
import com.google.cloud.storage.StorageOptions
import com.zorroa.archivist.config.ApplicationProperties
import com.zorroa.archivist.config.SpringApplicationProperties
import com.zorroa.archivist.domain.FileStat
import com.zorroa.archivist.domain.LogAction
import com.zorroa.archivist.domain.LogObject
<<<<<<< HEAD
import com.zorroa.archivist.util.StaticUtils
import com.zorroa.archivist.util.copyInputToOuput
=======
>>>>>>> 14eeea33
import org.slf4j.LoggerFactory
import org.springframework.beans.factory.annotation.Autowired
import org.springframework.context.annotation.Profile
import org.springframework.core.io.InputStreamResource
import org.springframework.http.CacheControl
import org.springframework.http.MediaType
import org.springframework.http.ResponseEntity
import org.springframework.stereotype.Service
<<<<<<< HEAD
import org.springframework.util.FileSystemUtils
import java.io.File
=======
>>>>>>> 14eeea33
import java.io.FileInputStream
import java.io.InputStream
import java.io.OutputStream
import java.net.URI
import java.net.URL
import java.nio.channels.Channels
import java.nio.file.Files
import java.nio.file.Path
import java.util.concurrent.TimeUnit
import javax.servlet.http.HttpServletResponse

/**
 * The FileServerService system is for serving source files that live in different repositories
 */

private const val defaultContentType = "application/octet-steam"

private const val entity = "FileStorage"

/**
 * Implementations of the FileServerService are responsible for serving files to the client,
 * be they internally stored files or external files.
 */

@Service
interface FileServerService {

    val storedLocally: Boolean

    fun getReponseEntity(url: URI): ResponseEntity<InputStreamResource>

    fun copyTo(url: URI, response: HttpServletResponse)

    fun copyTo(url: URI, output: OutputStream)

    fun getInputStream(url: URI): InputStream

    fun objectExists(url: URI): Boolean

    fun getSignedUrl(url: URI): URL

    fun getLocalPath(url: URI): Path?

    fun getStat(url: URI): FileStat

    fun delete(url: URI): Boolean
}

<<<<<<< HEAD
@Profile("local")
@Service
class LocalFileServerService : FileServerService {
=======
/*class LocalFileServerService : FileServerService {
>>>>>>> 14eeea33

    override val storedLocally: Boolean
        get() = true

    init {
        logger.info("Initializing local mount file server")
    }

    override fun getReponseEntity(url: URI): ResponseEntity<InputStreamResource> {
        val path = Paths.get(url)
        return ResponseEntity.ok()
            .contentType(MediaType.parseMediaType(StaticUtils.tika.detect(path)))
            .contentLength(Files.size(path))
            .cacheControl(CacheControl.maxAge(7, TimeUnit.DAYS).cachePrivate())
            .body(InputStreamResource(FileInputStream(path.toFile())))
    }

    override fun getInputStream(url: URI): InputStream {
        val path = Paths.get(url)
        return FileInputStream(path.toFile())
    }

    override fun copyTo(url: URI, response: HttpServletResponse) {
        val path = Paths.get(url)
        response.setContentLengthLong(Files.size(path))
        response.contentType = StaticUtils.tika.detect(path)
        copyInputToOuput(FileInputStream(path.toFile()), response.outputStream)
    }

    override fun copyTo(url: URI, output: OutputStream) {
        val path = Paths.get(url)
        copyInputToOuput(FileInputStream(path.toFile()), output)
    }

    override fun objectExists(url: URI): Boolean {
        return File(url).exists()
    }

    override fun getSignedUrl(url: URI): URL {
        return url.toURL()
    }

    override fun getLocalPath(url: URI): Path? {
        return Paths.get(url)
    }

    override fun getStat(url: URI): FileStat {
        val path = getLocalPath(url)

        return try {
            val path = getLocalPath(url)
            FileStat(Files.size(path), StaticUtils.tika.detect(path), objectExists(url))
        } catch (e: Exception) {
            // guessing mimeType from string path
            FileStat(0, StaticUtils.tika.detect(path.toString()), false)
        }
    }

    override fun delete(uri: URI): Boolean {
        logger.event(LogObject.STORAGE, LogAction.DELETE, mapOf("uri" to uri.toString()))
        val path = Paths.get(uri)
        return if (path.toFile().isDirectory) {
            FileSystemUtils.deleteRecursively(path)
        } else {
            Files.deleteIfExists(path)
        }
    }

    companion object {
        private val logger = LoggerFactory.getLogger(LocalFileServerService::class.java)
    }
}*/

@Profile("gcs")
@Service
class GcpFileServerService @Autowired constructor
    (val properties: ApplicationProperties) : FileServerService {

<<<<<<< HEAD
@Profile("gcs")
@Service
class GcpFileServerService @Autowired constructor
    (val properties: ApplicationProperties) : FileServerService {

=======
>>>>>>> 14eeea33
    lateinit var credentials: Path

    lateinit var storage: Storage

    init {
        logger.info("Initializing Google Cloud Storage file server")

        loadStorage(
            properties
                .getPath("archivist.config.path")
                .resolve("data-credentials.json")
        )
    }

    constructor(path: Path) : this(SpringApplicationProperties()) {
        loadStorage(path)
    }

<<<<<<< HEAD
    fun loadStorage(path: Path) {
=======
    fun loadStorage(path: Path){
>>>>>>> 14eeea33

        this.credentials = path

        this.storage =
            if (credentials != null && Files.exists(credentials)) {
                StorageOptions.newBuilder().setCredentials(
                    GoogleCredentials.fromStream(FileInputStream(credentials.toFile()))
                ).build().service
            } else {
                StorageOptions.newBuilder().build().service
            }
    }

    override val storedLocally: Boolean
        get() = false

    override fun getReponseEntity(url: URI): ResponseEntity<InputStreamResource> {
        val blob = getBlob(url)
        if (blob != null) {
            return ResponseEntity.ok()
                .contentType(MediaType.parseMediaType(blob.contentType))
                .contentLength(blob.size)
                .cacheControl(CacheControl.maxAge(7, TimeUnit.DAYS).cachePrivate())
                .body(InputStreamResource(Channels.newInputStream(blob.reader())))
        } else {
            throw FileServerReadException("$url not found")
        }
    }

    override fun copyTo(url: URI, response: HttpServletResponse) {
        val blob = getBlob(url)
        if (blob != null) {
            response.setContentLengthLong(blob.size)
            response.contentType = blob.contentType
            Channels.newInputStream(blob.reader()).copyTo(response.outputStream)
        } else {
            throw FileServerReadException("$url not found")
        }
    }

    override fun copyTo(url: URI, output: OutputStream) {
        val blob = getBlob(url)
        if (blob != null) {
            Channels.newInputStream(blob.reader()).copyTo(output)
        } else {
            throw FileServerReadException("$url not found")
        }
    }

    override fun getInputStream(url: URI): InputStream {
        val blob = getBlob(url)
        if (blob != null) {
            return Channels.newInputStream(blob.reader())
        } else {
            throw FileServerReadException("$url not found")
        }
    }

    override fun getSignedUrl(url: URI): URL {
        val blob = getBlob(url)
        if (blob != null) {
            logger.event(LogObject.STORAGE, LogAction.AUTHORIZE, mapOf("uri" to url.toString()))
            return blob.signUrl(
                60, TimeUnit.MINUTES,
                Storage.SignUrlOption.httpMethod(HttpMethod.GET)
            )
        } else {
            throw FileServerReadException("$url not found")
        }
    }

    override fun objectExists(url: URI): Boolean {
        var (bucket, path) = splitGcpUrl(url)
        val blobId = BlobId.of(bucket, path)
        val storage = storage.get(blobId) ?: return false
        return storage.exists()
    }

    private fun getBlob(uri: URI): Blob? {
        var (bucket, path) = splitGcpUrl(uri)
        val blobId = BlobId.of(bucket, path)
        logger.event(LogObject.STORAGE, LogAction.GET, mapOf("uri" to uri.toString()))
        return storage.get(blobId)
    }

    private fun splitGcpUrl(url: URI): Array<String> {
        return arrayOf(
            url.authority,
            url.path.removePrefix("/")
        )
    }

    override fun getLocalPath(url: URI): Path? {
        return null
    }

    override fun getStat(url: URI): FileStat {
        val blob = getBlob(url)
        return if (blob != null) {
            FileStat(blob.size, blob.contentType, objectExists(url))
        } else {
            FileStat(0, defaultContentType, false)
        }
    }

    override fun delete(url: URI): Boolean {
        var result = true
        var (bucket, path) = splitGcpUrl(url)
        val blobs = storage.list(
            bucket, Storage.BlobListOption.pageSize(100),
            Storage.BlobListOption.prefix(path)
        )

        for (blob in blobs.iterateAll()) {
            if (blob.delete()) {
                logger.event(LogObject.STORAGE, LogAction.DELETE, mapOf("url" to url.toString()))
            } else {
                logger.warnEvent(
                    LogObject.STORAGE, LogAction.DELETE, "Did not exist",
                    mapOf("url" to url.toString())
                )
                result = false
            }
        }
        return result
    }

    companion object {
        private val logger = LoggerFactory.getLogger(GcpFileServerService::class.java)
    }
}

open class FileServerException(override var message: String?) : RuntimeException(message) {
    constructor(e: Exception) : this(e.message) {
        this.initCause(e)
    }
}

class FileServerReadException(override var message: String?) : FileServerException(message)<|MERGE_RESOLUTION|>--- conflicted
+++ resolved
@@ -11,11 +11,8 @@
 import com.zorroa.archivist.domain.FileStat
 import com.zorroa.archivist.domain.LogAction
 import com.zorroa.archivist.domain.LogObject
-<<<<<<< HEAD
 import com.zorroa.archivist.util.StaticUtils
 import com.zorroa.archivist.util.copyInputToOuput
-=======
->>>>>>> 14eeea33
 import org.slf4j.LoggerFactory
 import org.springframework.beans.factory.annotation.Autowired
 import org.springframework.context.annotation.Profile
@@ -24,11 +21,8 @@
 import org.springframework.http.MediaType
 import org.springframework.http.ResponseEntity
 import org.springframework.stereotype.Service
-<<<<<<< HEAD
 import org.springframework.util.FileSystemUtils
 import java.io.File
-=======
->>>>>>> 14eeea33
 import java.io.FileInputStream
 import java.io.InputStream
 import java.io.OutputStream
@@ -37,6 +31,7 @@
 import java.nio.channels.Channels
 import java.nio.file.Files
 import java.nio.file.Path
+import java.nio.file.Paths
 import java.util.concurrent.TimeUnit
 import javax.servlet.http.HttpServletResponse
 
@@ -77,13 +72,9 @@
     fun delete(url: URI): Boolean
 }
 
-<<<<<<< HEAD
 @Profile("local")
 @Service
 class LocalFileServerService : FileServerService {
-=======
-/*class LocalFileServerService : FileServerService {
->>>>>>> 14eeea33
 
     override val storedLocally: Boolean
         get() = true
@@ -155,21 +146,13 @@
     companion object {
         private val logger = LoggerFactory.getLogger(LocalFileServerService::class.java)
     }
-}*/
+}
 
 @Profile("gcs")
 @Service
 class GcpFileServerService @Autowired constructor
     (val properties: ApplicationProperties) : FileServerService {
 
-<<<<<<< HEAD
-@Profile("gcs")
-@Service
-class GcpFileServerService @Autowired constructor
-    (val properties: ApplicationProperties) : FileServerService {
-
-=======
->>>>>>> 14eeea33
     lateinit var credentials: Path
 
     lateinit var storage: Storage
@@ -188,12 +171,7 @@
         loadStorage(path)
     }
 
-<<<<<<< HEAD
     fun loadStorage(path: Path) {
-=======
-    fun loadStorage(path: Path){
->>>>>>> 14eeea33
-
         this.credentials = path
 
         this.storage =
