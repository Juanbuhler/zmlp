package com.zorroa.archivist.domain

import com.fasterxml.jackson.annotation.JsonIgnore
import com.zorroa.archivist.repository.KDaoFilter
import com.zorroa.archivist.util.JdbcUtils
import io.swagger.annotations.ApiModel
import io.swagger.annotations.ApiModelProperty
import java.util.UUID

/**
 * The state of an [IndexRoute] determines what index is the index
 * in use, which index is being built by some migration operation
 * and what index is ready to be deleted.  A project can only have 1
 * index in each state, i.e. there can be only 1 CURRENT index, etc.
 *
 * The reason we only allow a project to have an index in each state
 * is that we don't want more than 1 major re-indexing operatation
 * going at a time.  In the short term this solves that problem.
 *
 * In the future we could allow multiple indexes per project.
 *
 */
enum class IndexRouteState {
    /**
     * The current [IndexRoute] is what all queries happen in.
     */
    CURRENT,

    /**
     * A building [IndexRoute] is a new index we're re-indexing data into but
     * isn't yet ready to be the current.
     */
    BUILDING,

    /**
     * The index is queued to be deleted.
     */
    PENDING_DELETE
}

/**
 * An IndexRoute points to a unique ES cluster and index name.
 *
 * @property id The unique ID of the index route.
 * @property projectId The unique ID of the project.
 * @property clusterId The unique ID of the cluster.
 * @property clusterUrl The URL to the ES cluster.
 * @property state The state of the index.
 * @property indexName The name of the ES index.
 * @property mapping The mapping type. This is extracted from the
 * mapping file name, not the ES type.
 * @property mappingMajorVer The major version of the mapping file.
 * @property mappingMinorVer The minor version of the mapping file in a date format.
 * @property closed "True if the index is closed and not in use."
 * @property replicas Number of index replicas.
 * @property shards Number of shards.
 * @property indexUrl The ES index URL, or the cluster URL and index name combined.
 */
@ApiModel(
    "IndexRoute",
    description = "TaskErrorEvents are emitted by the processing system if an an exception is thrown while processing"
)

class IndexRoute(
    @ApiModelProperty("The unique ID of the index route.")
    val id: UUID,
    @ApiModelProperty("The unique ID of the project.")
    val projectId: UUID,
    @ApiModelProperty("The unique ID of the cluster.")
    val clusterId: UUID,
    @ApiModelProperty("The URL to the ES cluster.")
    val clusterUrl: String,
    @ApiModelProperty("The state of the index.")
    val state: IndexRouteState,
    @ApiModelProperty("The name of the ES index.")
    val indexName: String,
    @ApiModelProperty("The mapping type. This is extracted from the mapping file name, not the ES type.")
    val mapping: String,
    @ApiModelProperty("The major version of the mapping file.")
    val mappingMajorVer: Int,
    @ApiModelProperty("The minor version of the mapping file in a date format.")
    val mappingMinorVer: Int,
<<<<<<< HEAD
    @ApiModelProperty("True if the index is closed and not in use.")
    val closed: Boolean,
=======
>>>>>>> fe94dbde
    @ApiModelProperty("Number of index replicas.")
    val replicas: Int,
    @ApiModelProperty("Number of shards.")
    val shards: Int
) {
    @ApiModelProperty("The ES index URL, or the cluster URL and index name combined.")
    val indexUrl = "$clusterUrl/$indexName"

    /**
     * Return an [EsClientCacheKey] which will apply writes across all shards.
     */
    @JsonIgnore
    fun esClientCacheKey(): EsClientCacheKey {
        return EsClientCacheKey(clusterUrl, indexName)
    }
}

/**
 * The IndexRouteSpec defines all the values needed to create an index route.
 *
 * @property mapping The type of mapping (not ES object type)
 * @property mappingMajorVer The major version to use. It will be patched up to highest level.
 * @property state The state of the index route.
 * @property replicas The number of replicas there should be for each shard. Defaults to 0.
 * @property shards The number of shards in the index. Defaults to 5.
 * @property clusterId The cluster ID to use for the index.
 * @property projectId An optional projectID, not available for endpoints.
 */
@ApiModel("IndexRouteSpec", description = "The IndexRouteSpec defines all the values needed to create an index route.")
class IndexRouteSpec(
<<<<<<< HEAD

=======
>>>>>>> fe94dbde
    @ApiModelProperty("The type of mapping (not ES object type)")
    var mapping: String,
    @ApiModelProperty("The major version to use. It will be patched up to highest level.")
    var mappingMajorVer: Int,
<<<<<<< HEAD
    @ApiModelProperty("The state of the index.")
=======
>>>>>>> fe94dbde
    var state: IndexRouteState = IndexRouteState.BUILDING,
    @ApiModelProperty("The number of replicas there should be for each shard. Defaults to 0.")
    var replicas: Int = 0,
    @ApiModelProperty(" The number of shards in the index. Defaults to 2.")
    var shards: Int = 2,
    @ApiModelProperty("The cluster ID to use for the index.")
<<<<<<< HEAD
    var clusterId: UUID? = null,
    @JsonIgnore
    var projectId: UUID? = null
=======
    var clusterId: UUID? = null
>>>>>>> fe94dbde
)

/**
 * An IndexMappingVersion is a version of an ES mapping found on disk
 * or packaged with the Archivist that can be used to make an [IndexRoute]
 *
 * @property mapping The name of the mapping.
 * @property mappingMajorVer The major version of the mapping.
 */
@ApiModel(
    "IndexMappingVersion",
    description = "An IndexMappingVersion is a version of an ES mapping found on disk or packaged with the Archivist that can be used to make an [IndexRoute]"
)
class IndexMappingVersion(
    @ApiModelProperty("The name of the mapping.")
    val mapping: String,
    @ApiModelProperty("The major version of the mapping.")
    val mappingMajorVer: Int
)

/**
 * The ESClientCacheKey is used to lookup or create cached ElasticSearch client
 * instances.
 *
 * @property clusterUrl The url to the cluster
 * @property indexName The name of the index.
 * @property indexUrl The full URL to the index.
 */
@ApiModel(
    "EsClientCacheKey",
    description = "The ESClientCacheKey is used to lookup or create cached ElasticSearch client instances."
)
class EsClientCacheKey(
    @ApiModelProperty(" The url to the cluster")
    val clusterUrl: String,
    @ApiModelProperty("The name of the index.")
    val indexName: String
) {
    @ApiModelProperty("The full URL to the index.")
    val indexUrl = "$clusterUrl/$indexName"
}

/**
 * A class for filtering [IndexRoute]s
 */
class IndexRouteFilter(
    val ids: List<UUID>? = null,
    val clusterIds: List<UUID>? = null,
    val mappings: List<String>? = null
) : KDaoFilter() {

    @JsonIgnore
    override val sortMap: Map<String, String> =
        mapOf(
            "id" to "index_route.pk_index_route",
            "clusterUrl" to "index_cluster.str_url",
            "mapping" to "index_route.str_mapping_type",
            "timeCreated" to "index_route.time_created"
        )

    @JsonIgnore
    override fun build() {

        if (sort.isNullOrEmpty()) {
            sort = listOf("timeCreated:desc")
        }

        ids?.let {
            addToWhere(JdbcUtils.inClause("index_route.pk_index_route", it.size))
            addToValues(it)
        }

        clusterIds?.let {
            addToWhere(JdbcUtils.inClause("index_route.pk_index_cluster", it.size))
            addToValues(it)
        }

        mappings?.let {
            addToWhere(JdbcUtils.inClause("index_route.str_mapping_type", it.size))
            addToValues(it)
        }
    }
}<|MERGE_RESOLUTION|>--- conflicted
+++ resolved
@@ -80,11 +80,6 @@
     val mappingMajorVer: Int,
     @ApiModelProperty("The minor version of the mapping file in a date format.")
     val mappingMinorVer: Int,
-<<<<<<< HEAD
-    @ApiModelProperty("True if the index is closed and not in use.")
-    val closed: Boolean,
-=======
->>>>>>> fe94dbde
     @ApiModelProperty("Number of index replicas.")
     val replicas: Int,
     @ApiModelProperty("Number of shards.")
@@ -115,31 +110,20 @@
  */
 @ApiModel("IndexRouteSpec", description = "The IndexRouteSpec defines all the values needed to create an index route.")
 class IndexRouteSpec(
-<<<<<<< HEAD
-
-=======
->>>>>>> fe94dbde
     @ApiModelProperty("The type of mapping (not ES object type)")
     var mapping: String,
     @ApiModelProperty("The major version to use. It will be patched up to highest level.")
     var mappingMajorVer: Int,
-<<<<<<< HEAD
     @ApiModelProperty("The state of the index.")
-=======
->>>>>>> fe94dbde
     var state: IndexRouteState = IndexRouteState.BUILDING,
     @ApiModelProperty("The number of replicas there should be for each shard. Defaults to 0.")
     var replicas: Int = 0,
     @ApiModelProperty(" The number of shards in the index. Defaults to 2.")
     var shards: Int = 2,
     @ApiModelProperty("The cluster ID to use for the index.")
-<<<<<<< HEAD
     var clusterId: UUID? = null,
     @JsonIgnore
     var projectId: UUID? = null
-=======
-    var clusterId: UUID? = null
->>>>>>> fe94dbde
 )
 
 /**
