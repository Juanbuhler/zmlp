--- conflicted
+++ resolved
@@ -61,7 +61,6 @@
 class IndexRoute(
         @ApiModelProperty("The unique ID of the index route.")
         val id: UUID,
-<<<<<<< HEAD
         @ApiModelProperty("The unique ID of the project.")
         val projectId: UUID,
         @ApiModelProperty("The unique ID of the cluster.")
@@ -70,11 +69,6 @@
         val clusterUrl: String,
         @ApiModelProperty("The state of the index.")
         val state: IndexRouteState,
-=======
-        val projectId: UUID,
-        @ApiModelProperty("The URL to the ES cluster.")
-        val clusterUrl: String,
->>>>>>> 3b4efc5a
         @ApiModelProperty("The name of the ES index.")
         val indexName: String,
         @ApiModelProperty("The mapping type. This is extracted from the mapping file name, not the ES type.")
@@ -113,18 +107,10 @@
  */
 @ApiModel("IndexRouteSpec", description = "The IndexRouteSpec defines all the values needed to create an index route.")
 class IndexRouteSpec(
-<<<<<<< HEAD
-=======
-        @ApiModelProperty("The URL of the ES cluster.")
-        var clusterUrl: String,
-        @ApiModelProperty("The name of the ES index.")
-        var indexName: String,
->>>>>>> 3b4efc5a
         @ApiModelProperty("The type of mapping (not ES object type)")
         var mapping: String,
         @ApiModelProperty("The major version to use. It will be patched up to highest level.")
         var mappingMajorVer: Int,
-<<<<<<< HEAD
         var state: IndexRouteState = IndexRouteState.BUILDING,
         @ApiModelProperty("The number of replicas there should be for each shard. Defaults to 0.")
         var replicas: Int = 0,
@@ -132,13 +118,6 @@
         var shards: Int = 2,
         @ApiModelProperty("The cluster ID to use for the index.")
         var clusterId: UUID? = null
-
-=======
-        @ApiModelProperty("The number of replicas there should be for each shard. Defaults to 2.")
-        var replicas: Int = 1,
-        @ApiModelProperty(" The number of shards in the index. Defaults to 5.")
-        var shards: Int = 5
->>>>>>> 3b4efc5a
 )
 
 /**
