--- conflicted
+++ resolved
@@ -42,14 +42,10 @@
     lateinit var modelService: ModelService
 
     @Autowired
-<<<<<<< HEAD
     lateinit var modelDeployService: ModelDeployService
 
     @Autowired
-    lateinit var dataSetService: DataSetService
-=======
     lateinit var datasetService: DatasetService
->>>>>>> 0a6f6fab
 
     @Autowired
     lateinit var jobService: JobService
