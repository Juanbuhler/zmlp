package com.zorroa.archivist.service

import com.zorroa.archivist.AbstractTest
import com.zorroa.archivist.domain.Asset
import com.zorroa.archivist.domain.AssetMetrics
import com.zorroa.archivist.domain.AssetSpec
import com.zorroa.archivist.domain.BatchCreateAssetsRequest
import com.zorroa.archivist.domain.BatchUploadAssetsRequest
import com.zorroa.archivist.domain.Clip
import com.zorroa.archivist.domain.Label
import com.zorroa.archivist.domain.FileExtResolver
import com.zorroa.archivist.domain.InternalTask
import com.zorroa.archivist.domain.JobSpec
import com.zorroa.archivist.domain.ModelSpec
import com.zorroa.archivist.domain.ModelType
import com.zorroa.archivist.domain.ProcessorMetric
import com.zorroa.archivist.domain.ProcessorRef
import com.zorroa.archivist.domain.ProjectFileLocator
import com.zorroa.archivist.domain.ProjectStorageCategory
import com.zorroa.archivist.domain.ProjectStorageEntity
import com.zorroa.archivist.domain.ProjectStorageSpec
import com.zorroa.archivist.domain.TaskState
import com.zorroa.archivist.domain.UpdateAssetLabelsRequest
import com.zorroa.archivist.domain.UpdateAssetRequest
import com.zorroa.archivist.domain.emptyZpsScript
import com.zorroa.archivist.domain.emptyZpsScripts
import com.zorroa.archivist.repository.ProjectQuotasDao
import com.zorroa.archivist.security.getProjectId
import com.zorroa.archivist.storage.ProjectStorageService
import com.zorroa.archivist.util.FileUtils
import com.zorroa.archivist.util.bd
import org.elasticsearch.client.ResponseException
import org.junit.Test
import org.springframework.beans.factory.annotation.Autowired
import org.springframework.dao.DataRetrievalFailureException
import org.springframework.mock.web.MockMultipartFile
import java.io.File
import java.lang.IllegalArgumentException
import java.math.BigDecimal
import java.util.UUID
import kotlin.test.assertEquals
import kotlin.test.assertFalse
import kotlin.test.assertNotNull
import kotlin.test.assertNull
import kotlin.test.assertTrue

class AssetServiceTests : AbstractTest() {

    @Autowired
    lateinit var pipelineModuleService: PipelineModService

    @Autowired
    lateinit var jobService: JobService

    @Autowired
    lateinit var modelService: ModelService

    @Autowired
    lateinit var dispatcherService: DispatcherService

    @Autowired
    lateinit var projectStorageService: ProjectStorageService

    @Autowired
    lateinit var projectQuotasDao: ProjectQuotasDao

    override fun requiresElasticSearch(): Boolean {
        return true
    }

    @Test
    fun testBatchCreateAssetsWithModule() {
        pipelineModuleService.updateStandardMods()

        val req = BatchCreateAssetsRequest(
            assets = listOf(AssetSpec("gs://cats/large-brown-cat.jpg")),
            modules = listOf("zvi-label-detection")
        )

        val rsp = assetService.batchCreate(req)
        val jobId = rsp.jobId

        val tasks = jobService.getTasks(jobId!!)
        val script = jobService.getZpsScript(tasks[0].id)

        // Check the module was applied.
        assertEquals(
            "zmlp_analysis.zvi.ZviLabelDetectionProcessor",
            script.execute!!.last().className
        )
    }

    @Test(expected = DataRetrievalFailureException::class)
    fun testBatchCreateAssets_moduleNotFound() {
        pipelineModuleService.updateStandardMods()

        val req = BatchCreateAssetsRequest(
            assets = listOf(AssetSpec("gs://cats/large-brown-cat.jpg")),
            modules = listOf("zmlp-arg!")
        )

        assetService.batchCreate(req)
    }

    @Test
    fun testBatchCreateAssetsWithTask() {
        val req = BatchCreateAssetsRequest(
            assets = listOf(AssetSpec("gs://cats/large-brown-cat.jpg")),
            task = InternalTask(
                UUID.randomUUID(),
                UUID.randomUUID(),
                UUID.randomUUID(),
                UUID.randomUUID(),
                "test",
                TaskState.Success
            )
        )

        val rsp = assetService.batchCreate(req)
        assertEquals(1, rsp.created.size)

        val asset = assetService.getAsset(rsp.created[0])
        assertEquals(req.assets[0].uri, asset.getAttr("source.path", String::class.java))
        assertNotNull(asset.getAttr("system.jobId"))
        assertNotNull(asset.getAttr("system.dataSourceId"))
    }

    @Test
    fun testBatchCreateAssets_failInvalidDynamicField() {
        val spec = AssetSpec(
            "gs://cats/large-brown-cat.jpg",
            mapOf("dog" to "cat")
        )

        val req = BatchCreateAssetsRequest(
            assets = listOf(spec)
        )
        val rsp = assetService.batchCreate(req)
        assertEquals(1, rsp.failed.size)
        assertTrue(rsp.failed[0].message.contains("is not allowed"))
    }

    @Test
    fun testBatchCreateAssets_WithAuxFields() {
        val spec = AssetSpec(
            "gs://cats/large-brown-cat.jpg",
            mapOf("aux.pet" to "dog")
        )

        val req = BatchCreateAssetsRequest(
            assets = listOf(spec)
        )
        val rsp = assetService.batchCreate(req)
        assertTrue(rsp.failed.isEmpty())
        val assets = assetService.getAll(rsp.created)
        assertEquals("dog", assets[0].getAttr("aux.pet", String::class.java))
    }

    @Test
    fun testBatchCreateAssets_WithIgnoreFields() {
        val spec = AssetSpec(
            "gs://cats/large-brown-cat.jpg",
            mapOf("system.hello" to "foo")
        )

        val req = BatchCreateAssetsRequest(
            assets = listOf(spec)
        )
        val rsp = assetService.batchCreate(req)
        assertTrue(rsp.failed.isEmpty())
        val assets = assetService.getAll(rsp.created)
        assertNull(assets[0].getAttr("system.hello"))
    }

    @Test
    fun testBatchCreateAssets_WithClip() {
        val spec = AssetSpec(
            "gs://cats/large-brown-cat.jpg",
            mapOf("system.hello" to "foo"),
            clip = Clip("page", BigDecimal(3.0), BigDecimal(3.0), "pages")
        )

        val req = BatchCreateAssetsRequest(
            assets = listOf(spec)
        )
        val rsp = assetService.batchCreate(req)
        val assets = assetService.getAll(rsp.created)

        assertEquals(3.0, assets[0].getAttr<Double?>("clip.start"))
        assertEquals(3.0, assets[0].getAttr<Double?>("clip.stop"))
        assertEquals("page", assets[0].getAttr<String?>("clip.type"))
        assertEquals("pages", assets[0].getAttr<String?>("clip.track"))
        assertEquals("bLyf1hG1kgdyYYyrdzXgVdBt0ok", assets[0].getAttr<String?>("clip.pile"))
    }

    @Test
    fun testBatchCreateAssetsWithLabel() {
        val ds = modelService.createModel(
            ModelSpec(
                "THB Characters",
                ModelType.ZVI_LABEL_DETECTION,
                moduleName = "thb-chars"
            )
        )

        val spec = AssetSpec(
            "gs://cats/large-brown-cat.jpg",
            mapOf("system.hello" to "foo"),
            label = Label(ds.id, "bilbo")
        )

        val req = BatchCreateAssetsRequest(
            assets = listOf(spec)
        )
        val rsp = assetService.batchCreate(req)
        val asset = assetService.getAll(rsp.created)[0]

        assertTrue(asset.attrExists("labels"))
        val labels = asset.getAttr("labels", Label.LIST_OF) ?: listOf()
        assertEquals(1, labels.size)
        assertEquals("bilbo", labels[0].label)
    }

    /**
     * Recreating an asset that already exists should fail.
     */
    @Test
    fun testBatchCreateAssets_alreadyExists() {
        val req = BatchCreateAssetsRequest(
            assets = listOf(AssetSpec("gs://cats/large-brown-cat.jpg"))
        )

        assetService.batchCreate(req)
        val rsp = assetService.batchCreate(req)
        assertEquals(1, rsp.exists.size)
        assertEquals(0, rsp.created.size)
        assertEquals(0, rsp.failed.size)
    }

    @Test
    fun testBatchDelete() {
        val batchCreate = BatchCreateAssetsRequest(
            assets = listOf(AssetSpec("gs://cats/large-brown-cat.jpg"))
        )
        val assetId = assetService.batchCreate(batchCreate).created[0]
        val loc = ProjectFileLocator(ProjectStorageEntity.ASSETS, assetId, ProjectStorageCategory.SOURCE, "bob.txt")
        val spec = ProjectStorageSpec(loc, mapOf("cats" to 100), "test".toByteArray())
        projectStorageService.store(spec)

        val rsp = assetService.batchDelete(setOf(assetId))
        Thread.sleep(1000)
    }

    @Test
    fun tesUpdateAsset() {
        val batchCreate = BatchCreateAssetsRequest(
            assets = listOf(AssetSpec("gs://cats/large-brown-cat.jpg"))
        )
        val assetId = assetService.batchCreate(batchCreate).created[0]

        assetService.update(
            assetId,
            UpdateAssetRequest(mapOf("source" to mapOf("mimetype" to "cat")))
        )
        var asset = assetService.getAsset(assetId)
        assertEquals("cat", asset.getAttr("source.mimetype", String::class.java))
    }

    @Test(expected = ResponseException::class)
    fun testUpdateAssets_failOnDoesNotExist() {
        assetService.update(
            "abc",
            UpdateAssetRequest(mapOf("source" to mapOf("mimetype" to "cat")))
        )
    }

    @Test(expected = ResponseException::class)
    fun testUpdateAssets_failInvalidFieldType() {
        val batchCreate = BatchCreateAssetsRequest(
            assets = listOf(AssetSpec("gs://cats/large-brown-cat.jpg"))
        )
        val assetId = assetService.batchCreate(batchCreate).created[0]
        assetService.update(
            assetId,
            UpdateAssetRequest(mapOf("source" to mapOf("filename" to mapOf("cat" to "dog"))))
        )
    }

    @Test
    fun testBatchUpdateAssets() {
        val batchCreate = BatchCreateAssetsRequest(
            assets = listOf(
                AssetSpec("gs://cats/large-brown-cat.jpg"),
                AssetSpec("gs://cats/cat-movie.m4v")
            )
        )
        val createRsp = assetService.batchCreate(batchCreate)
        val asset1 = assetService.getAsset(createRsp.created[0])
        val asset2 = assetService.getAsset(createRsp.created[1])

        val update = mapOf(
            asset1.id to UpdateAssetRequest(
                mapOf("aux" to mapOf("foo" to "bar"))
            ),
            asset2.id to UpdateAssetRequest(
                mapOf("source" to mapOf("mimetype" to "cat"))
            )
        )
        val rsp = assetService.batchUpdate(update)
        assertFalse(rsp.hasFailures())
    }

    @Test
    fun testBatchUpdateAssets_failOnDoesNotExist() {
        val update = mapOf(
            "abc" to UpdateAssetRequest(
                mapOf("aux" to mapOf("foo" to "bar"))
            ),
            "123" to UpdateAssetRequest(
                mapOf("source" to mapOf("mimetype" to "cat"))
            )
        )
        val rsp = assetService.batchUpdate(update)
        assertTrue("document missing" in rsp.items[0].failureMessage)
        assertTrue("document missing" in rsp.items[1].failureMessage)
        assertTrue(rsp.hasFailures())
    }

    @Test
    fun tesIndexAsset() {
        val batchCreate = BatchCreateAssetsRequest(
            assets = listOf(AssetSpec("gs://cats/large-brown-cat.jpg"))
        )
        val createRsp = assetService.batchCreate(batchCreate)
        var asset = assetService.getAsset(createRsp.created[0])
        asset.setAttr("aux.field", 1)

        assetService.index(asset.id, asset.document)
        asset = assetService.getAsset(createRsp.created[0])
        assertEquals("gs://cats/large-brown-cat.jpg", asset.getAttr("source.path", String::class.java))
        assertEquals(1, asset.getAttr("aux.field", Int::class.java))
    }

    @Test
    fun testBatchIndexAssets() {
        val batchCreate = BatchCreateAssetsRequest(
            assets = listOf(AssetSpec("gs://cats/large-brown-cat.jpg"))
        )
        val createRsp = assetService.batchCreate(batchCreate)
        val asset = assetService.getAll(createRsp.created)[0]
        asset.setAttr("aux.field", 1)

        val batchIndex = mapOf(asset.id to asset.document)
        val indexRsp = assetService.batchIndex(batchIndex)
        assertTrue(indexRsp.failed.isEmpty())
    }

    @Test
    fun testBatchIndexAssetsWithProjectCounters() {
        val batchCreate = BatchCreateAssetsRequest(
            assets = listOf(
                AssetSpec("gs://cats/large-brown-cat.jpg"),
                AssetSpec("gs://cats/large-brown-cat.mov"),
                AssetSpec("gs://cats/large-brown-cat.pdf")
            )
        )

        val createRsp = assetService.batchCreate(batchCreate)
        val assets = assetService.getAll(createRsp.created)
        val map = mutableMapOf<String, MutableMap<String, Any>>()

        assets.forEach {
            val ext = FileUtils.extension(it.getAttr<String>("source.path"))
            it.setAttr("aux.field", 1)
            it.setAttr("media.type", FileExtResolver.getType(ext))
            it.setAttr("media.length", 10.732)
            it.setAttr("clip.timeline", "full")
            it.setAttr("clip.type", "scene")
            it.setAttr("clip.start", 0)
            it.setAttr("clip.stop", 10.732)
            map[it.id] = it.document
        }

        val indexRsp = assetService.batchIndex(map, true)
        assertTrue(indexRsp.failed.isEmpty())

        val counts = jdbc.queryForMap("SELECT * FROM project_quota")
        assertEquals(BigDecimal("10.73"), counts["float_video_seconds"])
        assertEquals(2L, counts["int_page_count"])

        val time = jdbc.queryForMap("SELECT * FROM project_quota_time_series WHERE int_video_file_count > 0 LIMIT 1")
        assertEquals(1L, time["int_video_file_count"])
        assertEquals(1L, time["int_document_file_count"])
        assertEquals(1L, time["int_image_file_count"])
        assertEquals(BigDecimal("10.73"), counts["float_video_seconds"])
        assertEquals(2L, time["int_page_count"])
        assertEquals(1L, time["int_video_clip_count"])
    }

    @Test
<<<<<<< HEAD
    fun testBatchDeleteWithProjectCounters() {
        val batchCreate = BatchCreateAssetsRequest(
            assets = listOf(
                AssetSpec("gs://cat/large-brown-cat.jpg"),
                AssetSpec("gs://cat/large-brown-cat.mov", attrs = mutableMapOf("media.length" to 10.732)),
                AssetSpec("gs://cat/large-brown-cat.pdf")
            )
        )
=======
    fun testBatchIndexAssetsWithoutMediaType() {
        val batchCreate = BatchCreateAssetsRequest(
            assets = listOf(
                AssetSpec("gs://cats/large-brown-cat.jpg"),
                AssetSpec("gs://cats/large-brown-cat.mov"),
                AssetSpec("gs://cats/large-brown-cat-no-type.jpg"),
                AssetSpec("gs://cats/large-brown-cat.pdf"),
                AssetSpec("gs://cats/large-brown-cat-no-type-noext")
            )
        )

>>>>>>> cba4c67e
        val createRsp = assetService.batchCreate(batchCreate)
        val assets = assetService.getAll(createRsp.created)
        val map = mutableMapOf<String, MutableMap<String, Any>>()

<<<<<<< HEAD
        assetService.batchDelete(createRsp.created.toSet())
        var quotaTimeSeries = jdbc.queryForMap(
            "SELECT * FROM project_quota_time_series WHERE int_deleted_image_file_count > 0 limit 1"
        )
        assertEquals(1L, quotaTimeSeries["int_deleted_image_file_count"])
        assertEquals(1L, quotaTimeSeries["int_deleted_document_file_count"])
        assertEquals(1L, quotaTimeSeries["int_deleted_video_file_count"])
        assertEquals(BigDecimal("10.73"), quotaTimeSeries["float_deleted_video_seconds"])
        assertEquals(1L, quotaTimeSeries["int_deleted_video_clip_count"])
        assertEquals(2L, quotaTimeSeries["int_deleted_page_count"])

        var quota = projectQuotasDao.getQuotas(getProjectId())
        assertEquals(2L, quota.deletedPageCount)
        assertEquals(BigDecimal("10.73"), quota.deletedVideoSecondsCount)
    }

    @Test(expected = IllegalArgumentException::class)
    fun testBatchDeleteExceedMaxSize() {
        val maxBatchSize = properties.getInt("archivist.assets.deletion-max-batch-size")

        // Max + 1
        val batchCreate = BatchCreateAssetsRequest(
            assets =
                (0..maxBatchSize).map { AssetSpec("gs://cat/large-brown-cat-$it.jpg") }

        )
        val createRsp = assetService.batchCreate(batchCreate)
        assetService.batchDelete(createRsp.created.toSet())
=======
        assets.forEach {
            map[it.id] = it.document
        }

        val indexRsp = assetService.batchIndex(map, true)

        assertFalse(indexRsp.failed.isEmpty())
        assertEquals(4, indexRsp.indexed.size)
        assertEquals("gs://cats/large-brown-cat-no-type-noext", indexRsp.failed[0].uri)
>>>>>>> cba4c67e
    }

    @Test
    fun testBatchIndexAssetsWithTempFields() {
        val batchCreate = BatchCreateAssetsRequest(
            assets = listOf(AssetSpec("gs://cats/large-brown-cat.jpg"))
        )
        val createRsp = assetService.batchCreate(batchCreate)
        var asset = assetService.getAll(createRsp.created)[0]
        asset.setAttr("aux.field", 1)
        asset.setAttr("tmp.field", 1)

        val batchIndex = mapOf(asset.id to asset.document)
        val indexRsp = assetService.batchIndex(batchIndex)
        assertTrue(indexRsp.failed.isEmpty())

        asset = assetService.getAsset(createRsp.created[0])
        assertFalse(asset.attrExists("tmp.field"))
        assertFalse(asset.attrExists("tmp"))
    }

    @Test
    fun testBatchIndexAssetsWithClip() {
        val batchCreate = BatchCreateAssetsRequest(
            assets = listOf(AssetSpec("gs://cats/large-brown-cat.jpg"))
        )
        val createRsp = assetService.batchCreate(batchCreate)
        var asset = assetService.getAsset(createRsp.created[0])
        asset.setAttr("clip", mapOf("type" to "page", "start" to 2f, "stop" to 2f))

        val batchIndex = mapOf(asset.id to asset.document)
        assetService.batchIndex(batchIndex)

        asset = assetService.getAsset(createRsp.created[0])
        assertEquals("page", asset.getAttr<String?>("clip.type"))
        assertEquals(2.0, asset.getAttr<Double?>("clip.start"))
        assertEquals(2.0, asset.getAttr<Double?>("clip.stop"))
        assertEquals(1.0, asset.getAttr<Double?>("clip.length"))
        assertEquals("wU5f6DK02InzXUC600cqI5L8vGM", asset.getAttr<String?>("clip.pile"))

        val clip = asset.getAttr("clip", Clip::class.java)
        assertEquals("page", clip?.type)
        assertEquals(2.0, clip?.start?.toDouble())
        assertEquals(2.0, clip?.stop?.toDouble())
        assertEquals(1.0, clip?.length?.toDouble())
        assertEquals("wU5f6DK02InzXUC600cqI5L8vGM", clip?.pile)
    }

    /**
     * Trying to update assets that don't exist should fail.
     */
    @Test(expected = IllegalArgumentException::class)
    fun testBatchIndexAssets_failNotCreatedSingle() {
        val req = mapOf("foo" to mutableMapOf<String, Any>())
        val rsp = assetService.batchIndex(req)
        assertTrue(rsp.failed.isEmpty())
    }

    @Test
    fun testBatchUploadAssets() {
        val batchUpload = BatchUploadAssetsRequest(
            assets = listOf(AssetSpec("/foo/bar/toucan.jpg"))
        )

        batchUpload.files = arrayOf(
            MockMultipartFile(
                "files", "file-name.data", "image/jpeg",
                File("src/test/resources/test-data/toucan.jpg").inputStream().readBytes()
            )
        )

        val rsp = assetService.batchUpload(batchUpload)
        val assets = assetService.getAll(rsp.created)
        assertEquals("toucan.jpg", assets[0].getAttr("source.filename", String::class.java))
        assertEquals(1582911032, assets[0].getAttr("source.checksum", Int::class.java))
        assertEquals(97221, assets[0].getAttr("source.filesize", Long::class.java))
        assertTrue(rsp.failed.isEmpty())
    }

    @Test
    fun testDeriveClipFromExistingAsset() {

        val batchCreate = BatchCreateAssetsRequest(
            assets = listOf(AssetSpec("gs://cats/cat-movie.m4v"))
        )

        val sourceAsset = assetService.getAsset(assetService.batchCreate(batchCreate).created[0])

        val spec = AssetSpec(
            "asset:${sourceAsset.id}",
            clip = Clip("scene", 10.24.bd(), 12.48.bd())
        )

        val newAsset = Asset()
        val clip = assetService.deriveClip(newAsset, spec)

        assertEquals("scene", clip.type)
        assertEquals(10.24.bd(), clip.start)
        assertEquals(12.48.bd(), clip.stop)
        assertEquals(2.24.bd(), clip.length)
        assertEquals("oZ4r3vjXTNtopNSx_AHN-1WBbQk", clip.pile)
        assertEquals("As2tgiN-NU29FxKczfB8alEvdAuQqgXr", clip.sourceAssetId)
        assertEquals(sourceAsset.id, clip.sourceAssetId)
    }

    @Test
    fun testDeriveClipFromSelf() {

        val batchCreate = BatchCreateAssetsRequest(
            assets = listOf(
                AssetSpec(
                    "gs://cats/cat-movie.m4v",
                    clip = Clip("scene", 10.24.bd(), 12.48.bd())
                )
            )
        )
        val sourceAsset = assetService.getAsset(assetService.batchCreate(batchCreate).created[0])
        val clip = sourceAsset.getAttr("clip", Clip::class.java) ?: throw IllegalStateException(
            "Missing clip"
        )

        assertEquals("scene", clip.type)
        assertEquals(10.24, clip.start.toDouble())
        assertEquals(12.48, clip.stop.toDouble())
        assertEquals(2.24, clip.length.toDouble())
        assertEquals("GV0zsbUZLZo_gWuTUHGOLNqQ7io", clip.pile)
        assertEquals("6UBTOcb7UygVSWstPqYtcgVor_n4HBEY", clip.sourceAssetId)
        assertEquals(sourceAsset.id, clip.sourceAssetId)
    }

    @Test
    fun needsAssetReprocessing() {
        val asset = Asset()
        // no metadata would signal yes, reprocess
        assertTrue(assetService.assetNeedsReprocessing(asset, listOf()))

        // Empty pipeline, no need to reprocess
        var metrics = AssetMetrics(listOf(ProcessorMetric("foo.Bar", "bing", 1, null)))
        asset.setAttr("metrics", metrics)
        assertFalse(assetService.assetNeedsReprocessing(asset, listOf()))

        // Processor has an error
        metrics = AssetMetrics(listOf(ProcessorMetric("foo.Bar", "bing", 1, "fatal")))
        asset.setAttr("metrics", metrics)
        assertTrue(assetService.assetNeedsReprocessing(asset, listOf()))

        // No processing, checksum match
        metrics = AssetMetrics(listOf(ProcessorMetric("foo.Bar", "bing", 281740160, null)))
        asset.setAttr("metrics", metrics)
        val ref = ProcessorRef("foo.Bar", "core")
        assertFalse(assetService.assetNeedsReprocessing(asset, listOf(ref)))

        // processing, checksum does not match
        metrics = AssetMetrics(listOf(ProcessorMetric("foo.Bar", "bing", 1, null)))
        asset.setAttr("metrics", metrics)
        assertTrue(assetService.assetNeedsReprocessing(asset, listOf(ref)))
    }

    @Test
    fun testCreateAnalysisTask() {
        val spec = JobSpec(
            "test_job",
            emptyZpsScripts("foo"),
            args = mutableMapOf("foo" to 1),
            env = mutableMapOf("foo" to "bar")
        )

        // setup a job
        jobService.create(spec)
        val zps = emptyZpsScript("bar")
        zps.execute = mutableListOf(ProcessorRef("foo", "bar"))

        // Add an asset to make a test for
        val req = BatchCreateAssetsRequest(
            assets = listOf(AssetSpec("gs://cats/large-brown-cat.jpg"))
        )
        val rsp = assetService.batchCreate(req)

        // Create an expand
        val task1 = dispatcherService.getWaitingTasks(getProjectId(), 1)
        val newTask = assetService.createAnalysisTask(task1[0], rsp.created, listOf("abc123"))
        assertEquals("Expand with 1 assets, 0 processors.", newTask?.name)
    }

    @Test
    fun testUpdateLabels() {
        val ds = modelService.createModel(ModelSpec("test", ModelType.ZVI_LABEL_DETECTION))
        val batchCreate = BatchCreateAssetsRequest(
            assets = listOf(AssetSpec("gs://cats/cat-movie.m4v"))
        )
        // Add a label.
        var asset = assetService.getAsset(assetService.batchCreate(batchCreate).created[0])
        assetService.updateLabels(
            UpdateAssetLabelsRequest(
                // Validate adding 2 identical labels only adds 1
                mapOf(
                    asset.id to listOf(
                        Label(ds.id, "cat", simhash = "12345"),
                        Label(ds.id, "cat", simhash = "12345")
                    )
                )
            )
        )

        asset = assetService.getAsset(asset.id)
        var labels = asset.getAttr("labels", Label.LIST_OF)
        assertEquals(1, labels?.size)
        assertEquals("cat", labels?.get(0)?.label)
        assertEquals("12345", labels?.get(0)?.simhash)

        // Remove a label
        assetService.updateLabels(
            UpdateAssetLabelsRequest(
                null,
                mapOf(asset.id to listOf(Label(ds.id, "cat")))
            )
        )

        asset = assetService.getAsset(asset.id)
        labels = asset.getAttr("labels", Label.LIST_OF) ?: listOf()
        assert(labels.isNullOrEmpty())
    }
}<|MERGE_RESOLUTION|>--- conflicted
+++ resolved
@@ -398,7 +398,6 @@
     }
 
     @Test
-<<<<<<< HEAD
     fun testBatchDeleteWithProjectCounters() {
         val batchCreate = BatchCreateAssetsRequest(
             assets = listOf(
@@ -407,7 +406,27 @@
                 AssetSpec("gs://cat/large-brown-cat.pdf")
             )
         )
-=======
+
+        val createRsp = assetService.batchCreate(batchCreate)
+        val assets = assetService.getAll(createRsp.created)
+        val map = mutableMapOf<String, MutableMap<String, Any>>()
+
+        assetService.batchDelete(createRsp.created.toSet())
+        var quotaTimeSeries = jdbc.queryForMap(
+            "SELECT * FROM project_quota_time_series WHERE int_deleted_image_file_count > 0 limit 1"
+        )
+        assertEquals(1L, quotaTimeSeries["int_deleted_image_file_count"])
+        assertEquals(1L, quotaTimeSeries["int_deleted_document_file_count"])
+        assertEquals(1L, quotaTimeSeries["int_deleted_video_file_count"])
+        assertEquals(BigDecimal("10.73"), quotaTimeSeries["float_deleted_video_seconds"])
+        assertEquals(1L, quotaTimeSeries["int_deleted_video_clip_count"])
+        assertEquals(2L, quotaTimeSeries["int_deleted_page_count"])
+
+        var quota = projectQuotasDao.getQuotas(getProjectId())
+        assertEquals(2L, quota.deletedPageCount)
+        assertEquals(BigDecimal("10.73"), quota.deletedVideoSecondsCount)
+    }
+
     fun testBatchIndexAssetsWithoutMediaType() {
         val batchCreate = BatchCreateAssetsRequest(
             assets = listOf(
@@ -419,26 +438,19 @@
             )
         )
 
->>>>>>> cba4c67e
         val createRsp = assetService.batchCreate(batchCreate)
         val assets = assetService.getAll(createRsp.created)
         val map = mutableMapOf<String, MutableMap<String, Any>>()
 
-<<<<<<< HEAD
-        assetService.batchDelete(createRsp.created.toSet())
-        var quotaTimeSeries = jdbc.queryForMap(
-            "SELECT * FROM project_quota_time_series WHERE int_deleted_image_file_count > 0 limit 1"
-        )
-        assertEquals(1L, quotaTimeSeries["int_deleted_image_file_count"])
-        assertEquals(1L, quotaTimeSeries["int_deleted_document_file_count"])
-        assertEquals(1L, quotaTimeSeries["int_deleted_video_file_count"])
-        assertEquals(BigDecimal("10.73"), quotaTimeSeries["float_deleted_video_seconds"])
-        assertEquals(1L, quotaTimeSeries["int_deleted_video_clip_count"])
-        assertEquals(2L, quotaTimeSeries["int_deleted_page_count"])
-
-        var quota = projectQuotasDao.getQuotas(getProjectId())
-        assertEquals(2L, quota.deletedPageCount)
-        assertEquals(BigDecimal("10.73"), quota.deletedVideoSecondsCount)
+        assets.forEach {
+            map[it.id] = it.document
+        }
+
+        val indexRsp = assetService.batchIndex(map, true)
+
+        assertFalse(indexRsp.failed.isEmpty())
+        assertEquals(4, indexRsp.indexed.size)
+        assertEquals("gs://cats/large-brown-cat-no-type-noext", indexRsp.failed[0].uri)
     }
 
     @Test(expected = IllegalArgumentException::class)
@@ -453,17 +465,6 @@
         )
         val createRsp = assetService.batchCreate(batchCreate)
         assetService.batchDelete(createRsp.created.toSet())
-=======
-        assets.forEach {
-            map[it.id] = it.document
-        }
-
-        val indexRsp = assetService.batchIndex(map, true)
-
-        assertFalse(indexRsp.failed.isEmpty())
-        assertEquals(4, indexRsp.indexed.size)
-        assertEquals("gs://cats/large-brown-cat-no-type-noext", indexRsp.failed[0].uri)
->>>>>>> cba4c67e
     }
 
     @Test
