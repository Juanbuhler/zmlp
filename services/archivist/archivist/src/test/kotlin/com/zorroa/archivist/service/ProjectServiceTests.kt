package com.zorroa.archivist.service

import com.zorroa.archivist.AbstractTest
import com.zorroa.archivist.domain.ProjectFileLocator
import com.zorroa.archivist.domain.ProjectFilter
import com.zorroa.archivist.domain.ProjectNameUpdate
import com.zorroa.archivist.domain.ProjectSpec
import com.zorroa.archivist.domain.ProjectStorageCategory
import com.zorroa.archivist.domain.ProjectStorageEntity
import com.zorroa.archivist.domain.ProjectStorageSpec
import com.zorroa.archivist.domain.ProjectTier
import com.zorroa.archivist.repository.IndexRouteDao
<<<<<<< HEAD
import com.zorroa.archivist.security.getProjectId
import com.zorroa.zmlp.service.storage.SystemStorageException
import com.zorroa.zmlp.service.storage.SystemStorageService
=======
import com.zorroa.archivist.storage.ProjectStorageException
import com.zorroa.archivist.storage.ProjectStorageService
>>>>>>> f3a41f2b

import org.junit.Test
import org.junit.jupiter.api.assertThrows
import org.springframework.beans.factory.annotation.Autowired
import org.springframework.dao.EmptyResultDataAccessException
import java.util.UUID
import kotlin.test.assertEquals
import kotlin.test.assertFalse
import kotlin.test.assertTrue

class ProjectServiceTests : AbstractTest() {

    val testSpec = ProjectSpec("project_test")

    @Autowired
    lateinit var indexRouteDao: IndexRouteDao

    @Autowired
<<<<<<< HEAD
    lateinit var systemStorageService: SystemStorageService
=======
    lateinit var projectStorageService: ProjectStorageService
>>>>>>> f3a41f2b

    override fun requiresElasticSearch(): Boolean {
        return true
    }

    @Test
    fun createProject() {
        val project = projectService.create(testSpec)
        assertEquals(testSpec.name, project.name)
    }

    @Test
    fun getProjectById() {
        val project1 = projectService.create(testSpec)
        val project2 = projectService.get(project1.id)
        assertEquals(project1, project2)
    }

    @Test
    fun getProjectByName() {
        val project1 = projectService.create(testSpec)
        val project2 = projectService.get(project1.name)
        assertEquals(project1, project2)
    }

    @Test
    fun getAll() {
        val project = projectService.create(testSpec)
        val result = projectService.getAll(ProjectFilter(ids = listOf(project.id)))
        assertEquals(1, result.size())
    }

    @Test
    fun findOne() {
        val project1 = projectService.create(testSpec)
        val project2 = projectService.findOne(ProjectFilter(ids = listOf(project1.id)))
        assertEquals(project1, project2)
    }

    @Test(expected = EmptyResultDataAccessException::class)
    fun findOneNotFound() {
        projectService.findOne(ProjectFilter(ids = listOf(UUID.randomUUID())))
    }

    fun testGetSettings() {
        projectService.findOne(ProjectFilter(ids = listOf(UUID.randomUUID())))
    }

    @Test
    fun testGetCryptoKey() {
        val key = projectService.getCryptoKey()
        assertEquals(99, key.length)
    }

    @Test
    fun testEnableProject() {
        val project1 = projectService.create(testSpec)

        val status = jdbc.queryForObject(
            "SELECT enabled FROM project WHERE pk_project=?", Boolean::class.java, project.id
        )
        assertTrue(status)

        // Check Project Routes
        projectService.setEnabled(project.id, false)
        projectService.setEnabled(project.id, true)

        var route = indexRouteDao.getProjectRoute()
        val esIndexState = indexRoutingService.getEsIndexState(route)
        assertEquals("open", esIndexState["status"])
    }

    @Test
    fun testDisableProject() {
        projectService.setEnabled(project.id, false)

        var status = jdbc.queryForObject(
            "SELECT enabled FROM project WHERE pk_project=?", Boolean::class.java, project.id
        )
        assertFalse(status)

        val state = indexRoutingService.getEsIndexState(indexRouteDao.getProjectRoute())
        assertEquals("close", state["status"])
    }

    @Test
    fun testSetTier() {
        val testSpec = ProjectSpec("project_test")
        val project = projectService.create(testSpec)
        assertEquals(ProjectTier.ESSENTIALS, project.tier)

        projectService.setTier(project.id, ProjectTier.PREMIER)
        var tierOrdinal = jdbc.queryForObject(
            "SELECT int_tier FROM project WHERE pk_project=?", Int::class.java, project.id
        )

        assertEquals(ProjectTier.PREMIER, ProjectTier.values()[tierOrdinal])
    }

    @Test
    fun testRename() {
        val testSpec = ProjectSpec("project_test")
        val project = projectService.create(testSpec)
        assertEquals("project_test", project.name)

        projectService.rename(project.id, ProjectNameUpdate("project_test_renamed"))
        var newName = jdbc.queryForObject(
            "SELECT str_name FROM project WHERE pk_project=?", String::class.java, project.id
        )

        assertEquals("project_test_renamed", newName)
    }

    @Test
<<<<<<< HEAD
    fun testDeleteSystemStorage() {

        systemStorageService.storeObject(
            "projects/${getProjectId()}/test1.json",
            mapOf("foo1" to "bar1")
        )
        systemStorageService.storeObject(
            "projects/${getProjectId()}/test2.json",
            mapOf("foo2" to "bar2")
        )

        val obj1 = systemStorageService.fetchObject("projects/${getProjectId()}/test1.json", Map::class.java)
        val obj2 = systemStorageService.fetchObject("projects/${getProjectId()}/test2.json", Map::class.java)

        projectService.deleteProjectSystemStorage(project)

        assertEquals(true, obj1.isNotEmpty())
        assertEquals(true, obj2.isNotEmpty())
        assertThrows<SystemStorageException> {
            systemStorageService.fetchObject("projects/${getProjectId()}/test1.json", Map::class.java)
        }
        assertThrows<SystemStorageException> {
            systemStorageService.fetchObject("projects/${getProjectId()}/test1.json", Map::class.java)
=======
    fun testDeleteProjectStorageFiles() {
        val loc = ProjectFileLocator(ProjectStorageEntity.ASSETS, "1234", ProjectStorageCategory.SOURCE, "bob.txt")
        val spec = ProjectStorageSpec(loc, mapOf("cats" to 100), "test".toByteArray())
        val result = projectStorageService.store(spec)
        projectService.deleteProjectStorage(project)

        assertEquals(true, result.size > 0)
        assertThrows<ProjectStorageException> {
            projectStorageService.fetch(loc)
>>>>>>> f3a41f2b
        }
    }
}<|MERGE_RESOLUTION|>--- conflicted
+++ resolved
@@ -10,14 +10,11 @@
 import com.zorroa.archivist.domain.ProjectStorageSpec
 import com.zorroa.archivist.domain.ProjectTier
 import com.zorroa.archivist.repository.IndexRouteDao
-<<<<<<< HEAD
 import com.zorroa.archivist.security.getProjectId
 import com.zorroa.zmlp.service.storage.SystemStorageException
 import com.zorroa.zmlp.service.storage.SystemStorageService
-=======
 import com.zorroa.archivist.storage.ProjectStorageException
 import com.zorroa.archivist.storage.ProjectStorageService
->>>>>>> f3a41f2b
 
 import org.junit.Test
 import org.junit.jupiter.api.assertThrows
@@ -36,11 +33,10 @@
     lateinit var indexRouteDao: IndexRouteDao
 
     @Autowired
-<<<<<<< HEAD
     lateinit var systemStorageService: SystemStorageService
-=======
+
+    @Autowired
     lateinit var projectStorageService: ProjectStorageService
->>>>>>> f3a41f2b
 
     override fun requiresElasticSearch(): Boolean {
         return true
@@ -155,7 +151,6 @@
     }
 
     @Test
-<<<<<<< HEAD
     fun testDeleteSystemStorage() {
 
         systemStorageService.storeObject(
@@ -178,8 +173,12 @@
             systemStorageService.fetchObject("projects/${getProjectId()}/test1.json", Map::class.java)
         }
         assertThrows<SystemStorageException> {
-            systemStorageService.fetchObject("projects/${getProjectId()}/test1.json", Map::class.java)
-=======
+            systemStorageService.fetchObject("projects/${getProjectId()}/test2.json", Map::class.java)
+
+        }
+    }
+
+    @Test
     fun testDeleteProjectStorageFiles() {
         val loc = ProjectFileLocator(ProjectStorageEntity.ASSETS, "1234", ProjectStorageCategory.SOURCE, "bob.txt")
         val spec = ProjectStorageSpec(loc, mapOf("cats" to 100), "test".toByteArray())
@@ -189,7 +188,6 @@
         assertEquals(true, result.size > 0)
         assertThrows<ProjectStorageException> {
             projectStorageService.fetch(loc)
->>>>>>> f3a41f2b
         }
     }
 }