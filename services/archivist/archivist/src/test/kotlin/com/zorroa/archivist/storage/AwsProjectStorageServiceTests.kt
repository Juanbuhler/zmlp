--- conflicted
+++ resolved
@@ -68,11 +68,7 @@
 
     @Test
     fun testGetSignedUrl() {
-<<<<<<< HEAD
-        val loc = ProjectFileLocator(ProjectStorageEntity.ASSET, "1234", ProjectStorageCategory.SOURCE, "bob.txt")
-=======
         val loc = ProjectFileLocator(ProjectStorageEntity.ASSETS, "1234", ProjectStorageCategory.SOURCE, "bob.txt")
->>>>>>> e530361b
         val rsp = projectStorageService.getSignedUrl(loc, true, 60, TimeUnit.MINUTES)
         Json.prettyPrint(rsp)
     }
