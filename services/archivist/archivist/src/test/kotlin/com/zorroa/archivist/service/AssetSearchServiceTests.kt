--- conflicted
+++ resolved
@@ -18,12 +18,9 @@
     @Before
     fun setUp() {
         val spec = AssetSpec("https://i.imgur.com/LRoLTlK.jpg")
-<<<<<<< HEAD
-=======
         spec.attrs = mapOf("analysis.zmlp.similarity.vector" to "AABBCC00")
         val spec2 = AssetSpec("https://i.imgur.com/abc123442.jpg")
-
->>>>>>> 55a4f50d
+        
         val batchCreate = BatchCreateAssetsRequest(
             assets = listOf(spec, spec2)
         )
