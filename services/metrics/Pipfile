[[source]]
name = "pypi"
url = "https://pypi.org/simple"
verify_ssl = true

[dev-packages]

[packages]
django = "*"
djangorestframework = "*"
psycopg2-binary = "*"
gunicorn = "*"
django-requestlogs = "*"
dateparser = "*"
pytest = "*"
pytest-django = "*"
djangorestframework-csv = "*"
django-health-check = "*"
flake8 = "*"
pytest-cov = "*"
boonsdk = {path = "./../../client/boonsdk"}
requests = "*"
pyopenssl = "*"
pyjwt = ">=2.0"
backoff = "*"
<<<<<<< HEAD
celery = {extras = ["redis"], version = "*"}
sentry-sdk = "*"
=======
django-postgres-extra = "*"
importlib-metadata = "*"
typing-extensions = "*"
>>>>>>> beecbf82

[requires]
python_version = "3.7"<|MERGE_RESOLUTION|>--- conflicted
+++ resolved
@@ -23,14 +23,11 @@
 pyopenssl = "*"
 pyjwt = ">=2.0"
 backoff = "*"
-<<<<<<< HEAD
 celery = {extras = ["redis"], version = "*"}
 sentry-sdk = "*"
-=======
 django-postgres-extra = "*"
 importlib-metadata = "*"
 typing-extensions = "*"
->>>>>>> beecbf82
 
 [requires]
 python_version = "3.7"