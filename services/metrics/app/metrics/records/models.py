from django.db import models


class ApiCall(models.Model):
    """Represents a registered API Call for billing purposes"""

    project = models.UUIDField()
    service = models.CharField(max_length=64)
    asset_id = models.CharField(max_length=32)
    asset_path = models.CharField(max_length=255, blank=True, default='')
    image_count = models.IntegerField(blank=True, default=0)
    video_minutes = models.FloatField(blank=True, default=0.0)
    created_date = models.DateTimeField(auto_now_add=True)
    modified_date = models.DateTimeField(auto_now=True)

    # List of module pricing tiers. Any new module added to the platform needs to be
    # added to one of these lists.
<<<<<<< HEAD
    free_modules = ['zvi-extract-layers',
                    'zvi-extract-pages',
=======
    free_modules = ['boonai-extract-layers',
                    'boonai-extract-pages',
>>>>>>> e90d84a8
                    'standard']
    tier_1_modules = ['boonai-label-detection',
                      'boonai-object-detection',
                      'boonai-text-detection',
                      'boonai-face-detection']
    tier_2_modules = ['gcp-dlp',
                      'gcp-document-text-detection',
                      'gcp-image-text-detection',
                      'gcp-label-detection',
                      'gcp-landmark-detection',
                      'gcp-logo-detection',
                      'gcp-object-detection',
                      'gcp-speech-to-text',
                      'gcp-video-explicit-detection',
                      'gcp-video-label-detection',
                      'gcp-video-logo-detection',
                      'gcp-video-object-detection',
                      'gcp-video-speech-transcription',
                      'gcp-video-text-detection',
                      'clarifai-apparel-detection',
                      'clarifai-celebrity-detection',
                      'clarifai-face-detection',
                      'clarifai-food-detection',
                      'clarifai-label-detection',
                      'clarifai-logo-detection',
                      'clarifai-nsfw-detection',
                      'clarifai-texture-detection',
                      'clarifai-travel-detection',
                      'clarifai-unsafe-detection',
                      'clarifai-wedding-detection',
                      'aws-celebrity-detection',
                      'aws-face-detection',
                      'aws-label-detection',
                      'aws-text-detection',
                      'aws-unsafe-detection',
                      'aws-transcribe',
                      'aws-black-frame-detection',
                      'aws-end-credits-detection',
                      'azure-category-detection',
                      'azure-celebrity-detection',
                      'azure-explicit-detection',
                      'azure-face-detection',
                      'azure-image-description-detection',
                      'azure-label-detection',
                      'azure-landmark-detection',
                      'azure-logo-detection',
                      'azure-object-detection',
                      'azure-text-detection']

    class Meta:
        unique_together = (
            ('service', 'asset_id', 'project')
        )

    def save(self, *args, **kwargs):
        super(ApiCall, self).save(*args, **kwargs)<|MERGE_RESOLUTION|>--- conflicted
+++ resolved
@@ -15,13 +15,8 @@
 
     # List of module pricing tiers. Any new module added to the platform needs to be
     # added to one of these lists.
-<<<<<<< HEAD
-    free_modules = ['zvi-extract-layers',
-                    'zvi-extract-pages',
-=======
     free_modules = ['boonai-extract-layers',
                     'boonai-extract-pages',
->>>>>>> e90d84a8
                     'standard']
     tier_1_modules = ['boonai-label-detection',
                       'boonai-object-detection',
