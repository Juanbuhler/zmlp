package com.zorroa.auth.server.domain

import com.auth0.jwt.JWT
import com.auth0.jwt.algorithms.Algorithm
import com.fasterxml.jackson.annotation.JsonIgnore
import com.zorroa.auth.server.repository.AbstractJpaFilter
import com.zorroa.auth.server.repository.EncryptedConverter
import com.zorroa.auth.server.security.getProjectId
import com.zorroa.zmlp.apikey.Permission
import com.zorroa.zmlp.apikey.ZmlpActor
import com.zorroa.zmlp.service.jpa.StringSetConverter
import io.swagger.annotations.ApiModel
import io.swagger.annotations.ApiModelProperty
import java.util.Calendar
import java.util.Date
import java.util.UUID
import javax.persistence.Column
import javax.persistence.Convert
import javax.persistence.Entity
import javax.persistence.Id
import javax.persistence.Table
import javax.persistence.criteria.CriteriaBuilder
import javax.persistence.criteria.Predicate
import javax.persistence.criteria.Root
import org.springframework.security.core.GrantedAuthority
import org.springframework.security.core.authority.SimpleGrantedAuthority

@ApiModel("ApiKey Spec", description = "The attributes required to create a new API key.")
class ApiKeySpec(
    @ApiModelProperty("A unique name or label for the key.")
    val name: String,

    @ApiModelProperty("A list of permissions associated with key.")
    val permissions: Set<Permission>,

<<<<<<< HEAD
    @ApiModelProperty("Key enabled status")
    val enabled: Boolean = true
)

@ApiModel("Project Enabled Spec", description = "Spec for updating Enabled status of Project Api Keys")
class ProjectApiKeysEnabledSpec(
    val enabled: Boolean
=======
    @JsonIgnore
    @ApiModelProperty("An optional project Id override, not available via REST.", hidden = true)
    val projectId: UUID? = null
>>>>>>> ebe4c52f
)

@Entity
@Table(name = "api_key")
@ApiModel("ApiKey", description = "An API key allows remote users to access ZMLP resources.")
class ApiKey(

    @Id
    @Column(name = "pk_api_key")
    @ApiModelProperty("The unique ID of the ApiKey")
    val id: UUID,

    @Column(name = "project_id", nullable = false)
    @ApiModelProperty("The Project ID the ApiKey belongs in.")
    val projectId: UUID,

    @Column(name = "access_key", nullable = false)
    @ApiModelProperty("Uniquely identifies account.")
    val accessKey: String,

    @Column(name = "secret_key", nullable = false)
    @ApiModelProperty("A secret key used to sign API requests.")
    @Convert(converter = EncryptedConverter::class)
    val secretKey: String,

    @Column(name = "name", nullable = false)
    @ApiModelProperty("A unique name for the key.")
    val name: String,

    @Column(name = "permissions", nullable = false)
    @Convert(converter = StringSetConverter::class)
    @ApiModelProperty("The permissions or roles for the ApiKey")
    val permissions: Set<String>,

    @Column(name = "time_created", nullable = false)
    @ApiModelProperty("The time the key was created.")
    val timeCreated: Long,

    @Column(name = "time_modified", nullable = false)
    @ApiModelProperty("The time the key was modified.")
    val timeModified: Long,

    @Column(name = "actor_created", nullable = false)
    @ApiModelProperty("The actor that created the key.")
    val actorCreated: String,

    @Column(name = "actor_modified", nullable = false)
    @ApiModelProperty("The actor that modified the key.")
    val actorModified: String,

    @Column(name = "enabled", nullable = false)
    @ApiModelProperty("True if the Key is enabled")
    val enabled: Boolean
) {

    @JsonIgnore
    fun getValidationKey(): ValidationKey {
        return ValidationKey(id, projectId, accessKey, secretKey, name, permissions)
    }

    override fun toString(): String {
        return "ApiKey(Id=$id, name=$name projectId=$projectId)"
    }

    override fun equals(other: Any?): Boolean {
        if (this === other) return true
        if (javaClass != other?.javaClass) return false

        other as ApiKey

        if (id != other.id) return false
        if (projectId != other.projectId) return false
        if (secretKey != other.secretKey) return false

        return true
    }

    override fun hashCode(): Int {
        var result = id.hashCode()
        result = 31 * result + projectId.hashCode()
        result = 31 * result + secretKey.hashCode()
        return result
    }

    companion object {
        /**
         * Adds variance to the key used to encrypt this data.  Each form
         * of data gets is own variance integer.
         */
        const val CRYPT_VARIANCE = 1023
    }
}

/**
 * A minimal key used for JWT validation and creation of the [ZmlpActor]
 *
 * @property id The key id.
 * @property projectId The project Id.
 * @property accessKey The access key.
 * @property secretKey The secret key.
 * @property name The name of the key.
 * @property permissions The permissions for the key.
 *
 */
class ValidationKey(
    val id: UUID,
    val projectId: UUID,
    val accessKey: String,
    val secretKey: String,
    val name: String,
    val permissions: Set<String>
) {

    /**
     * Return the permissions as [GrantedAuthority]
     */
    fun getGrantedAuthorities(): List<GrantedAuthority> {
        return if (permissions.isNullOrEmpty()) {
            listOf()
        } else {
            permissions.map { SimpleGrantedAuthority(it) }
        }
    }

    /**
     * Return the [ZmlpActor] for this key.  Optionally override the project Id.
     */
    fun getZmlpActor(projectId: UUID? = null): ZmlpActor {
        return ZmlpActor(id, projectId ?: this.projectId, name, permissions.map { Permission.valueOf(it) }.toSet())
    }

    /**
     * Only used in tests.
     */
    @JsonIgnore
    fun getJwtToken(timeout: Int = 60, projId: UUID? = null): String {
        val algo = Algorithm.HMAC512(secretKey)
        val spec = JWT.create().withIssuer("zmlp")
            .withClaim("accessKey", accessKey)

        if (projId != null) {
            spec.withClaim("projectId", projId.toString())
        }

        if (timeout > 0) {
            val c = Calendar.getInstance()
            c.time = Date()
            c.add(Calendar.SECOND, timeout)
            spec.withExpiresAt(c.time)
        }
        return spec.sign(algo)
    }
}

/**
 * Used for getting a filtered list of API keys.
 */
@ApiModel("Api Key Filter", description = "Search filter for finding API keys.")
class ApiKeyFilter(

    /**
     * A list of unique ApiKey  IDs.
     */
    @ApiModelProperty("The ApiKey IDs to match.")
    val ids: List<UUID>? = null,

    /**
     * A list of unique names.
     */
    @ApiModelProperty("The key names to match")
    val names: List<String>? = null,

    /**
     * A list of unique names.
     */
    @ApiModelProperty("Key name prefixes to match.")
    val namePrefixes: List<String>? = null

) : AbstractJpaFilter<ApiKey>() {

    override fun buildWhereClause(root: Root<ApiKey>, cb: CriteriaBuilder): Array<Predicate> {
        val where = mutableListOf<Predicate>()

        where.add(cb.equal(root.get<UUID>("projectId"), getProjectId()))

        ids?.let {
            val ic: CriteriaBuilder.In<UUID> = cb.`in`(root.get("id"))
            it.forEach { v ->
                ic.value(v)
            }
            where.add(ic)
        }

        names?.let {
            val ic: CriteriaBuilder.In<String> = cb.`in`(root.get("name"))
            it.forEach { v ->
                ic.value(v)
            }
            where.add(ic)
        }

        namePrefixes?.let {
            val matches = it.map { v ->
                cb.like(root.get("name"), "$v%")
            }
            where.add(cb.or(*matches.toTypedArray()))
        }

        return where.toTypedArray()
    }

    override val sortFields: Set<String>
        get() = setOf("id", "name")
}<|MERGE_RESOLUTION|>--- conflicted
+++ resolved
@@ -33,7 +33,10 @@
     @ApiModelProperty("A list of permissions associated with key.")
     val permissions: Set<Permission>,
 
-<<<<<<< HEAD
+    @JsonIgnore
+    @ApiModelProperty("An optional project Id override, not available via REST.", hidden = true)
+    val projectId: UUID? = null,
+
     @ApiModelProperty("Key enabled status")
     val enabled: Boolean = true
 )
@@ -41,11 +44,6 @@
 @ApiModel("Project Enabled Spec", description = "Spec for updating Enabled status of Project Api Keys")
 class ProjectApiKeysEnabledSpec(
     val enabled: Boolean
-=======
-    @JsonIgnore
-    @ApiModelProperty("An optional project Id override, not available via REST.", hidden = true)
-    val projectId: UUID? = null
->>>>>>> ebe4c52f
 )
 
 @Entity
