package com.zorroa.auth.server.rest

import com.fasterxml.jackson.module.kotlin.jacksonObjectMapper
import com.zorroa.auth.server.MockMvcTest
import com.zorroa.auth.server.domain.ApiKeyFilter
import com.zorroa.auth.server.domain.ApiKeySpec
import com.zorroa.zmlp.apikey.Permission
import org.hamcrest.CoreMatchers
import org.junit.Test
import org.springframework.http.MediaType
import org.springframework.test.web.servlet.request.MockMvcRequestBuilders
import org.springframework.test.web.servlet.result.MockMvcResultMatchers
import org.springframework.test.web.servlet.result.MockMvcResultMatchers.jsonPath
import java.util.UUID

class ApiKeyControllerTests : MockMvcTest() {

    val json = jacksonObjectMapper()

    @Test
    fun testCreate() {
        val spec = ApiKeySpec(
            "test",
            setOf(Permission.AssetsRead)
        )
        val pid = UUID.randomUUID()
        mvc.perform(
            MockMvcRequestBuilders.post("/auth/v1/apikey")
                .headers(superAdmin(pid))
                .contentType(MediaType.APPLICATION_JSON_VALUE)
                .content(json.writeValueAsBytes(spec))
        )
            .andExpect(MockMvcResultMatchers.status().isOk)
            .andExpect(jsonPath("$.projectId", CoreMatchers.equalTo(pid.toString())))
            .andExpect(jsonPath("$.name", CoreMatchers.equalTo("test")))
            .andExpect(
                jsonPath(
                    "$.permissions[0]",
                    CoreMatchers.containsString("AssetsRead")
                )
            )
            .andReturn()
    }

    @Test
<<<<<<< HEAD
    fun testCreateFail() {
=======
    fun testUpdate() {
>>>>>>> 16d5e453
        val spec = ApiKeySpec(
            "test",
            setOf(Permission.AssetsRead)
        )
<<<<<<< HEAD
        val pid = UUID.randomUUID()
        mvc.perform(
            MockMvcRequestBuilders.post("/auth/v1/apikey")
                .headers(superAdmin(pid))
                .contentType(MediaType.APPLICATION_JSON_VALUE)
                .content(json.writeValueAsBytes(spec))
        )
            .andExpect(MockMvcResultMatchers.status().isOk)
            .andExpect(jsonPath("$.projectId", CoreMatchers.equalTo(pid.toString())))
            .andExpect(jsonPath("$.name", CoreMatchers.equalTo("test")))
=======

        val create = apiKeyService.create(spec)

        val specUpdated = ApiKeySpec(
            "testUpdated",
            setOf(Permission.AssetsRead)
        )

        mvc.perform(
            MockMvcRequestBuilders.put("/auth/v1/apikey/${create.id}")
                .headers(superAdmin(create.projectId))
                .contentType(MediaType.APPLICATION_JSON_VALUE)
                .content(json.writeValueAsBytes(specUpdated))
        )
            .andExpect(MockMvcResultMatchers.status().isOk)
            .andExpect(jsonPath("$.projectId", CoreMatchers.equalTo(create.projectId.toString())))
            .andExpect(jsonPath("$.name", CoreMatchers.equalTo("testUpdated")))
>>>>>>> 16d5e453
            .andExpect(
                jsonPath(
                    "$.permissions[0]",
                    CoreMatchers.containsString("AssetsRead")
                )
            )
            .andReturn()
<<<<<<< HEAD

        mvc.perform(
            MockMvcRequestBuilders.post("/auth/v1/apikey")
                .headers(superAdmin(pid))
                .contentType(MediaType.APPLICATION_JSON_VALUE)
                .content(json.writeValueAsBytes(spec))
        )
            .andExpect(MockMvcResultMatchers.status().isConflict)
            .andExpect(jsonPath("$.error", CoreMatchers.equalTo("DataIntegrityViolation")))
            .andReturn()
=======
>>>>>>> 16d5e453
    }

    @Test
    fun testCreate_rsp_403() {
        val spec = ApiKeySpec(
            "test",
            setOf(Permission.AssetsRead)
        )

        mvc.perform(
            MockMvcRequestBuilders.post("/auth/v1/apikey")
                .headers(standardUser(mockKey))
                .contentType(MediaType.APPLICATION_JSON_VALUE)
                .content(json.writeValueAsBytes(spec))
        )
            .andExpect(MockMvcResultMatchers.status().is4xxClientError)
            .andReturn()
    }

    @Test
    fun testGet() {
        mvc.perform(
            MockMvcRequestBuilders.get("/auth/v1/apikey/${mockKey.id}")
                .headers(superAdmin(mockKey.projectId))
                .contentType(MediaType.APPLICATION_JSON_VALUE)
        )
            .andExpect(MockMvcResultMatchers.status().isOk)
            .andExpect(jsonPath("$.name", CoreMatchers.equalTo("standard-key")))
            .andExpect(
                jsonPath(
                    "$.permissions[0]",
                    CoreMatchers.containsString("AssetsRead")
                )
            )
            .andReturn()
    }

    @Test
    fun testGetNotFound() {
        mvc.perform(
            MockMvcRequestBuilders.get("/auth/v1/apikey/${UUID.randomUUID()}")
                .headers(superAdmin(mockKey.projectId))
                .contentType(MediaType.APPLICATION_JSON_VALUE)
        )
            .andExpect(MockMvcResultMatchers.status().isNotFound)
            .andReturn()
    }

    @Test
    fun testFindOne() {
        val filter = ApiKeyFilter(names = listOf("standard-key"))

        mvc.perform(
            MockMvcRequestBuilders.get("/auth/v1/apikey/_findOne")
                .headers(superAdmin(mockKey.projectId))
                .contentType(MediaType.APPLICATION_JSON_VALUE)
                .content(json.writeValueAsBytes(filter))
        )
            .andExpect(MockMvcResultMatchers.status().isOk)
            .andExpect(jsonPath("$.name", CoreMatchers.equalTo("standard-key")))
            .andExpect(
                jsonPath(
                    "$.permissions[0]",
                    CoreMatchers.containsString("AssetsRead")
                )
            )
            .andReturn()
    }

    @Test
    fun testSearch() {
        val filter = ApiKeyFilter(names = listOf("standard-key"))
        filter.sort = listOf("name:asc")

        mvc.perform(
            MockMvcRequestBuilders.get("/auth/v1/apikey/_search")
                .headers(superAdmin(mockKey.projectId))
                .contentType(MediaType.APPLICATION_JSON_VALUE)
                .content(json.writeValueAsBytes(filter))
        )
            .andExpect(MockMvcResultMatchers.status().isOk)
            .andExpect(jsonPath("$.list[0].name", CoreMatchers.equalTo("standard-key")))
            .andExpect(
                jsonPath(
                    "$.list[0].permissions[0]",
                    CoreMatchers.containsString("AssetsRead")
                )
            )
            .andReturn()
    }

    @Test
    fun testFindOne_rsp_404() {
        val filter = ApiKeyFilter(names = listOf("mrcatlady"))

        mvc.perform(
            MockMvcRequestBuilders.get("/auth/v1/apikey/_findOne")
                .headers(superAdmin(mockKey.projectId))
                .contentType(MediaType.APPLICATION_JSON_VALUE)
                .content(json.writeValueAsBytes(filter))
        )
            .andExpect(MockMvcResultMatchers.status().`is`(404))
            .andReturn()
    }

    @Test
    fun testDownload() {
        mvc.perform(
            MockMvcRequestBuilders.get("/auth/v1/apikey/${mockKey.id}/_download")
                .headers(superAdmin(mockKey.projectId))
                .contentType(MediaType.APPLICATION_JSON_VALUE)
        )
            .andExpect(MockMvcResultMatchers.status().isOk)
            .andExpect(MockMvcResultMatchers.header().exists("Content-disposition"))
            .andReturn()
    }

    @Test
    fun testGetAll() {
        mvc.perform(
            MockMvcRequestBuilders.get("/auth/v1/apikey")
                .headers(superAdmin(mockKey.projectId))
                .contentType(MediaType.APPLICATION_JSON_VALUE)
        )
            .andExpect(MockMvcResultMatchers.status().isOk)
            .andExpect(jsonPath("$.[0]name", CoreMatchers.equalTo("standard-key")))
            .andExpect(
                jsonPath(
                    "$.[0]permissions[0]",
                    CoreMatchers.containsString("AssetsRead")
                )
            )
            .andReturn()
    }

    @Test
    fun testDelete() {
        mvc.perform(
            MockMvcRequestBuilders.delete("/auth/v1/apikey/${mockKey.id}")
                .headers(superAdmin(mockKey.projectId))
                .contentType(MediaType.APPLICATION_JSON_VALUE)
        )
            .andExpect(MockMvcResultMatchers.status().isOk)
            .andReturn()
    }
}<|MERGE_RESOLUTION|>--- conflicted
+++ resolved
@@ -43,17 +43,15 @@
     }
 
     @Test
-<<<<<<< HEAD
     fun testCreateFail() {
-=======
-    fun testUpdate() {
->>>>>>> 16d5e453
-        val spec = ApiKeySpec(
-            "test",
-            setOf(Permission.AssetsRead)
-        )
-<<<<<<< HEAD
+
+        val spec = ApiKeySpec(
+            "test",
+            setOf(Permission.AssetsRead)
+        )
+
         val pid = UUID.randomUUID()
+
         mvc.perform(
             MockMvcRequestBuilders.post("/auth/v1/apikey")
                 .headers(superAdmin(pid))
@@ -63,7 +61,25 @@
             .andExpect(MockMvcResultMatchers.status().isOk)
             .andExpect(jsonPath("$.projectId", CoreMatchers.equalTo(pid.toString())))
             .andExpect(jsonPath("$.name", CoreMatchers.equalTo("test")))
-=======
+
+
+        mvc.perform(
+            MockMvcRequestBuilders.post("/auth/v1/apikey")
+                .headers(superAdmin(pid))
+                .contentType(MediaType.APPLICATION_JSON_VALUE)
+                .content(json.writeValueAsBytes(spec))
+        )
+            .andExpect(MockMvcResultMatchers.status().isConflict)
+            .andExpect(jsonPath("$.error", CoreMatchers.equalTo("DataIntegrityViolation")))
+            .andReturn()
+    }
+
+    @Test
+    fun testUpdate() {
+        val spec = ApiKeySpec(
+            "test",
+            setOf(Permission.AssetsRead)
+        )
 
         val create = apiKeyService.create(spec)
 
@@ -81,28 +97,15 @@
             .andExpect(MockMvcResultMatchers.status().isOk)
             .andExpect(jsonPath("$.projectId", CoreMatchers.equalTo(create.projectId.toString())))
             .andExpect(jsonPath("$.name", CoreMatchers.equalTo("testUpdated")))
->>>>>>> 16d5e453
-            .andExpect(
-                jsonPath(
-                    "$.permissions[0]",
-                    CoreMatchers.containsString("AssetsRead")
-                )
-            )
-            .andReturn()
-<<<<<<< HEAD
-
-        mvc.perform(
-            MockMvcRequestBuilders.post("/auth/v1/apikey")
-                .headers(superAdmin(pid))
-                .contentType(MediaType.APPLICATION_JSON_VALUE)
-                .content(json.writeValueAsBytes(spec))
-        )
-            .andExpect(MockMvcResultMatchers.status().isConflict)
-            .andExpect(jsonPath("$.error", CoreMatchers.equalTo("DataIntegrityViolation")))
-            .andReturn()
-=======
->>>>>>> 16d5e453
-    }
+            .andExpect(
+                jsonPath(
+                    "$.permissions[0]",
+                    CoreMatchers.containsString("AssetsRead")
+                )
+            )
+            .andReturn()
+    }
+
 
     @Test
     fun testCreate_rsp_403() {
